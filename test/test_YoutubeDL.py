--- conflicted
+++ resolved
@@ -10,7 +10,6 @@
 
 import copy
 import json
-import urllib.error
 
 from test.helper import FakeYDL, assertRegexpMatches
 from yt_dlp import YoutubeDL
@@ -22,9 +21,9 @@
     ExtractorError,
     LazyList,
     OnDemandPagedList,
+    RequestError,
     int_or_none,
     match_filter_func,
-    RequestError,
 )
 
 TEST_URL = 'http://localhost/sample.mp4'
@@ -1100,11 +1099,7 @@
     def test_urlopen_no_file_protocol(self):
         # see https://github.com/ytdl-org/youtube-dl/issues/8227
         ydl = YDL()
-<<<<<<< HEAD
         self.assertRaises(RequestError, ydl.urlopen, 'file:///etc/passwd')
-=======
-        self.assertRaises(urllib.error.URLError, ydl.urlopen, 'file:///etc/passwd')
->>>>>>> 14f25df2
 
     def test_do_not_override_ie_key_in_url_transparent(self):
         ydl = YDL()
