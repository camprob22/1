--- conflicted
+++ resolved
@@ -209,7 +209,6 @@
                 {'expected_type': 'NewsArticle'},
             ),
             (
-<<<<<<< HEAD
                 r'''<script type="application/ld+json">
                 {"url":"/vrtnu/a-z/het-journaal/2021/het-journaal-het-journaal-19u-20211231/",
                 "name":"Het journaal 19u",
@@ -267,8 +266,8 @@
                     ],
                     'title': 'Het journaal - Aflevering 365 (Seizoen 2021)'
                 }, {}
-
-=======
+            ),
+            (
                 # test multiple thumbnails in a list
                 r'''
 <script type="application/ld+json">
@@ -293,7 +292,6 @@
                     'thumbnails': [{'url': 'https://www.rainews.it/cropgd/640x360/dl/img/2021/12/30/1640886376927_GettyImages.jpg'}],
                 },
                 {},
->>>>>>> 7592749c
             )
         ]
         for html, expected_dict, search_json_ld_kwargs in _TESTS:
