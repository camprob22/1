#!/usr/bin/env python3

# Allow direct execution
import os
import re
import sys
import unittest
import warnings

sys.path.insert(0, os.path.dirname(os.path.dirname(os.path.abspath(__file__))))


import contextlib
import io
import itertools
import json
import xml.etree.ElementTree

from yt_dlp.compat import (
    compat_etree_fromstring,
    compat_HTMLParseError,
    compat_os_name,
)
from yt_dlp.utils import (
    HTTPHeaderDict,
    Config,
    DateRange,
    ExtractorError,
    InAdvancePagedList,
    LazyList,
    OnDemandPagedList,
    age_restricted,
    args_to_str,
    base_url,
    caesar,
    clean_html,
    clean_podcast_url,
    cli_bool_option,
    cli_option,
    cli_valueless_option,
    date_from_str,
    datetime_from_str,
    detect_exe_version,
    determine_ext,
    determine_file_encoding,
    dfxp2srt,
    dict_get,
    encode_base_n,
    encode_compat_str,
    encodeFilename,
    expand_path,
    extract_attributes,
    extract_basic_auth,
    find_xpath_attr,
    fix_xml_ampersands,
    float_or_none,
    format_bytes,
    get_compatible_ext,
    get_element_by_attribute,
    get_element_by_class,
    get_element_html_by_attribute,
    get_element_html_by_class,
    get_element_text_and_html_by_tag,
    get_elements_by_attribute,
    get_elements_by_class,
    get_elements_html_by_attribute,
    get_elements_html_by_class,
    get_elements_text_and_html_by_attribute,
    int_or_none,
    intlist_to_bytes,
    iri_to_uri,
    is_html,
    js_to_json,
    limit_length,
    locked_file,
    lowercase_escape,
    match_str,
    merge_dicts,
    mimetype2ext,
    month_by_name,
    multipart_encode,
    ohdave_rsa_encrypt,
    orderedSet,
    parse_age_limit,
    parse_bitrate,
    parse_codecs,
    parse_count,
    parse_dfxp_time_expr,
    parse_duration,
    parse_filesize,
    parse_iso8601,
    parse_qs,
    parse_resolution,
    pkcs1pad,
    prepend_extension,
    read_batch_urls,
    remove_end,
    remove_quotes,
    remove_start,
    render_table,
    replace_extension,
    rot47,
    sanitize_filename,
    sanitize_path,
    sanitize_url,
    shell_quote,
    smuggle_url,
    str_or_none,
    str_to_int,
    strip_jsonp,
    strip_or_none,
    subtitles_filename,
    timeconvert,
    traverse_obj,
    try_call,
    unescapeHTML,
    unified_strdate,
    unified_timestamp,
    unsmuggle_url,
    update_url_query,
    uppercase_escape,
    url_basename,
    url_or_none,
    urlencode_postdata,
    urljoin,
    urshift,
    variadic,
    version_tuple,
    xpath_attr,
    xpath_element,
    xpath_text,
    xpath_with_ns,
)
from yt_dlp.utils.networking import (
    HTTPHeaderDict,
    escape_rfc3986,
    normalize_url,
    remove_dot_segments,
)


class TestUtil(unittest.TestCase):
    def test_timeconvert(self):
        self.assertTrue(timeconvert('') is None)
        self.assertTrue(timeconvert('bougrg') is None)

    def test_sanitize_filename(self):
        self.assertEqual(sanitize_filename(''), '')
        self.assertEqual(sanitize_filename('abc'), 'abc')
        self.assertEqual(sanitize_filename('abc_d-e'), 'abc_d-e')

        self.assertEqual(sanitize_filename('123'), '123')

        self.assertEqual('abc⧸de', sanitize_filename('abc/de'))
        self.assertFalse('/' in sanitize_filename('abc/de///'))

        self.assertEqual('abc_de', sanitize_filename('abc/<>\\*|de', is_id=False))
        self.assertEqual('xxx', sanitize_filename('xxx/<>\\*|', is_id=False))
        self.assertEqual('yes no', sanitize_filename('yes? no', is_id=False))
        self.assertEqual('this - that', sanitize_filename('this: that', is_id=False))

        self.assertEqual(sanitize_filename('AT&T'), 'AT&T')
        aumlaut = 'ä'
        self.assertEqual(sanitize_filename(aumlaut), aumlaut)
        tests = '\u043a\u0438\u0440\u0438\u043b\u043b\u0438\u0446\u0430'
        self.assertEqual(sanitize_filename(tests), tests)

        self.assertEqual(
            sanitize_filename('New World record at 0:12:34'),
            'New World record at 0_12_34')

        self.assertEqual(sanitize_filename('--gasdgf'), '--gasdgf')
        self.assertEqual(sanitize_filename('--gasdgf', is_id=True), '--gasdgf')
        self.assertEqual(sanitize_filename('--gasdgf', is_id=False), '_-gasdgf')
        self.assertEqual(sanitize_filename('.gasdgf'), '.gasdgf')
        self.assertEqual(sanitize_filename('.gasdgf', is_id=True), '.gasdgf')
        self.assertEqual(sanitize_filename('.gasdgf', is_id=False), 'gasdgf')

        forbidden = '"\0\\/'
        for fc in forbidden:
            for fbc in forbidden:
                self.assertTrue(fbc not in sanitize_filename(fc))

    def test_sanitize_filename_restricted(self):
        self.assertEqual(sanitize_filename('abc', restricted=True), 'abc')
        self.assertEqual(sanitize_filename('abc_d-e', restricted=True), 'abc_d-e')

        self.assertEqual(sanitize_filename('123', restricted=True), '123')

        self.assertEqual('abc_de', sanitize_filename('abc/de', restricted=True))
        self.assertFalse('/' in sanitize_filename('abc/de///', restricted=True))

        self.assertEqual('abc_de', sanitize_filename('abc/<>\\*|de', restricted=True))
        self.assertEqual('xxx', sanitize_filename('xxx/<>\\*|', restricted=True))
        self.assertEqual('yes_no', sanitize_filename('yes? no', restricted=True))
        self.assertEqual('this_-_that', sanitize_filename('this: that', restricted=True))

        tests = 'aäb\u4e2d\u56fd\u7684c'
        self.assertEqual(sanitize_filename(tests, restricted=True), 'aab_c')
        self.assertTrue(sanitize_filename('\xf6', restricted=True) != '')  # No empty filename

        forbidden = '"\0\\/&!: \'\t\n()[]{}$;`^,#'
        for fc in forbidden:
            for fbc in forbidden:
                self.assertTrue(fbc not in sanitize_filename(fc, restricted=True))

        # Handle a common case more neatly
        self.assertEqual(sanitize_filename('\u5927\u58f0\u5e26 - Song', restricted=True), 'Song')
        self.assertEqual(sanitize_filename('\u603b\u7edf: Speech', restricted=True), 'Speech')
        # .. but make sure the file name is never empty
        self.assertTrue(sanitize_filename('-', restricted=True) != '')
        self.assertTrue(sanitize_filename(':', restricted=True) != '')

        self.assertEqual(sanitize_filename(
            'ÂÃÄÀÁÅÆÇÈÉÊËÌÍÎÏÐÑÒÓÔÕÖŐØŒÙÚÛÜŰÝÞßàáâãäåæçèéêëìíîïðñòóôõöőøœùúûüűýþÿ', restricted=True),
            'AAAAAAAECEEEEIIIIDNOOOOOOOOEUUUUUYTHssaaaaaaaeceeeeiiiionooooooooeuuuuuythy')

    def test_sanitize_ids(self):
        self.assertEqual(sanitize_filename('_n_cd26wFpw', is_id=True), '_n_cd26wFpw')
        self.assertEqual(sanitize_filename('_BD_eEpuzXw', is_id=True), '_BD_eEpuzXw')
        self.assertEqual(sanitize_filename('N0Y__7-UOdI', is_id=True), 'N0Y__7-UOdI')

    def test_sanitize_path(self):
        if sys.platform != 'win32':
            return

        self.assertEqual(sanitize_path('abc'), 'abc')
        self.assertEqual(sanitize_path('abc/def'), 'abc\\def')
        self.assertEqual(sanitize_path('abc\\def'), 'abc\\def')
        self.assertEqual(sanitize_path('abc|def'), 'abc#def')
        self.assertEqual(sanitize_path('<>:"|?*'), '#######')
        self.assertEqual(sanitize_path('C:/abc/def'), 'C:\\abc\\def')
        self.assertEqual(sanitize_path('C?:/abc/def'), 'C##\\abc\\def')

        self.assertEqual(sanitize_path('\\\\?\\UNC\\ComputerName\\abc'), '\\\\?\\UNC\\ComputerName\\abc')
        self.assertEqual(sanitize_path('\\\\?\\UNC/ComputerName/abc'), '\\\\?\\UNC\\ComputerName\\abc')

        self.assertEqual(sanitize_path('\\\\?\\C:\\abc'), '\\\\?\\C:\\abc')
        self.assertEqual(sanitize_path('\\\\?\\C:/abc'), '\\\\?\\C:\\abc')
        self.assertEqual(sanitize_path('\\\\?\\C:\\ab?c\\de:f'), '\\\\?\\C:\\ab#c\\de#f')
        self.assertEqual(sanitize_path('\\\\?\\C:\\abc'), '\\\\?\\C:\\abc')

        self.assertEqual(
            sanitize_path('youtube/%(uploader)s/%(autonumber)s-%(title)s-%(upload_date)s.%(ext)s'),
            'youtube\\%(uploader)s\\%(autonumber)s-%(title)s-%(upload_date)s.%(ext)s')

        self.assertEqual(
            sanitize_path('youtube/TheWreckingYard ./00001-Not bad, Especially for Free! (1987 Yamaha 700)-20141116.mp4.part'),
            'youtube\\TheWreckingYard #\\00001-Not bad, Especially for Free! (1987 Yamaha 700)-20141116.mp4.part')
        self.assertEqual(sanitize_path('abc/def...'), 'abc\\def..#')
        self.assertEqual(sanitize_path('abc.../def'), 'abc..#\\def')
        self.assertEqual(sanitize_path('abc.../def...'), 'abc..#\\def..#')

        self.assertEqual(sanitize_path('../abc'), '..\\abc')
        self.assertEqual(sanitize_path('../../abc'), '..\\..\\abc')
        self.assertEqual(sanitize_path('./abc'), 'abc')
        self.assertEqual(sanitize_path('./../abc'), '..\\abc')

    def test_sanitize_url(self):
        self.assertEqual(sanitize_url('//foo.bar'), 'http://foo.bar')
        self.assertEqual(sanitize_url('httpss://foo.bar'), 'https://foo.bar')
        self.assertEqual(sanitize_url('rmtps://foo.bar'), 'rtmps://foo.bar')
        self.assertEqual(sanitize_url('https://foo.bar'), 'https://foo.bar')
        self.assertEqual(sanitize_url('foo bar'), 'foo bar')

    def test_expand_path(self):
        def env(var):
            return f'%{var}%' if sys.platform == 'win32' else f'${var}'

        os.environ['yt_dlp_EXPATH_PATH'] = 'expanded'
        self.assertEqual(expand_path(env('yt_dlp_EXPATH_PATH')), 'expanded')

        old_home = os.environ.get('HOME')
        test_str = R'C:\Documents and Settings\тест\Application Data'
        try:
            os.environ['HOME'] = test_str
            self.assertEqual(expand_path(env('HOME')), os.getenv('HOME'))
            self.assertEqual(expand_path('~'), os.getenv('HOME'))
            self.assertEqual(
                expand_path('~/%s' % env('yt_dlp_EXPATH_PATH')),
                '%s/expanded' % os.getenv('HOME'))
        finally:
            os.environ['HOME'] = old_home or ''

    def test_prepend_extension(self):
        self.assertEqual(prepend_extension('abc.ext', 'temp'), 'abc.temp.ext')
        self.assertEqual(prepend_extension('abc.ext', 'temp', 'ext'), 'abc.temp.ext')
        self.assertEqual(prepend_extension('abc.unexpected_ext', 'temp', 'ext'), 'abc.unexpected_ext.temp')
        self.assertEqual(prepend_extension('abc', 'temp'), 'abc.temp')
        self.assertEqual(prepend_extension('.abc', 'temp'), '.abc.temp')
        self.assertEqual(prepend_extension('.abc.ext', 'temp'), '.abc.temp.ext')

    def test_replace_extension(self):
        self.assertEqual(replace_extension('abc.ext', 'temp'), 'abc.temp')
        self.assertEqual(replace_extension('abc.ext', 'temp', 'ext'), 'abc.temp')
        self.assertEqual(replace_extension('abc.unexpected_ext', 'temp', 'ext'), 'abc.unexpected_ext.temp')
        self.assertEqual(replace_extension('abc', 'temp'), 'abc.temp')
        self.assertEqual(replace_extension('.abc', 'temp'), '.abc.temp')
        self.assertEqual(replace_extension('.abc.ext', 'temp'), '.abc.temp')

    def test_subtitles_filename(self):
        self.assertEqual(subtitles_filename('abc.ext', 'en', 'vtt'), 'abc.en.vtt')
        self.assertEqual(subtitles_filename('abc.ext', 'en', 'vtt', 'ext'), 'abc.en.vtt')
        self.assertEqual(subtitles_filename('abc.unexpected_ext', 'en', 'vtt', 'ext'), 'abc.unexpected_ext.en.vtt')

    def test_remove_start(self):
        self.assertEqual(remove_start(None, 'A - '), None)
        self.assertEqual(remove_start('A - B', 'A - '), 'B')
        self.assertEqual(remove_start('B - A', 'A - '), 'B - A')

    def test_remove_end(self):
        self.assertEqual(remove_end(None, ' - B'), None)
        self.assertEqual(remove_end('A - B', ' - B'), 'A')
        self.assertEqual(remove_end('B - A', ' - B'), 'B - A')

    def test_remove_quotes(self):
        self.assertEqual(remove_quotes(None), None)
        self.assertEqual(remove_quotes('"'), '"')
        self.assertEqual(remove_quotes("'"), "'")
        self.assertEqual(remove_quotes(';'), ';')
        self.assertEqual(remove_quotes('";'), '";')
        self.assertEqual(remove_quotes('""'), '')
        self.assertEqual(remove_quotes('";"'), ';')

    def test_ordered_set(self):
        self.assertEqual(orderedSet([1, 1, 2, 3, 4, 4, 5, 6, 7, 3, 5]), [1, 2, 3, 4, 5, 6, 7])
        self.assertEqual(orderedSet([]), [])
        self.assertEqual(orderedSet([1]), [1])
        # keep the list ordered
        self.assertEqual(orderedSet([135, 1, 1, 1]), [135, 1])

    def test_unescape_html(self):
        self.assertEqual(unescapeHTML('%20;'), '%20;')
        self.assertEqual(unescapeHTML('&#x2F;'), '/')
        self.assertEqual(unescapeHTML('&#47;'), '/')
        self.assertEqual(unescapeHTML('&eacute;'), 'é')
        self.assertEqual(unescapeHTML('&#2013266066;'), '&#2013266066;')
        self.assertEqual(unescapeHTML('&a&quot;'), '&a"')
        # HTML5 entities
        self.assertEqual(unescapeHTML('&period;&apos;'), '.\'')

    def test_date_from_str(self):
        self.assertEqual(date_from_str('yesterday'), date_from_str('now-1day'))
        self.assertEqual(date_from_str('now+7day'), date_from_str('now+1week'))
        self.assertEqual(date_from_str('now+14day'), date_from_str('now+2week'))
        self.assertEqual(date_from_str('20200229+365day'), date_from_str('20200229+1year'))
        self.assertEqual(date_from_str('20210131+28day'), date_from_str('20210131+1month'))

    def test_datetime_from_str(self):
        self.assertEqual(datetime_from_str('yesterday', precision='day'), datetime_from_str('now-1day', precision='auto'))
        self.assertEqual(datetime_from_str('now+7day', precision='day'), datetime_from_str('now+1week', precision='auto'))
        self.assertEqual(datetime_from_str('now+14day', precision='day'), datetime_from_str('now+2week', precision='auto'))
        self.assertEqual(datetime_from_str('20200229+365day', precision='day'), datetime_from_str('20200229+1year', precision='auto'))
        self.assertEqual(datetime_from_str('20210131+28day', precision='day'), datetime_from_str('20210131+1month', precision='auto'))
        self.assertEqual(datetime_from_str('20210131+59day', precision='day'), datetime_from_str('20210131+2month', precision='auto'))
        self.assertEqual(datetime_from_str('now+1day', precision='hour'), datetime_from_str('now+24hours', precision='auto'))
        self.assertEqual(datetime_from_str('now+23hours', precision='hour'), datetime_from_str('now+23hours', precision='auto'))

    def test_daterange(self):
        _20century = DateRange("19000101", "20000101")
        self.assertFalse("17890714" in _20century)
        _ac = DateRange("00010101")
        self.assertTrue("19690721" in _ac)
        _firstmilenium = DateRange(end="10000101")
        self.assertTrue("07110427" in _firstmilenium)

    def test_unified_dates(self):
        self.assertEqual(unified_strdate('December 21, 2010'), '20101221')
        self.assertEqual(unified_strdate('8/7/2009'), '20090708')
        self.assertEqual(unified_strdate('Dec 14, 2012'), '20121214')
        self.assertEqual(unified_strdate('2012/10/11 01:56:38 +0000'), '20121011')
        self.assertEqual(unified_strdate('1968 12 10'), '19681210')
        self.assertEqual(unified_strdate('1968-12-10'), '19681210')
        self.assertEqual(unified_strdate('31-07-2022 20:00'), '20220731')
        self.assertEqual(unified_strdate('28/01/2014 21:00:00 +0100'), '20140128')
        self.assertEqual(
            unified_strdate('11/26/2014 11:30:00 AM PST', day_first=False),
            '20141126')
        self.assertEqual(
            unified_strdate('2/2/2015 6:47:40 PM', day_first=False),
            '20150202')
        self.assertEqual(unified_strdate('Feb 14th 2016 5:45PM'), '20160214')
        self.assertEqual(unified_strdate('25-09-2014'), '20140925')
        self.assertEqual(unified_strdate('27.02.2016 17:30'), '20160227')
        self.assertEqual(unified_strdate('UNKNOWN DATE FORMAT'), None)
        self.assertEqual(unified_strdate('Feb 7, 2016 at 6:35 pm'), '20160207')
        self.assertEqual(unified_strdate('July 15th, 2013'), '20130715')
        self.assertEqual(unified_strdate('September 1st, 2013'), '20130901')
        self.assertEqual(unified_strdate('Sep 2nd, 2013'), '20130902')
        self.assertEqual(unified_strdate('November 3rd, 2019'), '20191103')
        self.assertEqual(unified_strdate('October 23rd, 2005'), '20051023')

    def test_unified_timestamps(self):
        self.assertEqual(unified_timestamp('December 21, 2010'), 1292889600)
        self.assertEqual(unified_timestamp('8/7/2009'), 1247011200)
        self.assertEqual(unified_timestamp('Dec 14, 2012'), 1355443200)
        self.assertEqual(unified_timestamp('2012/10/11 01:56:38 +0000'), 1349920598)
        self.assertEqual(unified_timestamp('1968 12 10'), -33436800)
        self.assertEqual(unified_timestamp('1968-12-10'), -33436800)
        self.assertEqual(unified_timestamp('28/01/2014 21:00:00 +0100'), 1390939200)
        self.assertEqual(
            unified_timestamp('11/26/2014 11:30:00 AM PST', day_first=False),
            1417001400)
        self.assertEqual(
            unified_timestamp('2/2/2015 6:47:40 PM', day_first=False),
            1422902860)
        self.assertEqual(unified_timestamp('Feb 14th 2016 5:45PM'), 1455471900)
        self.assertEqual(unified_timestamp('25-09-2014'), 1411603200)
        self.assertEqual(unified_timestamp('27.02.2016 17:30'), 1456594200)
        self.assertEqual(unified_timestamp('UNKNOWN DATE FORMAT'), None)
        self.assertEqual(unified_timestamp('May 16, 2016 11:15 PM'), 1463440500)
        self.assertEqual(unified_timestamp('Feb 7, 2016 at 6:35 pm'), 1454870100)
        self.assertEqual(unified_timestamp('2017-03-30T17:52:41Q'), 1490896361)
        self.assertEqual(unified_timestamp('Sep 11, 2013 | 5:49 AM'), 1378878540)
        self.assertEqual(unified_timestamp('December 15, 2017 at 7:49 am'), 1513324140)
        self.assertEqual(unified_timestamp('2018-03-14T08:32:43.1493874+00:00'), 1521016363)

        self.assertEqual(unified_timestamp('December 31 1969 20:00:01 EDT'), 1)
        self.assertEqual(unified_timestamp('Wednesday 31 December 1969 18:01:26 MDT'), 86)
        self.assertEqual(unified_timestamp('12/31/1969 20:01:18 EDT', False), 78)

    def test_determine_ext(self):
        self.assertEqual(determine_ext('http://example.com/foo/bar.mp4/?download'), 'mp4')
        self.assertEqual(determine_ext('http://example.com/foo/bar/?download', None), None)
        self.assertEqual(determine_ext('http://example.com/foo/bar.nonext/?download', None), None)
        self.assertEqual(determine_ext('http://example.com/foo/bar/mp4?download', None), None)
        self.assertEqual(determine_ext('http://example.com/foo/bar.m3u8//?download'), 'm3u8')
        self.assertEqual(determine_ext('foobar', None), None)

    def test_find_xpath_attr(self):
        testxml = '''<root>
            <node/>
            <node x="a"/>
            <node x="a" y="c" />
            <node x="b" y="d" />
            <node x="" />
        </root>'''
        doc = compat_etree_fromstring(testxml)

        self.assertEqual(find_xpath_attr(doc, './/fourohfour', 'n'), None)
        self.assertEqual(find_xpath_attr(doc, './/fourohfour', 'n', 'v'), None)
        self.assertEqual(find_xpath_attr(doc, './/node', 'n'), None)
        self.assertEqual(find_xpath_attr(doc, './/node', 'n', 'v'), None)
        self.assertEqual(find_xpath_attr(doc, './/node', 'x'), doc[1])
        self.assertEqual(find_xpath_attr(doc, './/node', 'x', 'a'), doc[1])
        self.assertEqual(find_xpath_attr(doc, './/node', 'x', 'b'), doc[3])
        self.assertEqual(find_xpath_attr(doc, './/node', 'y'), doc[2])
        self.assertEqual(find_xpath_attr(doc, './/node', 'y', 'c'), doc[2])
        self.assertEqual(find_xpath_attr(doc, './/node', 'y', 'd'), doc[3])
        self.assertEqual(find_xpath_attr(doc, './/node', 'x', ''), doc[4])

    def test_xpath_with_ns(self):
        testxml = '''<root xmlns:media="http://example.com/">
            <media:song>
                <media:author>The Author</media:author>
                <url>http://server.com/download.mp3</url>
            </media:song>
        </root>'''
        doc = compat_etree_fromstring(testxml)
        find = lambda p: doc.find(xpath_with_ns(p, {'media': 'http://example.com/'}))
        self.assertTrue(find('media:song') is not None)
        self.assertEqual(find('media:song/media:author').text, 'The Author')
        self.assertEqual(find('media:song/url').text, 'http://server.com/download.mp3')

    def test_xpath_element(self):
        doc = xml.etree.ElementTree.Element('root')
        div = xml.etree.ElementTree.SubElement(doc, 'div')
        p = xml.etree.ElementTree.SubElement(div, 'p')
        p.text = 'Foo'
        self.assertEqual(xpath_element(doc, 'div/p'), p)
        self.assertEqual(xpath_element(doc, ['div/p']), p)
        self.assertEqual(xpath_element(doc, ['div/bar', 'div/p']), p)
        self.assertEqual(xpath_element(doc, 'div/bar', default='default'), 'default')
        self.assertEqual(xpath_element(doc, ['div/bar'], default='default'), 'default')
        self.assertTrue(xpath_element(doc, 'div/bar') is None)
        self.assertTrue(xpath_element(doc, ['div/bar']) is None)
        self.assertTrue(xpath_element(doc, ['div/bar'], 'div/baz') is None)
        self.assertRaises(ExtractorError, xpath_element, doc, 'div/bar', fatal=True)
        self.assertRaises(ExtractorError, xpath_element, doc, ['div/bar'], fatal=True)
        self.assertRaises(ExtractorError, xpath_element, doc, ['div/bar', 'div/baz'], fatal=True)

    def test_xpath_text(self):
        testxml = '''<root>
            <div>
                <p>Foo</p>
            </div>
        </root>'''
        doc = compat_etree_fromstring(testxml)
        self.assertEqual(xpath_text(doc, 'div/p'), 'Foo')
        self.assertEqual(xpath_text(doc, 'div/bar', default='default'), 'default')
        self.assertTrue(xpath_text(doc, 'div/bar') is None)
        self.assertRaises(ExtractorError, xpath_text, doc, 'div/bar', fatal=True)

    def test_xpath_attr(self):
        testxml = '''<root>
            <div>
                <p x="a">Foo</p>
            </div>
        </root>'''
        doc = compat_etree_fromstring(testxml)
        self.assertEqual(xpath_attr(doc, 'div/p', 'x'), 'a')
        self.assertEqual(xpath_attr(doc, 'div/bar', 'x'), None)
        self.assertEqual(xpath_attr(doc, 'div/p', 'y'), None)
        self.assertEqual(xpath_attr(doc, 'div/bar', 'x', default='default'), 'default')
        self.assertEqual(xpath_attr(doc, 'div/p', 'y', default='default'), 'default')
        self.assertRaises(ExtractorError, xpath_attr, doc, 'div/bar', 'x', fatal=True)
        self.assertRaises(ExtractorError, xpath_attr, doc, 'div/p', 'y', fatal=True)

    def test_smuggle_url(self):
        data = {"ö": "ö", "abc": [3]}
        url = 'https://foo.bar/baz?x=y#a'
        smug_url = smuggle_url(url, data)
        unsmug_url, unsmug_data = unsmuggle_url(smug_url)
        self.assertEqual(url, unsmug_url)
        self.assertEqual(data, unsmug_data)

        res_url, res_data = unsmuggle_url(url)
        self.assertEqual(res_url, url)
        self.assertEqual(res_data, None)

        smug_url = smuggle_url(url, {'a': 'b'})
        smug_smug_url = smuggle_url(smug_url, {'c': 'd'})
        res_url, res_data = unsmuggle_url(smug_smug_url)
        self.assertEqual(res_url, url)
        self.assertEqual(res_data, {'a': 'b', 'c': 'd'})

    def test_shell_quote(self):
        args = ['ffmpeg', '-i', encodeFilename('ñ€ß\'.mp4')]
        self.assertEqual(
            shell_quote(args),
            """ffmpeg -i 'ñ€ß'"'"'.mp4'""" if compat_os_name != 'nt' else '''ffmpeg -i "ñ€ß'.mp4"''')

    def test_float_or_none(self):
        self.assertEqual(float_or_none('42.42'), 42.42)
        self.assertEqual(float_or_none('42'), 42.0)
        self.assertEqual(float_or_none(''), None)
        self.assertEqual(float_or_none(None), None)
        self.assertEqual(float_or_none([]), None)
        self.assertEqual(float_or_none(set()), None)

    def test_int_or_none(self):
        self.assertEqual(int_or_none('42'), 42)
        self.assertEqual(int_or_none(''), None)
        self.assertEqual(int_or_none(None), None)
        self.assertEqual(int_or_none([]), None)
        self.assertEqual(int_or_none(set()), None)

    def test_str_to_int(self):
        self.assertEqual(str_to_int('123,456'), 123456)
        self.assertEqual(str_to_int('123.456'), 123456)
        self.assertEqual(str_to_int(523), 523)
        self.assertEqual(str_to_int('noninteger'), None)
        self.assertEqual(str_to_int([]), None)

    def test_url_basename(self):
        self.assertEqual(url_basename('http://foo.de/'), '')
        self.assertEqual(url_basename('http://foo.de/bar/baz'), 'baz')
        self.assertEqual(url_basename('http://foo.de/bar/baz?x=y'), 'baz')
        self.assertEqual(url_basename('http://foo.de/bar/baz#x=y'), 'baz')
        self.assertEqual(url_basename('http://foo.de/bar/baz/'), 'baz')
        self.assertEqual(
            url_basename('http://media.w3.org/2010/05/sintel/trailer.mp4'),
            'trailer.mp4')

    def test_base_url(self):
        self.assertEqual(base_url('http://foo.de/'), 'http://foo.de/')
        self.assertEqual(base_url('http://foo.de/bar'), 'http://foo.de/')
        self.assertEqual(base_url('http://foo.de/bar/'), 'http://foo.de/bar/')
        self.assertEqual(base_url('http://foo.de/bar/baz'), 'http://foo.de/bar/')
        self.assertEqual(base_url('http://foo.de/bar/baz?x=z/x/c'), 'http://foo.de/bar/')
        self.assertEqual(base_url('http://foo.de/bar/baz&x=z&w=y/x/c'), 'http://foo.de/bar/baz&x=z&w=y/x/')

    def test_urljoin(self):
        self.assertEqual(urljoin('http://foo.de/', '/a/b/c.txt'), 'http://foo.de/a/b/c.txt')
        self.assertEqual(urljoin(b'http://foo.de/', '/a/b/c.txt'), 'http://foo.de/a/b/c.txt')
        self.assertEqual(urljoin('http://foo.de/', b'/a/b/c.txt'), 'http://foo.de/a/b/c.txt')
        self.assertEqual(urljoin(b'http://foo.de/', b'/a/b/c.txt'), 'http://foo.de/a/b/c.txt')
        self.assertEqual(urljoin('//foo.de/', '/a/b/c.txt'), '//foo.de/a/b/c.txt')
        self.assertEqual(urljoin('http://foo.de/', 'a/b/c.txt'), 'http://foo.de/a/b/c.txt')
        self.assertEqual(urljoin('http://foo.de', '/a/b/c.txt'), 'http://foo.de/a/b/c.txt')
        self.assertEqual(urljoin('http://foo.de', 'a/b/c.txt'), 'http://foo.de/a/b/c.txt')
        self.assertEqual(urljoin('http://foo.de/', 'http://foo.de/a/b/c.txt'), 'http://foo.de/a/b/c.txt')
        self.assertEqual(urljoin('http://foo.de/', '//foo.de/a/b/c.txt'), '//foo.de/a/b/c.txt')
        self.assertEqual(urljoin(None, 'http://foo.de/a/b/c.txt'), 'http://foo.de/a/b/c.txt')
        self.assertEqual(urljoin(None, '//foo.de/a/b/c.txt'), '//foo.de/a/b/c.txt')
        self.assertEqual(urljoin('', 'http://foo.de/a/b/c.txt'), 'http://foo.de/a/b/c.txt')
        self.assertEqual(urljoin(['foobar'], 'http://foo.de/a/b/c.txt'), 'http://foo.de/a/b/c.txt')
        self.assertEqual(urljoin('http://foo.de/', None), None)
        self.assertEqual(urljoin('http://foo.de/', ''), None)
        self.assertEqual(urljoin('http://foo.de/', ['foobar']), None)
        self.assertEqual(urljoin('http://foo.de/a/b/c.txt', '.././../d.txt'), 'http://foo.de/d.txt')
        self.assertEqual(urljoin('http://foo.de/a/b/c.txt', 'rtmp://foo.de'), 'rtmp://foo.de')
        self.assertEqual(urljoin(None, 'rtmp://foo.de'), 'rtmp://foo.de')

    def test_url_or_none(self):
        self.assertEqual(url_or_none(None), None)
        self.assertEqual(url_or_none(''), None)
        self.assertEqual(url_or_none('foo'), None)
        self.assertEqual(url_or_none('http://foo.de'), 'http://foo.de')
        self.assertEqual(url_or_none('https://foo.de'), 'https://foo.de')
        self.assertEqual(url_or_none('http$://foo.de'), None)
        self.assertEqual(url_or_none('http://foo.de'), 'http://foo.de')
        self.assertEqual(url_or_none('//foo.de'), '//foo.de')
        self.assertEqual(url_or_none('s3://foo.de'), None)
        self.assertEqual(url_or_none('rtmpte://foo.de'), 'rtmpte://foo.de')
        self.assertEqual(url_or_none('mms://foo.de'), 'mms://foo.de')
        self.assertEqual(url_or_none('rtspu://foo.de'), 'rtspu://foo.de')
        self.assertEqual(url_or_none('ftps://foo.de'), 'ftps://foo.de')

    def test_parse_age_limit(self):
        self.assertEqual(parse_age_limit(None), None)
        self.assertEqual(parse_age_limit(False), None)
        self.assertEqual(parse_age_limit('invalid'), None)
        self.assertEqual(parse_age_limit(0), 0)
        self.assertEqual(parse_age_limit(18), 18)
        self.assertEqual(parse_age_limit(21), 21)
        self.assertEqual(parse_age_limit(22), None)
        self.assertEqual(parse_age_limit('18'), 18)
        self.assertEqual(parse_age_limit('18+'), 18)
        self.assertEqual(parse_age_limit('PG-13'), 13)
        self.assertEqual(parse_age_limit('TV-14'), 14)
        self.assertEqual(parse_age_limit('TV-MA'), 17)
        self.assertEqual(parse_age_limit('TV14'), 14)
        self.assertEqual(parse_age_limit('TV_G'), 0)

    def test_parse_duration(self):
        self.assertEqual(parse_duration(None), None)
        self.assertEqual(parse_duration(False), None)
        self.assertEqual(parse_duration('invalid'), None)
        self.assertEqual(parse_duration('1'), 1)
        self.assertEqual(parse_duration('1337:12'), 80232)
        self.assertEqual(parse_duration('9:12:43'), 33163)
        self.assertEqual(parse_duration('12:00'), 720)
        self.assertEqual(parse_duration('00:01:01'), 61)
        self.assertEqual(parse_duration('x:y'), None)
        self.assertEqual(parse_duration('3h11m53s'), 11513)
        self.assertEqual(parse_duration('3h 11m 53s'), 11513)
        self.assertEqual(parse_duration('3 hours 11 minutes 53 seconds'), 11513)
        self.assertEqual(parse_duration('3 hours 11 mins 53 secs'), 11513)
        self.assertEqual(parse_duration('3 hours, 11 minutes, 53 seconds'), 11513)
        self.assertEqual(parse_duration('3 hours, 11 mins, 53 secs'), 11513)
        self.assertEqual(parse_duration('62m45s'), 3765)
        self.assertEqual(parse_duration('6m59s'), 419)
        self.assertEqual(parse_duration('49s'), 49)
        self.assertEqual(parse_duration('0h0m0s'), 0)
        self.assertEqual(parse_duration('0m0s'), 0)
        self.assertEqual(parse_duration('0s'), 0)
        self.assertEqual(parse_duration('01:02:03.05'), 3723.05)
        self.assertEqual(parse_duration('T30M38S'), 1838)
        self.assertEqual(parse_duration('5 s'), 5)
        self.assertEqual(parse_duration('3 min'), 180)
        self.assertEqual(parse_duration('2.5 hours'), 9000)
        self.assertEqual(parse_duration('02:03:04'), 7384)
        self.assertEqual(parse_duration('01:02:03:04'), 93784)
        self.assertEqual(parse_duration('1 hour 3 minutes'), 3780)
        self.assertEqual(parse_duration('87 Min.'), 5220)
        self.assertEqual(parse_duration('PT1H0.040S'), 3600.04)
        self.assertEqual(parse_duration('PT00H03M30SZ'), 210)
        self.assertEqual(parse_duration('P0Y0M0DT0H4M20.880S'), 260.88)
        self.assertEqual(parse_duration('01:02:03:050'), 3723.05)
        self.assertEqual(parse_duration('103:050'), 103.05)
        self.assertEqual(parse_duration('1HR 3MIN'), 3780)
        self.assertEqual(parse_duration('2hrs 3mins'), 7380)

    def test_fix_xml_ampersands(self):
        self.assertEqual(
            fix_xml_ampersands('"&x=y&z=a'), '"&amp;x=y&amp;z=a')
        self.assertEqual(
            fix_xml_ampersands('"&amp;x=y&wrong;&z=a'),
            '"&amp;x=y&amp;wrong;&amp;z=a')
        self.assertEqual(
            fix_xml_ampersands('&amp;&apos;&gt;&lt;&quot;'),
            '&amp;&apos;&gt;&lt;&quot;')
        self.assertEqual(
            fix_xml_ampersands('&#1234;&#x1abC;'), '&#1234;&#x1abC;')
        self.assertEqual(fix_xml_ampersands('&#&#'), '&amp;#&amp;#')

    def test_paged_list(self):
        def testPL(size, pagesize, sliceargs, expected):
            def get_page(pagenum):
                firstid = pagenum * pagesize
                upto = min(size, pagenum * pagesize + pagesize)
                yield from range(firstid, upto)

            pl = OnDemandPagedList(get_page, pagesize)
            got = pl.getslice(*sliceargs)
            self.assertEqual(got, expected)

            iapl = InAdvancePagedList(get_page, size // pagesize + 1, pagesize)
            got = iapl.getslice(*sliceargs)
            self.assertEqual(got, expected)

        testPL(5, 2, (), [0, 1, 2, 3, 4])
        testPL(5, 2, (1,), [1, 2, 3, 4])
        testPL(5, 2, (2,), [2, 3, 4])
        testPL(5, 2, (4,), [4])
        testPL(5, 2, (0, 3), [0, 1, 2])
        testPL(5, 2, (1, 4), [1, 2, 3])
        testPL(5, 2, (2, 99), [2, 3, 4])
        testPL(5, 2, (20, 99), [])

    def test_read_batch_urls(self):
        f = io.StringIO('''\xef\xbb\xbf foo
            bar\r
            baz
            # More after this line\r
            ; or after this
            bam''')
        self.assertEqual(read_batch_urls(f), ['foo', 'bar', 'baz', 'bam'])

    def test_urlencode_postdata(self):
        data = urlencode_postdata({'username': 'foo@bar.com', 'password': '1234'})
        self.assertTrue(isinstance(data, bytes))

    def test_update_url_query(self):
        self.assertEqual(parse_qs(update_url_query(
            'http://example.com/path', {'quality': ['HD'], 'format': ['mp4']})),
            parse_qs('http://example.com/path?quality=HD&format=mp4'))
        self.assertEqual(parse_qs(update_url_query(
            'http://example.com/path', {'system': ['LINUX', 'WINDOWS']})),
            parse_qs('http://example.com/path?system=LINUX&system=WINDOWS'))
        self.assertEqual(parse_qs(update_url_query(
            'http://example.com/path', {'fields': 'id,formats,subtitles'})),
            parse_qs('http://example.com/path?fields=id,formats,subtitles'))
        self.assertEqual(parse_qs(update_url_query(
            'http://example.com/path', {'fields': ('id,formats,subtitles', 'thumbnails')})),
            parse_qs('http://example.com/path?fields=id,formats,subtitles&fields=thumbnails'))
        self.assertEqual(parse_qs(update_url_query(
            'http://example.com/path?manifest=f4m', {'manifest': []})),
            parse_qs('http://example.com/path'))
        self.assertEqual(parse_qs(update_url_query(
            'http://example.com/path?system=LINUX&system=WINDOWS', {'system': 'LINUX'})),
            parse_qs('http://example.com/path?system=LINUX'))
        self.assertEqual(parse_qs(update_url_query(
            'http://example.com/path', {'fields': b'id,formats,subtitles'})),
            parse_qs('http://example.com/path?fields=id,formats,subtitles'))
        self.assertEqual(parse_qs(update_url_query(
            'http://example.com/path', {'width': 1080, 'height': 720})),
            parse_qs('http://example.com/path?width=1080&height=720'))
        self.assertEqual(parse_qs(update_url_query(
            'http://example.com/path', {'bitrate': 5020.43})),
            parse_qs('http://example.com/path?bitrate=5020.43'))
        self.assertEqual(parse_qs(update_url_query(
            'http://example.com/path', {'test': '第二行тест'})),
            parse_qs('http://example.com/path?test=%E7%AC%AC%E4%BA%8C%E8%A1%8C%D1%82%D0%B5%D1%81%D1%82'))

    def test_multipart_encode(self):
        self.assertEqual(
            multipart_encode({b'field': b'value'}, boundary='AAAAAA')[0],
            b'--AAAAAA\r\nContent-Disposition: form-data; name="field"\r\n\r\nvalue\r\n--AAAAAA--\r\n')
        self.assertEqual(
            multipart_encode({'欄位'.encode(): '值'.encode()}, boundary='AAAAAA')[0],
            b'--AAAAAA\r\nContent-Disposition: form-data; name="\xe6\xac\x84\xe4\xbd\x8d"\r\n\r\n\xe5\x80\xbc\r\n--AAAAAA--\r\n')
        self.assertRaises(
            ValueError, multipart_encode, {b'field': b'value'}, boundary='value')

    def test_dict_get(self):
        FALSE_VALUES = {
            'none': None,
            'false': False,
            'zero': 0,
            'empty_string': '',
            'empty_list': [],
        }
        d = FALSE_VALUES.copy()
        d['a'] = 42
        self.assertEqual(dict_get(d, 'a'), 42)
        self.assertEqual(dict_get(d, 'b'), None)
        self.assertEqual(dict_get(d, 'b', 42), 42)
        self.assertEqual(dict_get(d, ('a', )), 42)
        self.assertEqual(dict_get(d, ('b', 'a', )), 42)
        self.assertEqual(dict_get(d, ('b', 'c', 'a', 'd', )), 42)
        self.assertEqual(dict_get(d, ('b', 'c', )), None)
        self.assertEqual(dict_get(d, ('b', 'c', ), 42), 42)
        for key, false_value in FALSE_VALUES.items():
            self.assertEqual(dict_get(d, ('b', 'c', key, )), None)
            self.assertEqual(dict_get(d, ('b', 'c', key, ), skip_false_values=False), false_value)

    def test_merge_dicts(self):
        self.assertEqual(merge_dicts({'a': 1}, {'b': 2}), {'a': 1, 'b': 2})
        self.assertEqual(merge_dicts({'a': 1}, {'a': 2}), {'a': 1})
        self.assertEqual(merge_dicts({'a': 1}, {'a': None}), {'a': 1})
        self.assertEqual(merge_dicts({'a': 1}, {'a': ''}), {'a': 1})
        self.assertEqual(merge_dicts({'a': 1}, {}), {'a': 1})
        self.assertEqual(merge_dicts({'a': None}, {'a': 1}), {'a': 1})
        self.assertEqual(merge_dicts({'a': ''}, {'a': 1}), {'a': ''})
        self.assertEqual(merge_dicts({'a': ''}, {'a': 'abc'}), {'a': 'abc'})
        self.assertEqual(merge_dicts({'a': None}, {'a': ''}, {'a': 'abc'}), {'a': 'abc'})

    def test_encode_compat_str(self):
        self.assertEqual(encode_compat_str(b'\xd1\x82\xd0\xb5\xd1\x81\xd1\x82', 'utf-8'), 'тест')
        self.assertEqual(encode_compat_str('тест', 'utf-8'), 'тест')

    def test_parse_iso8601(self):
        self.assertEqual(parse_iso8601('2014-03-23T23:04:26+0100'), 1395612266)
        self.assertEqual(parse_iso8601('2014-03-23T22:04:26+0000'), 1395612266)
        self.assertEqual(parse_iso8601('2014-03-23T22:04:26Z'), 1395612266)
        self.assertEqual(parse_iso8601('2014-03-23T22:04:26.1234Z'), 1395612266)
        self.assertEqual(parse_iso8601('2015-09-29T08:27:31.727'), 1443515251)
        self.assertEqual(parse_iso8601('2015-09-29T08-27-31.727'), None)

    def test_strip_jsonp(self):
        stripped = strip_jsonp('cb ([ {"id":"532cb",\n\n\n"x":\n3}\n]\n);')
        d = json.loads(stripped)
        self.assertEqual(d, [{"id": "532cb", "x": 3}])

        stripped = strip_jsonp('parseMetadata({"STATUS":"OK"})\n\n\n//epc')
        d = json.loads(stripped)
        self.assertEqual(d, {'STATUS': 'OK'})

        stripped = strip_jsonp('ps.embedHandler({"status": "success"});')
        d = json.loads(stripped)
        self.assertEqual(d, {'status': 'success'})

        stripped = strip_jsonp('window.cb && window.cb({"status": "success"});')
        d = json.loads(stripped)
        self.assertEqual(d, {'status': 'success'})

        stripped = strip_jsonp('window.cb && cb({"status": "success"});')
        d = json.loads(stripped)
        self.assertEqual(d, {'status': 'success'})

        stripped = strip_jsonp('({"status": "success"});')
        d = json.loads(stripped)
        self.assertEqual(d, {'status': 'success'})

    def test_strip_or_none(self):
        self.assertEqual(strip_or_none(' abc'), 'abc')
        self.assertEqual(strip_or_none('abc '), 'abc')
        self.assertEqual(strip_or_none(' abc '), 'abc')
        self.assertEqual(strip_or_none('\tabc\t'), 'abc')
        self.assertEqual(strip_or_none('\n\tabc\n\t'), 'abc')
        self.assertEqual(strip_or_none('abc'), 'abc')
        self.assertEqual(strip_or_none(''), '')
        self.assertEqual(strip_or_none(None), None)
        self.assertEqual(strip_or_none(42), None)
        self.assertEqual(strip_or_none([]), None)

    def test_uppercase_escape(self):
        self.assertEqual(uppercase_escape('aä'), 'aä')
        self.assertEqual(uppercase_escape('\\U0001d550'), '𝕐')

    def test_lowercase_escape(self):
        self.assertEqual(lowercase_escape('aä'), 'aä')
        self.assertEqual(lowercase_escape('\\u0026'), '&')

    def test_limit_length(self):
        self.assertEqual(limit_length(None, 12), None)
        self.assertEqual(limit_length('foo', 12), 'foo')
        self.assertTrue(
            limit_length('foo bar baz asd', 12).startswith('foo bar'))
        self.assertTrue('...' in limit_length('foo bar baz asd', 12))

    def test_mimetype2ext(self):
        self.assertEqual(mimetype2ext(None), None)
        self.assertEqual(mimetype2ext('video/x-flv'), 'flv')
        self.assertEqual(mimetype2ext('application/x-mpegURL'), 'm3u8')
        self.assertEqual(mimetype2ext('text/vtt'), 'vtt')
        self.assertEqual(mimetype2ext('text/vtt;charset=utf-8'), 'vtt')
        self.assertEqual(mimetype2ext('text/html; charset=utf-8'), 'html')
        self.assertEqual(mimetype2ext('audio/x-wav'), 'wav')
        self.assertEqual(mimetype2ext('audio/x-wav;codec=pcm'), 'wav')

    def test_month_by_name(self):
        self.assertEqual(month_by_name(None), None)
        self.assertEqual(month_by_name('December', 'en'), 12)
        self.assertEqual(month_by_name('décembre', 'fr'), 12)
        self.assertEqual(month_by_name('December'), 12)
        self.assertEqual(month_by_name('décembre'), None)
        self.assertEqual(month_by_name('Unknown', 'unknown'), None)

    def test_parse_codecs(self):
        self.assertEqual(parse_codecs(''), {})
        self.assertEqual(parse_codecs('avc1.77.30, mp4a.40.2'), {
            'vcodec': 'avc1.77.30',
            'acodec': 'mp4a.40.2',
            'dynamic_range': None,
        })
        self.assertEqual(parse_codecs('mp4a.40.2'), {
            'vcodec': 'none',
            'acodec': 'mp4a.40.2',
            'dynamic_range': None,
        })
        self.assertEqual(parse_codecs('mp4a.40.5,avc1.42001e'), {
            'vcodec': 'avc1.42001e',
            'acodec': 'mp4a.40.5',
            'dynamic_range': None,
        })
        self.assertEqual(parse_codecs('avc3.640028'), {
            'vcodec': 'avc3.640028',
            'acodec': 'none',
            'dynamic_range': None,
        })
        self.assertEqual(parse_codecs(', h264,,newcodec,aac'), {
            'vcodec': 'h264',
            'acodec': 'aac',
            'dynamic_range': None,
        })
        self.assertEqual(parse_codecs('av01.0.05M.08'), {
            'vcodec': 'av01.0.05M.08',
            'acodec': 'none',
            'dynamic_range': None,
        })
        self.assertEqual(parse_codecs('vp9.2'), {
            'vcodec': 'vp9.2',
            'acodec': 'none',
            'dynamic_range': 'HDR10',
        })
        self.assertEqual(parse_codecs('av01.0.12M.10.0.110.09.16.09.0'), {
            'vcodec': 'av01.0.12M.10.0.110.09.16.09.0',
            'acodec': 'none',
            'dynamic_range': 'HDR10',
        })
        self.assertEqual(parse_codecs('dvhe'), {
            'vcodec': 'dvhe',
            'acodec': 'none',
            'dynamic_range': 'DV',
        })
        self.assertEqual(parse_codecs('theora, vorbis'), {
            'vcodec': 'theora',
            'acodec': 'vorbis',
            'dynamic_range': None,
        })
        self.assertEqual(parse_codecs('unknownvcodec, unknownacodec'), {
            'vcodec': 'unknownvcodec',
            'acodec': 'unknownacodec',
        })
        self.assertEqual(parse_codecs('unknown'), {})

    def test_escape_rfc3986(self):
        reserved = "!*'();:@&=+$,/?#[]"
        unreserved = 'ABCDEFGHIJKLMNOPQRSTUVWXYZabcdefghijklmnopqrstuvwxyz0123456789-_.~'
        self.assertEqual(escape_rfc3986(reserved), reserved)
        self.assertEqual(escape_rfc3986(unreserved), unreserved)
        self.assertEqual(escape_rfc3986('тест'), '%D1%82%D0%B5%D1%81%D1%82')
        self.assertEqual(escape_rfc3986('%D1%82%D0%B5%D1%81%D1%82'), '%D1%82%D0%B5%D1%81%D1%82')
        self.assertEqual(escape_rfc3986('foo bar'), 'foo%20bar')
        self.assertEqual(escape_rfc3986('foo%20bar'), 'foo%20bar')

    def test_normalize_url(self):
        self.assertEqual(
            normalize_url('http://wowza.imust.org/srv/vod/telemb/new/UPLOAD/UPLOAD/20224_IncendieHavré_FD.mp4'),
            'http://wowza.imust.org/srv/vod/telemb/new/UPLOAD/UPLOAD/20224_IncendieHavre%CC%81_FD.mp4'
        )
        self.assertEqual(
            normalize_url('http://www.ardmediathek.de/tv/Sturm-der-Liebe/Folge-2036-Zu-Mann-und-Frau-erklärt/Das-Erste/Video?documentId=22673108&bcastId=5290'),
            'http://www.ardmediathek.de/tv/Sturm-der-Liebe/Folge-2036-Zu-Mann-und-Frau-erkl%C3%A4rt/Das-Erste/Video?documentId=22673108&bcastId=5290'
        )
        self.assertEqual(
            normalize_url('http://тест.рф/фрагмент'),
            'http://xn--e1aybc.xn--p1ai/%D1%84%D1%80%D0%B0%D0%B3%D0%BC%D0%B5%D0%BD%D1%82'
        )
        self.assertEqual(
            normalize_url('http://тест.рф/абв?абв=абв#абв'),
            'http://xn--e1aybc.xn--p1ai/%D0%B0%D0%B1%D0%B2?%D0%B0%D0%B1%D0%B2=%D0%B0%D0%B1%D0%B2#%D0%B0%D0%B1%D0%B2'
        )
        self.assertEqual(normalize_url('http://vimeo.com/56015672#at=0'), 'http://vimeo.com/56015672#at=0')

        self.assertEqual(normalize_url('http://www.example.com/../a/b/../c/./d.html'), 'http://www.example.com/a/c/d.html')

    def test_remove_dot_segments(self):
        self.assertEqual(remove_dot_segments('/a/b/c/./../../g'), '/a/g')
        self.assertEqual(remove_dot_segments('mid/content=5/../6'), 'mid/6')
        self.assertEqual(remove_dot_segments('/ad/../cd'), '/cd')
        self.assertEqual(remove_dot_segments('/ad/../cd/'), '/cd/')
        self.assertEqual(remove_dot_segments('/..'), '/')
        self.assertEqual(remove_dot_segments('/./'), '/')
        self.assertEqual(remove_dot_segments('/./a'), '/a')
        self.assertEqual(remove_dot_segments('/abc/./.././d/././e/.././f/./../../ghi'), '/ghi')
        self.assertEqual(remove_dot_segments('/'), '/')
        self.assertEqual(remove_dot_segments('/t'), '/t')
        self.assertEqual(remove_dot_segments('t'), 't')
        self.assertEqual(remove_dot_segments(''), '')
        self.assertEqual(remove_dot_segments('/../a/b/c'), '/a/b/c')
        self.assertEqual(remove_dot_segments('../a'), 'a')
        self.assertEqual(remove_dot_segments('./a'), 'a')
        self.assertEqual(remove_dot_segments('.'), '')
        self.assertEqual(remove_dot_segments('////'), '////')

    def test_js_to_json_vars_strings(self):
        self.assertDictEqual(
            json.loads(js_to_json(
                '''{
                    'null': a,
                    'nullStr': b,
                    'true': c,
                    'trueStr': d,
                    'false': e,
                    'falseStr': f,
                    'unresolvedVar': g,
                }''',
                {
                    'a': 'null',
                    'b': '"null"',
                    'c': 'true',
                    'd': '"true"',
                    'e': 'false',
                    'f': '"false"',
                    'g': 'var',
                }
            )),
            {
                'null': None,
                'nullStr': 'null',
                'true': True,
                'trueStr': 'true',
                'false': False,
                'falseStr': 'false',
                'unresolvedVar': 'var'
            }
        )

        self.assertDictEqual(
            json.loads(js_to_json(
                '''{
                    'int': a,
                    'intStr': b,
                    'float': c,
                    'floatStr': d,
                }''',
                {
                    'a': '123',
                    'b': '"123"',
                    'c': '1.23',
                    'd': '"1.23"',
                }
            )),
            {
                'int': 123,
                'intStr': '123',
                'float': 1.23,
                'floatStr': '1.23',
            }
        )

        self.assertDictEqual(
            json.loads(js_to_json(
                '''{
                    'object': a,
                    'objectStr': b,
                    'array': c,
                    'arrayStr': d,
                }''',
                {
                    'a': '{}',
                    'b': '"{}"',
                    'c': '[]',
                    'd': '"[]"',
                }
            )),
            {
                'object': {},
                'objectStr': '{}',
                'array': [],
                'arrayStr': '[]',
            }
        )

    def test_js_to_json_realworld(self):
        inp = '''{
            'clip':{'provider':'pseudo'}
        }'''
        self.assertEqual(js_to_json(inp), '''{
            "clip":{"provider":"pseudo"}
        }''')
        json.loads(js_to_json(inp))

        inp = '''{
            'playlist':[{'controls':{'all':null}}]
        }'''
        self.assertEqual(js_to_json(inp), '''{
            "playlist":[{"controls":{"all":null}}]
        }''')

        inp = '''"The CW\\'s \\'Crazy Ex-Girlfriend\\'"'''
        self.assertEqual(js_to_json(inp), '''"The CW's 'Crazy Ex-Girlfriend'"''')

        inp = '"SAND Number: SAND 2013-7800P\\nPresenter: Tom Russo\\nHabanero Software Training - Xyce Software\\nXyce, Sandia\\u0027s"'
        json_code = js_to_json(inp)
        self.assertEqual(json.loads(json_code), json.loads(inp))

        inp = '''{
            0:{src:'skipped', type: 'application/dash+xml'},
            1:{src:'skipped', type: 'application/vnd.apple.mpegURL'},
        }'''
        self.assertEqual(js_to_json(inp), '''{
            "0":{"src":"skipped", "type": "application/dash+xml"},
            "1":{"src":"skipped", "type": "application/vnd.apple.mpegURL"}
        }''')

        inp = '''{"foo":101}'''
        self.assertEqual(js_to_json(inp), '''{"foo":101}''')

        inp = '''{"duration": "00:01:07"}'''
        self.assertEqual(js_to_json(inp), '''{"duration": "00:01:07"}''')

        inp = '''{segments: [{"offset":-3.885780586188048e-16,"duration":39.75000000000001}]}'''
        self.assertEqual(js_to_json(inp), '''{"segments": [{"offset":-3.885780586188048e-16,"duration":39.75000000000001}]}''')

    def test_js_to_json_edgecases(self):
        on = js_to_json("{abc_def:'1\\'\\\\2\\\\\\'3\"4'}")
        self.assertEqual(json.loads(on), {"abc_def": "1'\\2\\'3\"4"})

        on = js_to_json('{"abc": true}')
        self.assertEqual(json.loads(on), {'abc': True})

        # Ignore JavaScript code as well
        on = js_to_json('''{
            "x": 1,
            y: "a",
            z: some.code
        }''')
        d = json.loads(on)
        self.assertEqual(d['x'], 1)
        self.assertEqual(d['y'], 'a')

        # Just drop ! prefix for now though this results in a wrong value
        on = js_to_json('''{
            a: !0,
            b: !1,
            c: !!0,
            d: !!42.42,
            e: !!![],
            f: !"abc",
            g: !"",
            !42: 42
        }''')
        self.assertEqual(json.loads(on), {
            'a': 0,
            'b': 1,
            'c': 0,
            'd': 42.42,
            'e': [],
            'f': "abc",
            'g': "",
            '42': 42
        })

        on = js_to_json('["abc", "def",]')
        self.assertEqual(json.loads(on), ['abc', 'def'])

        on = js_to_json('[/*comment\n*/"abc"/*comment\n*/,/*comment\n*/"def",/*comment\n*/]')
        self.assertEqual(json.loads(on), ['abc', 'def'])

        on = js_to_json('[//comment\n"abc" //comment\n,//comment\n"def",//comment\n]')
        self.assertEqual(json.loads(on), ['abc', 'def'])

        on = js_to_json('{"abc": "def",}')
        self.assertEqual(json.loads(on), {'abc': 'def'})

        on = js_to_json('{/*comment\n*/"abc"/*comment\n*/:/*comment\n*/"def"/*comment\n*/,/*comment\n*/}')
        self.assertEqual(json.loads(on), {'abc': 'def'})

        on = js_to_json('{ 0: /* " \n */ ",]" , }')
        self.assertEqual(json.loads(on), {'0': ',]'})

        on = js_to_json('{ /*comment\n*/0/*comment\n*/: /* " \n */ ",]" , }')
        self.assertEqual(json.loads(on), {'0': ',]'})

        on = js_to_json('{ 0: // comment\n1 }')
        self.assertEqual(json.loads(on), {'0': 1})

        on = js_to_json(r'["<p>x<\/p>"]')
        self.assertEqual(json.loads(on), ['<p>x</p>'])

        on = js_to_json(r'["\xaa"]')
        self.assertEqual(json.loads(on), ['\u00aa'])

        on = js_to_json("['a\\\nb']")
        self.assertEqual(json.loads(on), ['ab'])

        on = js_to_json("/*comment\n*/[/*comment\n*/'a\\\nb'/*comment\n*/]/*comment\n*/")
        self.assertEqual(json.loads(on), ['ab'])

        on = js_to_json('{0xff:0xff}')
        self.assertEqual(json.loads(on), {'255': 255})

        on = js_to_json('{/*comment\n*/0xff/*comment\n*/:/*comment\n*/0xff/*comment\n*/}')
        self.assertEqual(json.loads(on), {'255': 255})

        on = js_to_json('{077:077}')
        self.assertEqual(json.loads(on), {'63': 63})

        on = js_to_json('{/*comment\n*/077/*comment\n*/:/*comment\n*/077/*comment\n*/}')
        self.assertEqual(json.loads(on), {'63': 63})

        on = js_to_json('{42:42}')
        self.assertEqual(json.loads(on), {'42': 42})

        on = js_to_json('{/*comment\n*/42/*comment\n*/:/*comment\n*/42/*comment\n*/}')
        self.assertEqual(json.loads(on), {'42': 42})

        on = js_to_json('{42:4.2e1}')
        self.assertEqual(json.loads(on), {'42': 42.0})

        on = js_to_json('{ "0x40": "0x40" }')
        self.assertEqual(json.loads(on), {'0x40': '0x40'})

        on = js_to_json('{ "040": "040" }')
        self.assertEqual(json.loads(on), {'040': '040'})

        on = js_to_json('[1,//{},\n2]')
        self.assertEqual(json.loads(on), [1, 2])

        on = js_to_json(R'"\^\$\#"')
        self.assertEqual(json.loads(on), R'^$#', msg='Unnecessary escapes should be stripped')

        on = js_to_json('\'"\\""\'')
        self.assertEqual(json.loads(on), '"""', msg='Unnecessary quote escape should be escaped')

    def test_js_to_json_malformed(self):
        self.assertEqual(js_to_json('42a1'), '42"a1"')
        self.assertEqual(js_to_json('42a-1'), '42"a"-1')

    def test_js_to_json_template_literal(self):
        self.assertEqual(js_to_json('`Hello ${name}`', {'name': '"world"'}), '"Hello world"')
        self.assertEqual(js_to_json('`${name}${name}`', {'name': '"X"'}), '"XX"')
        self.assertEqual(js_to_json('`${name}${name}`', {'name': '5'}), '"55"')
        self.assertEqual(js_to_json('`${name}"${name}"`', {'name': '5'}), '"5\\"5\\""')
        self.assertEqual(js_to_json('`${name}`', {}), '"name"')

    def test_extract_attributes(self):
        self.assertEqual(extract_attributes('<e x="y">'), {'x': 'y'})
        self.assertEqual(extract_attributes("<e x='y'>"), {'x': 'y'})
        self.assertEqual(extract_attributes('<e x=y>'), {'x': 'y'})
        self.assertEqual(extract_attributes('<e x="a \'b\' c">'), {'x': "a 'b' c"})
        self.assertEqual(extract_attributes('<e x=\'a "b" c\'>'), {'x': 'a "b" c'})
        self.assertEqual(extract_attributes('<e x="&#121;">'), {'x': 'y'})
        self.assertEqual(extract_attributes('<e x="&#x79;">'), {'x': 'y'})
        self.assertEqual(extract_attributes('<e x="&amp;">'), {'x': '&'})  # XML
        self.assertEqual(extract_attributes('<e x="&quot;">'), {'x': '"'})
        self.assertEqual(extract_attributes('<e x="&pound;">'), {'x': '£'})  # HTML 3.2
        self.assertEqual(extract_attributes('<e x="&lambda;">'), {'x': 'λ'})  # HTML 4.0
        self.assertEqual(extract_attributes('<e x="&foo">'), {'x': '&foo'})
        self.assertEqual(extract_attributes('<e x="\'">'), {'x': "'"})
        self.assertEqual(extract_attributes('<e x=\'"\'>'), {'x': '"'})
        self.assertEqual(extract_attributes('<e x >'), {'x': None})
        self.assertEqual(extract_attributes('<e x=y a>'), {'x': 'y', 'a': None})
        self.assertEqual(extract_attributes('<e x= y>'), {'x': 'y'})
        self.assertEqual(extract_attributes('<e x=1 y=2 x=3>'), {'y': '2', 'x': '3'})
        self.assertEqual(extract_attributes('<e \nx=\ny\n>'), {'x': 'y'})
        self.assertEqual(extract_attributes('<e \nx=\n"y"\n>'), {'x': 'y'})
        self.assertEqual(extract_attributes("<e \nx=\n'y'\n>"), {'x': 'y'})
        self.assertEqual(extract_attributes('<e \nx="\ny\n">'), {'x': '\ny\n'})
        self.assertEqual(extract_attributes('<e CAPS=x>'), {'caps': 'x'})  # Names lowercased
        self.assertEqual(extract_attributes('<e x=1 X=2>'), {'x': '2'})
        self.assertEqual(extract_attributes('<e X=1 x=2>'), {'x': '2'})
        self.assertEqual(extract_attributes('<e _:funny-name1=1>'), {'_:funny-name1': '1'})
        self.assertEqual(extract_attributes('<e x="Fáilte 世界 \U0001f600">'), {'x': 'Fáilte 世界 \U0001f600'})
        self.assertEqual(extract_attributes('<e x="décompose&#769;">'), {'x': 'décompose\u0301'})
        # "Narrow" Python builds don't support unicode code points outside BMP.
        try:
            chr(0x10000)
            supports_outside_bmp = True
        except ValueError:
            supports_outside_bmp = False
        if supports_outside_bmp:
            self.assertEqual(extract_attributes('<e x="Smile &#128512;!">'), {'x': 'Smile \U0001f600!'})
        # Malformed HTML should not break attributes extraction on older Python
        self.assertEqual(extract_attributes('<mal"formed/>'), {})

    def test_clean_html(self):
        self.assertEqual(clean_html('a:\nb'), 'a: b')
        self.assertEqual(clean_html('a:\n   "b"'), 'a: "b"')
        self.assertEqual(clean_html('a<br>\xa0b'), 'a\nb')

    def test_intlist_to_bytes(self):
        self.assertEqual(
            intlist_to_bytes([0, 1, 127, 128, 255]),
            b'\x00\x01\x7f\x80\xff')

    def test_args_to_str(self):
        self.assertEqual(
            args_to_str(['foo', 'ba/r', '-baz', '2 be', '']),
            'foo ba/r -baz \'2 be\' \'\'' if compat_os_name != 'nt' else 'foo ba/r -baz "2 be" ""'
        )

    def test_parse_filesize(self):
        self.assertEqual(parse_filesize(None), None)
        self.assertEqual(parse_filesize(''), None)
        self.assertEqual(parse_filesize('91 B'), 91)
        self.assertEqual(parse_filesize('foobar'), None)
        self.assertEqual(parse_filesize('2 MiB'), 2097152)
        self.assertEqual(parse_filesize('5 GB'), 5000000000)
        self.assertEqual(parse_filesize('1.2Tb'), 1200000000000)
        self.assertEqual(parse_filesize('1.2tb'), 1200000000000)
        self.assertEqual(parse_filesize('1,24 KB'), 1240)
        self.assertEqual(parse_filesize('1,24 kb'), 1240)
        self.assertEqual(parse_filesize('8.5 megabytes'), 8500000)

    def test_parse_count(self):
        self.assertEqual(parse_count(None), None)
        self.assertEqual(parse_count(''), None)
        self.assertEqual(parse_count('0'), 0)
        self.assertEqual(parse_count('1000'), 1000)
        self.assertEqual(parse_count('1.000'), 1000)
        self.assertEqual(parse_count('1.1k'), 1100)
        self.assertEqual(parse_count('1.1 k'), 1100)
        self.assertEqual(parse_count('1,1 k'), 1100)
        self.assertEqual(parse_count('1.1kk'), 1100000)
        self.assertEqual(parse_count('1.1kk '), 1100000)
        self.assertEqual(parse_count('1,1kk'), 1100000)
        self.assertEqual(parse_count('100 views'), 100)
        self.assertEqual(parse_count('1,100 views'), 1100)
        self.assertEqual(parse_count('1.1kk views'), 1100000)
        self.assertEqual(parse_count('10M views'), 10000000)
        self.assertEqual(parse_count('has 10M views'), 10000000)

    def test_parse_resolution(self):
        self.assertEqual(parse_resolution(None), {})
        self.assertEqual(parse_resolution(''), {})
        self.assertEqual(parse_resolution(' 1920x1080'), {'width': 1920, 'height': 1080})
        self.assertEqual(parse_resolution('1920×1080 '), {'width': 1920, 'height': 1080})
        self.assertEqual(parse_resolution('1920 x 1080'), {'width': 1920, 'height': 1080})
        self.assertEqual(parse_resolution('720p'), {'height': 720})
        self.assertEqual(parse_resolution('4k'), {'height': 2160})
        self.assertEqual(parse_resolution('8K'), {'height': 4320})
        self.assertEqual(parse_resolution('pre_1920x1080_post'), {'width': 1920, 'height': 1080})
        self.assertEqual(parse_resolution('ep1x2'), {})
        self.assertEqual(parse_resolution('1920, 1080'), {'width': 1920, 'height': 1080})

    def test_parse_bitrate(self):
        self.assertEqual(parse_bitrate(None), None)
        self.assertEqual(parse_bitrate(''), None)
        self.assertEqual(parse_bitrate('300kbps'), 300)
        self.assertEqual(parse_bitrate('1500kbps'), 1500)
        self.assertEqual(parse_bitrate('300 kbps'), 300)

    def test_version_tuple(self):
        self.assertEqual(version_tuple('1'), (1,))
        self.assertEqual(version_tuple('10.23.344'), (10, 23, 344))
        self.assertEqual(version_tuple('10.1-6'), (10, 1, 6))  # avconv style

    def test_detect_exe_version(self):
        self.assertEqual(detect_exe_version('''ffmpeg version 1.2.1
built on May 27 2013 08:37:26 with gcc 4.7 (Debian 4.7.3-4)
configuration: --prefix=/usr --extra-'''), '1.2.1')
        self.assertEqual(detect_exe_version('''ffmpeg version N-63176-g1fb4685
built on May 15 2014 22:09:06 with gcc 4.8.2 (GCC)'''), 'N-63176-g1fb4685')
        self.assertEqual(detect_exe_version('''X server found. dri2 connection failed!
Trying to open render node...
Success at /dev/dri/renderD128.
ffmpeg version 2.4.4 Copyright (c) 2000-2014 the FFmpeg ...'''), '2.4.4')

    def test_age_restricted(self):
        self.assertFalse(age_restricted(None, 10))  # unrestricted content
        self.assertFalse(age_restricted(1, None))  # unrestricted policy
        self.assertFalse(age_restricted(8, 10))
        self.assertTrue(age_restricted(18, 14))
        self.assertFalse(age_restricted(18, 18))

    def test_is_html(self):
        self.assertFalse(is_html(b'\x49\x44\x43<html'))
        self.assertTrue(is_html(b'<!DOCTYPE foo>\xaaa'))
        self.assertTrue(is_html(  # UTF-8 with BOM
            b'\xef\xbb\xbf<!DOCTYPE foo>\xaaa'))
        self.assertTrue(is_html(  # UTF-16-LE
            b'\xff\xfe<\x00h\x00t\x00m\x00l\x00>\x00\xe4\x00'
        ))
        self.assertTrue(is_html(  # UTF-16-BE
            b'\xfe\xff\x00<\x00h\x00t\x00m\x00l\x00>\x00\xe4'
        ))
        self.assertTrue(is_html(  # UTF-32-BE
            b'\x00\x00\xFE\xFF\x00\x00\x00<\x00\x00\x00h\x00\x00\x00t\x00\x00\x00m\x00\x00\x00l\x00\x00\x00>\x00\x00\x00\xe4'))
        self.assertTrue(is_html(  # UTF-32-LE
            b'\xFF\xFE\x00\x00<\x00\x00\x00h\x00\x00\x00t\x00\x00\x00m\x00\x00\x00l\x00\x00\x00>\x00\x00\x00\xe4\x00\x00\x00'))

    def test_render_table(self):
        self.assertEqual(
            render_table(
                ['a', 'empty', 'bcd'],
                [[123, '', 4], [9999, '', 51]]),
            'a    empty bcd\n'
            '123        4\n'
            '9999       51')

        self.assertEqual(
            render_table(
                ['a', 'empty', 'bcd'],
                [[123, '', 4], [9999, '', 51]],
                hide_empty=True),
            'a    bcd\n'
            '123  4\n'
            '9999 51')

        self.assertEqual(
            render_table(
                ['\ta', 'bcd'],
                [['1\t23', 4], ['\t9999', 51]]),
            '   a bcd\n'
            '1 23 4\n'
            '9999 51')

        self.assertEqual(
            render_table(
                ['a', 'bcd'],
                [[123, 4], [9999, 51]],
                delim='-'),
            'a    bcd\n'
            '--------\n'
            '123  4\n'
            '9999 51')

        self.assertEqual(
            render_table(
                ['a', 'bcd'],
                [[123, 4], [9999, 51]],
                delim='-', extra_gap=2),
            'a      bcd\n'
            '----------\n'
            '123    4\n'
            '9999   51')

    def test_match_str(self):
        # Unary
        self.assertFalse(match_str('xy', {'x': 1200}))
        self.assertTrue(match_str('!xy', {'x': 1200}))
        self.assertTrue(match_str('x', {'x': 1200}))
        self.assertFalse(match_str('!x', {'x': 1200}))
        self.assertTrue(match_str('x', {'x': 0}))
        self.assertTrue(match_str('is_live', {'is_live': True}))
        self.assertFalse(match_str('is_live', {'is_live': False}))
        self.assertFalse(match_str('is_live', {'is_live': None}))
        self.assertFalse(match_str('is_live', {}))
        self.assertFalse(match_str('!is_live', {'is_live': True}))
        self.assertTrue(match_str('!is_live', {'is_live': False}))
        self.assertTrue(match_str('!is_live', {'is_live': None}))
        self.assertTrue(match_str('!is_live', {}))
        self.assertTrue(match_str('title', {'title': 'abc'}))
        self.assertTrue(match_str('title', {'title': ''}))
        self.assertFalse(match_str('!title', {'title': 'abc'}))
        self.assertFalse(match_str('!title', {'title': ''}))

        # Numeric
        self.assertFalse(match_str('x>0', {'x': 0}))
        self.assertFalse(match_str('x>0', {}))
        self.assertTrue(match_str('x>?0', {}))
        self.assertTrue(match_str('x>1K', {'x': 1200}))
        self.assertFalse(match_str('x>2K', {'x': 1200}))
        self.assertTrue(match_str('x>=1200 & x < 1300', {'x': 1200}))
        self.assertFalse(match_str('x>=1100 & x < 1200', {'x': 1200}))
        self.assertTrue(match_str('x > 1:0:0', {'x': 3700}))

        # String
        self.assertFalse(match_str('y=a212', {'y': 'foobar42'}))
        self.assertTrue(match_str('y=foobar42', {'y': 'foobar42'}))
        self.assertFalse(match_str('y!=foobar42', {'y': 'foobar42'}))
        self.assertTrue(match_str('y!=foobar2', {'y': 'foobar42'}))
        self.assertTrue(match_str('y^=foo', {'y': 'foobar42'}))
        self.assertFalse(match_str('y!^=foo', {'y': 'foobar42'}))
        self.assertFalse(match_str('y^=bar', {'y': 'foobar42'}))
        self.assertTrue(match_str('y!^=bar', {'y': 'foobar42'}))
        self.assertRaises(ValueError, match_str, 'x^=42', {'x': 42})
        self.assertTrue(match_str('y*=bar', {'y': 'foobar42'}))
        self.assertFalse(match_str('y!*=bar', {'y': 'foobar42'}))
        self.assertFalse(match_str('y*=baz', {'y': 'foobar42'}))
        self.assertTrue(match_str('y!*=baz', {'y': 'foobar42'}))
        self.assertTrue(match_str('y$=42', {'y': 'foobar42'}))
        self.assertFalse(match_str('y$=43', {'y': 'foobar42'}))

        # And
        self.assertFalse(match_str(
            'like_count > 100 & dislike_count <? 50 & description',
            {'like_count': 90, 'description': 'foo'}))
        self.assertTrue(match_str(
            'like_count > 100 & dislike_count <? 50 & description',
            {'like_count': 190, 'description': 'foo'}))
        self.assertFalse(match_str(
            'like_count > 100 & dislike_count <? 50 & description',
            {'like_count': 190, 'dislike_count': 60, 'description': 'foo'}))
        self.assertFalse(match_str(
            'like_count > 100 & dislike_count <? 50 & description',
            {'like_count': 190, 'dislike_count': 10}))

        # Regex
        self.assertTrue(match_str(r'x~=\bbar', {'x': 'foo bar'}))
        self.assertFalse(match_str(r'x~=\bbar.+', {'x': 'foo bar'}))
        self.assertFalse(match_str(r'x~=^FOO', {'x': 'foo bar'}))
        self.assertTrue(match_str(r'x~=(?i)^FOO', {'x': 'foo bar'}))

        # Quotes
        self.assertTrue(match_str(r'x^="foo"', {'x': 'foo "bar"'}))
        self.assertFalse(match_str(r'x^="foo  "', {'x': 'foo "bar"'}))
        self.assertFalse(match_str(r'x$="bar"', {'x': 'foo "bar"'}))
        self.assertTrue(match_str(r'x$=" \"bar\""', {'x': 'foo "bar"'}))

        # Escaping &
        self.assertFalse(match_str(r'x=foo & bar', {'x': 'foo & bar'}))
        self.assertTrue(match_str(r'x=foo \& bar', {'x': 'foo & bar'}))
        self.assertTrue(match_str(r'x=foo \& bar & x^=foo', {'x': 'foo & bar'}))
        self.assertTrue(match_str(r'x="foo \& bar" & x^=foo', {'x': 'foo & bar'}))

        # Example from docs
        self.assertTrue(match_str(
            r"!is_live & like_count>?100 & description~='(?i)\bcats \& dogs\b'",
            {'description': 'Raining Cats & Dogs'}))

        # Incomplete
        self.assertFalse(match_str('id!=foo', {'id': 'foo'}, True))
        self.assertTrue(match_str('x', {'id': 'foo'}, True))
        self.assertTrue(match_str('!x', {'id': 'foo'}, True))
        self.assertFalse(match_str('x', {'id': 'foo'}, False))

    def test_parse_dfxp_time_expr(self):
        self.assertEqual(parse_dfxp_time_expr(None), None)
        self.assertEqual(parse_dfxp_time_expr(''), None)
        self.assertEqual(parse_dfxp_time_expr('0.1'), 0.1)
        self.assertEqual(parse_dfxp_time_expr('0.1s'), 0.1)
        self.assertEqual(parse_dfxp_time_expr('00:00:01'), 1.0)
        self.assertEqual(parse_dfxp_time_expr('00:00:01.100'), 1.1)
        self.assertEqual(parse_dfxp_time_expr('00:00:01:100'), 1.1)

    def test_dfxp2srt(self):
        dfxp_data = '''<?xml version="1.0" encoding="UTF-8"?>
            <tt xmlns="http://www.w3.org/ns/ttml" xml:lang="en" xmlns:tts="http://www.w3.org/ns/ttml#parameter">
            <body>
                <div xml:lang="en">
                    <p begin="0" end="1">The following line contains Chinese characters and special symbols</p>
                    <p begin="1" end="2">第二行<br/>♪♪</p>
                    <p begin="2" dur="1"><span>Third<br/>Line</span></p>
                    <p begin="3" end="-1">Lines with invalid timestamps are ignored</p>
                    <p begin="-1" end="-1">Ignore, two</p>
                    <p begin="3" dur="-1">Ignored, three</p>
                </div>
            </body>
            </tt>'''.encode()
        srt_data = '''1
00:00:00,000 --> 00:00:01,000
The following line contains Chinese characters and special symbols

2
00:00:01,000 --> 00:00:02,000
第二行
♪♪

3
00:00:02,000 --> 00:00:03,000
Third
Line

'''
        self.assertEqual(dfxp2srt(dfxp_data), srt_data)

        dfxp_data_no_default_namespace = b'''<?xml version="1.0" encoding="UTF-8"?>
            <tt xml:lang="en" xmlns:tts="http://www.w3.org/ns/ttml#parameter">
            <body>
                <div xml:lang="en">
                    <p begin="0" end="1">The first line</p>
                </div>
            </body>
            </tt>'''
        srt_data = '''1
00:00:00,000 --> 00:00:01,000
The first line

'''
        self.assertEqual(dfxp2srt(dfxp_data_no_default_namespace), srt_data)

        dfxp_data_with_style = b'''<?xml version="1.0" encoding="utf-8"?>
<tt xmlns="http://www.w3.org/2006/10/ttaf1" xmlns:ttp="http://www.w3.org/2006/10/ttaf1#parameter" ttp:timeBase="media" xmlns:tts="http://www.w3.org/2006/10/ttaf1#style" xml:lang="en" xmlns:ttm="http://www.w3.org/2006/10/ttaf1#metadata">
  <head>
    <styling>
      <style id="s2" style="s0" tts:color="cyan" tts:fontWeight="bold" />
      <style id="s1" style="s0" tts:color="yellow" tts:fontStyle="italic" />
      <style id="s3" style="s0" tts:color="lime" tts:textDecoration="underline" />
      <style id="s0" tts:backgroundColor="black" tts:fontStyle="normal" tts:fontSize="16" tts:fontFamily="sansSerif" tts:color="white" />
    </styling>
  </head>
  <body tts:textAlign="center" style="s0">
    <div>
      <p begin="00:00:02.08" id="p0" end="00:00:05.84">default style<span tts:color="red">custom style</span></p>
      <p style="s2" begin="00:00:02.08" id="p0" end="00:00:05.84"><span tts:color="lime">part 1<br /></span><span tts:color="cyan">part 2</span></p>
      <p style="s3" begin="00:00:05.84" id="p1" end="00:00:09.56">line 3<br />part 3</p>
      <p style="s1" tts:textDecoration="underline" begin="00:00:09.56" id="p2" end="00:00:12.36"><span style="s2" tts:color="lime">inner<br /> </span>style</p>
    </div>
  </body>
</tt>'''
        srt_data = '''1
00:00:02,080 --> 00:00:05,840
<font color="white" face="sansSerif" size="16">default style<font color="red">custom style</font></font>

2
00:00:02,080 --> 00:00:05,840
<b><font color="cyan" face="sansSerif" size="16"><font color="lime">part 1
</font>part 2</font></b>

3
00:00:05,840 --> 00:00:09,560
<u><font color="lime">line 3
part 3</font></u>

4
00:00:09,560 --> 00:00:12,360
<i><u><font color="yellow"><font color="lime">inner
 </font>style</font></u></i>

'''
        self.assertEqual(dfxp2srt(dfxp_data_with_style), srt_data)

        dfxp_data_non_utf8 = '''<?xml version="1.0" encoding="UTF-16"?>
            <tt xmlns="http://www.w3.org/ns/ttml" xml:lang="en" xmlns:tts="http://www.w3.org/ns/ttml#parameter">
            <body>
                <div xml:lang="en">
                    <p begin="0" end="1">Line 1</p>
                    <p begin="1" end="2">第二行</p>
                </div>
            </body>
            </tt>'''.encode('utf-16')
        srt_data = '''1
00:00:00,000 --> 00:00:01,000
Line 1

2
00:00:01,000 --> 00:00:02,000
第二行

'''
        self.assertEqual(dfxp2srt(dfxp_data_non_utf8), srt_data)

    def test_cli_option(self):
        self.assertEqual(cli_option({'proxy': '127.0.0.1:3128'}, '--proxy', 'proxy'), ['--proxy', '127.0.0.1:3128'])
        self.assertEqual(cli_option({'proxy': None}, '--proxy', 'proxy'), [])
        self.assertEqual(cli_option({}, '--proxy', 'proxy'), [])
        self.assertEqual(cli_option({'retries': 10}, '--retries', 'retries'), ['--retries', '10'])

    def test_cli_valueless_option(self):
        self.assertEqual(cli_valueless_option(
            {'downloader': 'external'}, '--external-downloader', 'downloader', 'external'), ['--external-downloader'])
        self.assertEqual(cli_valueless_option(
            {'downloader': 'internal'}, '--external-downloader', 'downloader', 'external'), [])
        self.assertEqual(cli_valueless_option(
            {'nocheckcertificate': True}, '--no-check-certificate', 'nocheckcertificate'), ['--no-check-certificate'])
        self.assertEqual(cli_valueless_option(
            {'nocheckcertificate': False}, '--no-check-certificate', 'nocheckcertificate'), [])
        self.assertEqual(cli_valueless_option(
            {'checkcertificate': True}, '--no-check-certificate', 'checkcertificate', False), [])
        self.assertEqual(cli_valueless_option(
            {'checkcertificate': False}, '--no-check-certificate', 'checkcertificate', False), ['--no-check-certificate'])

    def test_cli_bool_option(self):
        self.assertEqual(
            cli_bool_option(
                {'nocheckcertificate': True}, '--no-check-certificate', 'nocheckcertificate'),
            ['--no-check-certificate', 'true'])
        self.assertEqual(
            cli_bool_option(
                {'nocheckcertificate': True}, '--no-check-certificate', 'nocheckcertificate', separator='='),
            ['--no-check-certificate=true'])
        self.assertEqual(
            cli_bool_option(
                {'nocheckcertificate': True}, '--check-certificate', 'nocheckcertificate', 'false', 'true'),
            ['--check-certificate', 'false'])
        self.assertEqual(
            cli_bool_option(
                {'nocheckcertificate': True}, '--check-certificate', 'nocheckcertificate', 'false', 'true', '='),
            ['--check-certificate=false'])
        self.assertEqual(
            cli_bool_option(
                {'nocheckcertificate': False}, '--check-certificate', 'nocheckcertificate', 'false', 'true'),
            ['--check-certificate', 'true'])
        self.assertEqual(
            cli_bool_option(
                {'nocheckcertificate': False}, '--check-certificate', 'nocheckcertificate', 'false', 'true', '='),
            ['--check-certificate=true'])
        self.assertEqual(
            cli_bool_option(
                {}, '--check-certificate', 'nocheckcertificate', 'false', 'true', '='),
            [])

    def test_ohdave_rsa_encrypt(self):
        N = 0xab86b6371b5318aaa1d3c9e612a9f1264f372323c8c0f19875b5fc3b3fd3afcc1e5bec527aa94bfa85bffc157e4245aebda05389a5357b75115ac94f074aefcd
        e = 65537

        self.assertEqual(
            ohdave_rsa_encrypt(b'aa111222', e, N),
            '726664bd9a23fd0c70f9f1b84aab5e3905ce1e45a584e9cbcf9bcc7510338fc1986d6c599ff990d923aa43c51c0d9013cd572e13bc58f4ae48f2ed8c0b0ba881')

    def test_pkcs1pad(self):
        data = [1, 2, 3]
        padded_data = pkcs1pad(data, 32)
        self.assertEqual(padded_data[:2], [0, 2])
        self.assertEqual(padded_data[28:], [0, 1, 2, 3])

        self.assertRaises(ValueError, pkcs1pad, data, 8)

    def test_encode_base_n(self):
        self.assertEqual(encode_base_n(0, 30), '0')
        self.assertEqual(encode_base_n(80, 30), '2k')

        custom_table = '9876543210ZYXWVUTSRQPONMLKJIHGFEDCBA'
        self.assertEqual(encode_base_n(0, 30, custom_table), '9')
        self.assertEqual(encode_base_n(80, 30, custom_table), '7P')

        self.assertRaises(ValueError, encode_base_n, 0, 70)
        self.assertRaises(ValueError, encode_base_n, 0, 60, custom_table)

    def test_caesar(self):
        self.assertEqual(caesar('ace', 'abcdef', 2), 'cea')
        self.assertEqual(caesar('cea', 'abcdef', -2), 'ace')
        self.assertEqual(caesar('ace', 'abcdef', -2), 'eac')
        self.assertEqual(caesar('eac', 'abcdef', 2), 'ace')
        self.assertEqual(caesar('ace', 'abcdef', 0), 'ace')
        self.assertEqual(caesar('xyz', 'abcdef', 2), 'xyz')
        self.assertEqual(caesar('abc', 'acegik', 2), 'ebg')
        self.assertEqual(caesar('ebg', 'acegik', -2), 'abc')

    def test_rot47(self):
        self.assertEqual(rot47('yt-dlp'), r'JE\5=A')
        self.assertEqual(rot47('YT-DLP'), r'*%\s{!')

    def test_urshift(self):
        self.assertEqual(urshift(3, 1), 1)
        self.assertEqual(urshift(-3, 1), 2147483646)

    GET_ELEMENT_BY_CLASS_TEST_STRING = '''
        <span class="foo bar">nice</span>
    '''

    def test_get_element_by_class(self):
        html = self.GET_ELEMENT_BY_CLASS_TEST_STRING

        self.assertEqual(get_element_by_class('foo', html), 'nice')
        self.assertEqual(get_element_by_class('no-such-class', html), None)

    def test_get_element_html_by_class(self):
        html = self.GET_ELEMENT_BY_CLASS_TEST_STRING

        self.assertEqual(get_element_html_by_class('foo', html), html.strip())
        self.assertEqual(get_element_by_class('no-such-class', html), None)

    GET_ELEMENT_BY_ATTRIBUTE_TEST_STRING = '''
        <div itemprop="author" itemscope>foo</div>
    '''

    def test_get_element_by_attribute(self):
        html = self.GET_ELEMENT_BY_CLASS_TEST_STRING

        self.assertEqual(get_element_by_attribute('class', 'foo bar', html), 'nice')
        self.assertEqual(get_element_by_attribute('class', 'foo', html), None)
        self.assertEqual(get_element_by_attribute('class', 'no-such-foo', html), None)

        html = self.GET_ELEMENT_BY_ATTRIBUTE_TEST_STRING

        self.assertEqual(get_element_by_attribute('itemprop', 'author', html), 'foo')

    def test_get_element_html_by_attribute(self):
        html = self.GET_ELEMENT_BY_CLASS_TEST_STRING

        self.assertEqual(get_element_html_by_attribute('class', 'foo bar', html), html.strip())
        self.assertEqual(get_element_html_by_attribute('class', 'foo', html), None)
        self.assertEqual(get_element_html_by_attribute('class', 'no-such-foo', html), None)

        html = self.GET_ELEMENT_BY_ATTRIBUTE_TEST_STRING

        self.assertEqual(get_element_html_by_attribute('itemprop', 'author', html), html.strip())

    GET_ELEMENTS_BY_CLASS_TEST_STRING = '''
        <span class="foo bar">nice</span><span class="foo bar">also nice</span>
    '''
    GET_ELEMENTS_BY_CLASS_RES = ['<span class="foo bar">nice</span>', '<span class="foo bar">also nice</span>']

    def test_get_elements_by_class(self):
        html = self.GET_ELEMENTS_BY_CLASS_TEST_STRING

        self.assertEqual(get_elements_by_class('foo', html), ['nice', 'also nice'])
        self.assertEqual(get_elements_by_class('no-such-class', html), [])

    def test_get_elements_html_by_class(self):
        html = self.GET_ELEMENTS_BY_CLASS_TEST_STRING

        self.assertEqual(get_elements_html_by_class('foo', html), self.GET_ELEMENTS_BY_CLASS_RES)
        self.assertEqual(get_elements_html_by_class('no-such-class', html), [])

    def test_get_elements_by_attribute(self):
        html = self.GET_ELEMENTS_BY_CLASS_TEST_STRING

        self.assertEqual(get_elements_by_attribute('class', 'foo bar', html), ['nice', 'also nice'])
        self.assertEqual(get_elements_by_attribute('class', 'foo', html), [])
        self.assertEqual(get_elements_by_attribute('class', 'no-such-foo', html), [])

    def test_get_elements_html_by_attribute(self):
        html = self.GET_ELEMENTS_BY_CLASS_TEST_STRING

        self.assertEqual(get_elements_html_by_attribute('class', 'foo bar', html), self.GET_ELEMENTS_BY_CLASS_RES)
        self.assertEqual(get_elements_html_by_attribute('class', 'foo', html), [])
        self.assertEqual(get_elements_html_by_attribute('class', 'no-such-foo', html), [])

    def test_get_elements_text_and_html_by_attribute(self):
        html = self.GET_ELEMENTS_BY_CLASS_TEST_STRING

        self.assertEqual(
            list(get_elements_text_and_html_by_attribute('class', 'foo bar', html)),
            list(zip(['nice', 'also nice'], self.GET_ELEMENTS_BY_CLASS_RES)))
        self.assertEqual(list(get_elements_text_and_html_by_attribute('class', 'foo', html)), [])
        self.assertEqual(list(get_elements_text_and_html_by_attribute('class', 'no-such-foo', html)), [])

        self.assertEqual(list(get_elements_text_and_html_by_attribute(
            'class', 'foo', '<a class="foo">nice</a><span class="foo">nice</span>', tag='a')), [('nice', '<a class="foo">nice</a>')])

    GET_ELEMENT_BY_TAG_TEST_STRING = '''
    random text lorem ipsum</p>
    <div>
        this should be returned
        <span>this should also be returned</span>
        <div>
            this should also be returned
        </div>
        closing tag above should not trick, so this should also be returned
    </div>
    but this text should not be returned
    '''
    GET_ELEMENT_BY_TAG_RES_OUTERDIV_HTML = GET_ELEMENT_BY_TAG_TEST_STRING.strip()[32:276]
    GET_ELEMENT_BY_TAG_RES_OUTERDIV_TEXT = GET_ELEMENT_BY_TAG_RES_OUTERDIV_HTML[5:-6]
    GET_ELEMENT_BY_TAG_RES_INNERSPAN_HTML = GET_ELEMENT_BY_TAG_TEST_STRING.strip()[78:119]
    GET_ELEMENT_BY_TAG_RES_INNERSPAN_TEXT = GET_ELEMENT_BY_TAG_RES_INNERSPAN_HTML[6:-7]

    def test_get_element_text_and_html_by_tag(self):
        html = self.GET_ELEMENT_BY_TAG_TEST_STRING

        self.assertEqual(
            get_element_text_and_html_by_tag('div', html),
            (self.GET_ELEMENT_BY_TAG_RES_OUTERDIV_TEXT, self.GET_ELEMENT_BY_TAG_RES_OUTERDIV_HTML))
        self.assertEqual(
            get_element_text_and_html_by_tag('span', html),
            (self.GET_ELEMENT_BY_TAG_RES_INNERSPAN_TEXT, self.GET_ELEMENT_BY_TAG_RES_INNERSPAN_HTML))
        self.assertRaises(compat_HTMLParseError, get_element_text_and_html_by_tag, 'article', html)

    def test_iri_to_uri(self):
        self.assertEqual(
            iri_to_uri('https://www.google.com/search?q=foo&ie=utf-8&oe=utf-8&client=firefox-b'),
            'https://www.google.com/search?q=foo&ie=utf-8&oe=utf-8&client=firefox-b')  # Same
        self.assertEqual(
            iri_to_uri('https://www.google.com/search?q=Käsesoßenrührlöffel'),  # German for cheese sauce stirring spoon
            'https://www.google.com/search?q=K%C3%A4seso%C3%9Fenr%C3%BChrl%C3%B6ffel')
        self.assertEqual(
            iri_to_uri('https://www.google.com/search?q=lt<+gt>+eq%3D+amp%26+percent%25+hash%23+colon%3A+tilde~#trash=?&garbage=#'),
            'https://www.google.com/search?q=lt%3C+gt%3E+eq%3D+amp%26+percent%25+hash%23+colon%3A+tilde~#trash=?&garbage=#')
        self.assertEqual(
            iri_to_uri('http://правозащита38.рф/category/news/'),
            'http://xn--38-6kcaak9aj5chl4a3g.xn--p1ai/category/news/')
        self.assertEqual(
            iri_to_uri('http://www.правозащита38.рф/category/news/'),
            'http://www.xn--38-6kcaak9aj5chl4a3g.xn--p1ai/category/news/')
        self.assertEqual(
            iri_to_uri('https://i❤.ws/emojidomain/👍👏🤝💪'),
            'https://xn--i-7iq.ws/emojidomain/%F0%9F%91%8D%F0%9F%91%8F%F0%9F%A4%9D%F0%9F%92%AA')
        self.assertEqual(
            iri_to_uri('http://日本語.jp/'),
            'http://xn--wgv71a119e.jp/')
        self.assertEqual(
            iri_to_uri('http://导航.中国/'),
            'http://xn--fet810g.xn--fiqs8s/')

    def test_clean_podcast_url(self):
        self.assertEqual(clean_podcast_url('https://www.podtrac.com/pts/redirect.mp3/chtbl.com/track/5899E/traffic.megaphone.fm/HSW7835899191.mp3'), 'https://traffic.megaphone.fm/HSW7835899191.mp3')
        self.assertEqual(clean_podcast_url('https://play.podtrac.com/npr-344098539/edge1.pod.npr.org/anon.npr-podcasts/podcast/npr/waitwait/2020/10/20201003_waitwait_wwdtmpodcast201003-015621a5-f035-4eca-a9a1-7c118d90bc3c.mp3'), 'https://edge1.pod.npr.org/anon.npr-podcasts/podcast/npr/waitwait/2020/10/20201003_waitwait_wwdtmpodcast201003-015621a5-f035-4eca-a9a1-7c118d90bc3c.mp3')
        self.assertEqual(clean_podcast_url('https://pdst.fm/e/2.gum.fm/chtbl.com/track/chrt.fm/track/34D33/pscrb.fm/rss/p/traffic.megaphone.fm/ITLLC7765286967.mp3?updated=1687282661'), 'https://traffic.megaphone.fm/ITLLC7765286967.mp3?updated=1687282661')
        self.assertEqual(clean_podcast_url('https://pdst.fm/e/https://mgln.ai/e/441/www.buzzsprout.com/1121972/13019085-ep-252-the-deep-life-stack.mp3'), 'https://www.buzzsprout.com/1121972/13019085-ep-252-the-deep-life-stack.mp3')

    def test_LazyList(self):
        it = list(range(10))

        self.assertEqual(list(LazyList(it)), it)
        self.assertEqual(LazyList(it).exhaust(), it)
        self.assertEqual(LazyList(it)[5], it[5])

        self.assertEqual(LazyList(it)[5:], it[5:])
        self.assertEqual(LazyList(it)[:5], it[:5])
        self.assertEqual(LazyList(it)[::2], it[::2])
        self.assertEqual(LazyList(it)[1::2], it[1::2])
        self.assertEqual(LazyList(it)[5::-1], it[5::-1])
        self.assertEqual(LazyList(it)[6:2:-2], it[6:2:-2])
        self.assertEqual(LazyList(it)[::-1], it[::-1])

        self.assertTrue(LazyList(it))
        self.assertFalse(LazyList(range(0)))
        self.assertEqual(len(LazyList(it)), len(it))
        self.assertEqual(repr(LazyList(it)), repr(it))
        self.assertEqual(str(LazyList(it)), str(it))

        self.assertEqual(list(LazyList(it, reverse=True)), it[::-1])
        self.assertEqual(list(reversed(LazyList(it))[::-1]), it)
        self.assertEqual(list(reversed(LazyList(it))[1:3:7]), it[::-1][1:3:7])

    def test_LazyList_laziness(self):

        def test(ll, idx, val, cache):
            self.assertEqual(ll[idx], val)
            self.assertEqual(ll._cache, list(cache))

        ll = LazyList(range(10))
        test(ll, 0, 0, range(1))
        test(ll, 5, 5, range(6))
        test(ll, -3, 7, range(10))

        ll = LazyList(range(10), reverse=True)
        test(ll, -1, 0, range(1))
        test(ll, 3, 6, range(10))

        ll = LazyList(itertools.count())
        test(ll, 10, 10, range(11))
        ll = reversed(ll)
        test(ll, -15, 14, range(15))

    def test_format_bytes(self):
        self.assertEqual(format_bytes(0), '0.00B')
        self.assertEqual(format_bytes(1000), '1000.00B')
        self.assertEqual(format_bytes(1024), '1.00KiB')
        self.assertEqual(format_bytes(1024**2), '1.00MiB')
        self.assertEqual(format_bytes(1024**3), '1.00GiB')
        self.assertEqual(format_bytes(1024**4), '1.00TiB')
        self.assertEqual(format_bytes(1024**5), '1.00PiB')
        self.assertEqual(format_bytes(1024**6), '1.00EiB')
        self.assertEqual(format_bytes(1024**7), '1.00ZiB')
        self.assertEqual(format_bytes(1024**8), '1.00YiB')
        self.assertEqual(format_bytes(1024**9), '1024.00YiB')

    def test_hide_login_info(self):
        self.assertEqual(Config.hide_login_info(['-u', 'foo', '-p', 'bar']),
                         ['-u', 'PRIVATE', '-p', 'PRIVATE'])
        self.assertEqual(Config.hide_login_info(['-u']), ['-u'])
        self.assertEqual(Config.hide_login_info(['-u', 'foo', '-u', 'bar']),
                         ['-u', 'PRIVATE', '-u', 'PRIVATE'])
        self.assertEqual(Config.hide_login_info(['--username=foo']),
                         ['--username=PRIVATE'])

    def test_locked_file(self):
        TEXT = 'test_locked_file\n'
        FILE = 'test_locked_file.ytdl'
        MODES = 'war'  # Order is important

        try:
            for lock_mode in MODES:
                with locked_file(FILE, lock_mode, False) as f:
                    if lock_mode == 'r':
                        self.assertEqual(f.read(), TEXT * 2, 'Wrong file content')
                    else:
                        f.write(TEXT)
                    for test_mode in MODES:
                        testing_write = test_mode != 'r'
                        try:
                            with locked_file(FILE, test_mode, False):
                                pass
                        except (BlockingIOError, PermissionError):
                            if not testing_write:  # FIXME
                                print(f'Known issue: Exclusive lock ({lock_mode}) blocks read access ({test_mode})')
                                continue
                            self.assertTrue(testing_write, f'{test_mode} is blocked by {lock_mode}')
                        else:
                            self.assertFalse(testing_write, f'{test_mode} is not blocked by {lock_mode}')
        finally:
            with contextlib.suppress(OSError):
                os.remove(FILE)

    def test_determine_file_encoding(self):
        self.assertEqual(determine_file_encoding(b''), (None, 0))
        self.assertEqual(determine_file_encoding(b'--verbose -x --audio-format mkv\n'), (None, 0))

        self.assertEqual(determine_file_encoding(b'\xef\xbb\xbf'), ('utf-8', 3))
        self.assertEqual(determine_file_encoding(b'\x00\x00\xfe\xff'), ('utf-32-be', 4))
        self.assertEqual(determine_file_encoding(b'\xff\xfe'), ('utf-16-le', 2))

        self.assertEqual(determine_file_encoding(b'\xff\xfe# coding: utf-8\n--verbose'), ('utf-16-le', 2))

        self.assertEqual(determine_file_encoding(b'# coding: utf-8\n--verbose'), ('utf-8', 0))
        self.assertEqual(determine_file_encoding(b'# coding: someencodinghere-12345\n--verbose'), ('someencodinghere-12345', 0))

        self.assertEqual(determine_file_encoding(b'#coding:utf-8\n--verbose'), ('utf-8', 0))
        self.assertEqual(determine_file_encoding(b'#  coding:   utf-8   \r\n--verbose'), ('utf-8', 0))

        self.assertEqual(determine_file_encoding('# coding: utf-32-be'.encode('utf-32-be')), ('utf-32-be', 0))
        self.assertEqual(determine_file_encoding('# coding: utf-16-le'.encode('utf-16-le')), ('utf-16-le', 0))

    def test_get_compatible_ext(self):
        self.assertEqual(get_compatible_ext(
            vcodecs=[None], acodecs=[None, None], vexts=['mp4'], aexts=['m4a', 'm4a']), 'mkv')
        self.assertEqual(get_compatible_ext(
            vcodecs=[None], acodecs=[None], vexts=['flv'], aexts=['flv']), 'flv')

        self.assertEqual(get_compatible_ext(
            vcodecs=[None], acodecs=[None], vexts=['mp4'], aexts=['m4a']), 'mp4')
        self.assertEqual(get_compatible_ext(
            vcodecs=[None], acodecs=[None], vexts=['mp4'], aexts=['webm']), 'mkv')
        self.assertEqual(get_compatible_ext(
            vcodecs=[None], acodecs=[None], vexts=['webm'], aexts=['m4a']), 'mkv')
        self.assertEqual(get_compatible_ext(
            vcodecs=[None], acodecs=[None], vexts=['webm'], aexts=['webm']), 'webm')
        self.assertEqual(get_compatible_ext(
            vcodecs=[None], acodecs=[None], vexts=['webm'], aexts=['weba']), 'webm')

        self.assertEqual(get_compatible_ext(
            vcodecs=['h264'], acodecs=['mp4a'], vexts=['mov'], aexts=['m4a']), 'mp4')
        self.assertEqual(get_compatible_ext(
            vcodecs=['av01.0.12M.08'], acodecs=['opus'], vexts=['mp4'], aexts=['webm']), 'webm')

        self.assertEqual(get_compatible_ext(
            vcodecs=['vp9'], acodecs=['opus'], vexts=['webm'], aexts=['webm'], preferences=['flv', 'mp4']), 'mp4')
        self.assertEqual(get_compatible_ext(
            vcodecs=['av1'], acodecs=['mp4a'], vexts=['webm'], aexts=['m4a'], preferences=('webm', 'mkv')), 'mkv')

    def test_try_call(self):
        def total(*x, **kwargs):
            return sum(x) + sum(kwargs.values())

        self.assertEqual(try_call(None), None,
                         msg='not a fn should give None')
        self.assertEqual(try_call(lambda: 1), 1,
                         msg='int fn with no expected_type should give int')
        self.assertEqual(try_call(lambda: 1, expected_type=int), 1,
                         msg='int fn with expected_type int should give int')
        self.assertEqual(try_call(lambda: 1, expected_type=dict), None,
                         msg='int fn with wrong expected_type should give None')
        self.assertEqual(try_call(total, args=(0, 1, 0, ), expected_type=int), 1,
                         msg='fn should accept arglist')
        self.assertEqual(try_call(total, kwargs={'a': 0, 'b': 1, 'c': 0}, expected_type=int), 1,
                         msg='fn should accept kwargs')
        self.assertEqual(try_call(lambda: 1, expected_type=dict), None,
                         msg='int fn with no expected_type should give None')
        self.assertEqual(try_call(lambda x: {}, total, args=(42, ), expected_type=int), 42,
                         msg='expect first int result with expected_type int')

    def test_variadic(self):
        self.assertEqual(variadic(None), (None, ))
        self.assertEqual(variadic('spam'), ('spam', ))
        self.assertEqual(variadic('spam', allowed_types=dict), 'spam')
        with warnings.catch_warnings():
            warnings.simplefilter('ignore')
            self.assertEqual(variadic('spam', allowed_types=[dict]), 'spam')

    def test_traverse_obj(self):
        _TEST_DATA = {
            100: 100,
            1.2: 1.2,
            'str': 'str',
            'None': None,
            '...': ...,
            'urls': [
                {'index': 0, 'url': 'https://www.example.com/0'},
                {'index': 1, 'url': 'https://www.example.com/1'},
            ],
            'data': (
                {'index': 2},
                {'index': 3},
            ),
            'dict': {},
        }

        # Test base functionality
        self.assertEqual(traverse_obj(_TEST_DATA, ('str',)), 'str',
                         msg='allow tuple path')
        self.assertEqual(traverse_obj(_TEST_DATA, ['str']), 'str',
                         msg='allow list path')
        self.assertEqual(traverse_obj(_TEST_DATA, (value for value in ("str",))), 'str',
                         msg='allow iterable path')
        self.assertEqual(traverse_obj(_TEST_DATA, 'str'), 'str',
                         msg='single items should be treated as a path')
        self.assertEqual(traverse_obj(_TEST_DATA, None), _TEST_DATA)
        self.assertEqual(traverse_obj(_TEST_DATA, 100), 100)
        self.assertEqual(traverse_obj(_TEST_DATA, 1.2), 1.2)

        # Test Ellipsis behavior
        self.assertCountEqual(traverse_obj(_TEST_DATA, ...),
                              (item for item in _TEST_DATA.values() if item not in (None, {})),
                              msg='`...` should give all non discarded values')
        self.assertCountEqual(traverse_obj(_TEST_DATA, ('urls', 0, ...)), _TEST_DATA['urls'][0].values(),
                              msg='`...` selection for dicts should select all values')
        self.assertEqual(traverse_obj(_TEST_DATA, (..., ..., 'url')),
                         ['https://www.example.com/0', 'https://www.example.com/1'],
                         msg='nested `...` queries should work')
        self.assertCountEqual(traverse_obj(_TEST_DATA, (..., ..., 'index')), range(4),
                              msg='`...` query result should be flattened')
        self.assertEqual(traverse_obj(iter(range(4)), ...), list(range(4)),
                         msg='`...` should accept iterables')

        # Test function as key
        self.assertEqual(traverse_obj(_TEST_DATA, lambda x, y: x == 'urls' and isinstance(y, list)),
                         [_TEST_DATA['urls']],
                         msg='function as query key should perform a filter based on (key, value)')
        self.assertCountEqual(traverse_obj(_TEST_DATA, lambda _, x: isinstance(x[0], str)), {'str'},
                              msg='exceptions in the query function should be catched')
        self.assertEqual(traverse_obj(iter(range(4)), lambda _, x: x % 2 == 0), [0, 2],
                         msg='function key should accept iterables')
        if __debug__:
            with self.assertRaises(Exception, msg='Wrong function signature should raise in debug'):
                traverse_obj(_TEST_DATA, lambda a: ...)
            with self.assertRaises(Exception, msg='Wrong function signature should raise in debug'):
                traverse_obj(_TEST_DATA, lambda a, b, c: ...)

        # Test set as key (transformation/type, like `expected_type`)
        self.assertEqual(traverse_obj(_TEST_DATA, (..., {str.upper}, )), ['STR'],
                         msg='Function in set should be a transformation')
        self.assertEqual(traverse_obj(_TEST_DATA, (..., {str})), ['str'],
                         msg='Type in set should be a type filter')
        self.assertEqual(traverse_obj(_TEST_DATA, {dict}), _TEST_DATA,
                         msg='A single set should be wrapped into a path')
        self.assertEqual(traverse_obj(_TEST_DATA, (..., {str.upper})), ['STR'],
                         msg='Transformation function should not raise')
        self.assertEqual(traverse_obj(_TEST_DATA, (..., {str_or_none})),
                         [item for item in map(str_or_none, _TEST_DATA.values()) if item is not None],
                         msg='Function in set should be a transformation')
        if __debug__:
            with self.assertRaises(Exception, msg='Sets with length != 1 should raise in debug'):
                traverse_obj(_TEST_DATA, set())
            with self.assertRaises(Exception, msg='Sets with length != 1 should raise in debug'):
                traverse_obj(_TEST_DATA, {str.upper, str})

        # Test `slice` as a key
        _SLICE_DATA = [0, 1, 2, 3, 4]
        self.assertEqual(traverse_obj(_TEST_DATA, ('dict', slice(1))), None,
                         msg='slice on a dictionary should not throw')
        self.assertEqual(traverse_obj(_SLICE_DATA, slice(1)), _SLICE_DATA[:1],
                         msg='slice key should apply slice to sequence')
        self.assertEqual(traverse_obj(_SLICE_DATA, slice(1, 2)), _SLICE_DATA[1:2],
                         msg='slice key should apply slice to sequence')
        self.assertEqual(traverse_obj(_SLICE_DATA, slice(1, 4, 2)), _SLICE_DATA[1:4:2],
                         msg='slice key should apply slice to sequence')

        # Test alternative paths
        self.assertEqual(traverse_obj(_TEST_DATA, 'fail', 'str'), 'str',
                         msg='multiple `paths` should be treated as alternative paths')
        self.assertEqual(traverse_obj(_TEST_DATA, 'str', 100), 'str',
                         msg='alternatives should exit early')
        self.assertEqual(traverse_obj(_TEST_DATA, 'fail', 'fail'), None,
                         msg='alternatives should return `default` if exhausted')
        self.assertEqual(traverse_obj(_TEST_DATA, (..., 'fail'), 100), 100,
                         msg='alternatives should track their own branching return')
        self.assertEqual(traverse_obj(_TEST_DATA, ('dict', ...), ('data', ...)), list(_TEST_DATA['data']),
                         msg='alternatives on empty objects should search further')

        # Test branch and path nesting
        self.assertEqual(traverse_obj(_TEST_DATA, ('urls', (3, 0), 'url')), ['https://www.example.com/0'],
                         msg='tuple as key should be treated as branches')
        self.assertEqual(traverse_obj(_TEST_DATA, ('urls', [3, 0], 'url')), ['https://www.example.com/0'],
                         msg='list as key should be treated as branches')
        self.assertEqual(traverse_obj(_TEST_DATA, ('urls', ((1, 'fail'), (0, 'url')))), ['https://www.example.com/0'],
                         msg='double nesting in path should be treated as paths')
        self.assertEqual(traverse_obj(['0', [1, 2]], [(0, 1), 0]), [1],
                         msg='do not fail early on branching')
        self.assertCountEqual(traverse_obj(_TEST_DATA, ('urls', ((1, ('fail', 'url')), (0, 'url')))),
                              ['https://www.example.com/0', 'https://www.example.com/1'],
                              msg='tripple nesting in path should be treated as branches')
        self.assertEqual(traverse_obj(_TEST_DATA, ('urls', ('fail', (..., 'url')))),
                         ['https://www.example.com/0', 'https://www.example.com/1'],
                         msg='ellipsis as branch path start gets flattened')

        # Test dictionary as key
        self.assertEqual(traverse_obj(_TEST_DATA, {0: 100, 1: 1.2}), {0: 100, 1: 1.2},
                         msg='dict key should result in a dict with the same keys')
        self.assertEqual(traverse_obj(_TEST_DATA, {0: ('urls', 0, 'url')}),
                         {0: 'https://www.example.com/0'},
                         msg='dict key should allow paths')
        self.assertEqual(traverse_obj(_TEST_DATA, {0: ('urls', (3, 0), 'url')}),
                         {0: ['https://www.example.com/0']},
                         msg='tuple in dict path should be treated as branches')
        self.assertEqual(traverse_obj(_TEST_DATA, {0: ('urls', ((1, 'fail'), (0, 'url')))}),
                         {0: ['https://www.example.com/0']},
                         msg='double nesting in dict path should be treated as paths')
        self.assertEqual(traverse_obj(_TEST_DATA, {0: ('urls', ((1, ('fail', 'url')), (0, 'url')))}),
                         {0: ['https://www.example.com/1', 'https://www.example.com/0']},
                         msg='tripple nesting in dict path should be treated as branches')
        self.assertEqual(traverse_obj(_TEST_DATA, {0: 'fail'}), {},
                         msg='remove `None` values when top level dict key fails')
        self.assertEqual(traverse_obj(_TEST_DATA, {0: 'fail'}, default=...), {0: ...},
                         msg='use `default` if key fails and `default`')
        self.assertEqual(traverse_obj(_TEST_DATA, {0: 'dict'}), {},
                         msg='remove empty values when dict key')
        self.assertEqual(traverse_obj(_TEST_DATA, {0: 'dict'}, default=...), {0: ...},
                         msg='use `default` when dict key and `default`')
        self.assertEqual(traverse_obj(_TEST_DATA, {0: {0: 'fail'}}), {},
                         msg='remove empty values when nested dict key fails')
        self.assertEqual(traverse_obj(None, {0: 'fail'}), {},
                         msg='default to dict if pruned')
        self.assertEqual(traverse_obj(None, {0: 'fail'}, default=...), {0: ...},
                         msg='default to dict if pruned and default is given')
        self.assertEqual(traverse_obj(_TEST_DATA, {0: {0: 'fail'}}, default=...), {0: {0: ...}},
                         msg='use nested `default` when nested dict key fails and `default`')
        self.assertEqual(traverse_obj(_TEST_DATA, {0: ('dict', ...)}), {},
                         msg='remove key if branch in dict key not successful')

        # Testing default parameter behavior
        _DEFAULT_DATA = {'None': None, 'int': 0, 'list': []}
        self.assertEqual(traverse_obj(_DEFAULT_DATA, 'fail'), None,
                         msg='default value should be `None`')
        self.assertEqual(traverse_obj(_DEFAULT_DATA, 'fail', 'fail', default=...), ...,
                         msg='chained fails should result in default')
        self.assertEqual(traverse_obj(_DEFAULT_DATA, 'None', 'int'), 0,
                         msg='should not short cirquit on `None`')
        self.assertEqual(traverse_obj(_DEFAULT_DATA, 'fail', default=1), 1,
                         msg='invalid dict key should result in `default`')
        self.assertEqual(traverse_obj(_DEFAULT_DATA, 'None', default=1), 1,
                         msg='`None` is a deliberate sentinel and should become `default`')
        self.assertEqual(traverse_obj(_DEFAULT_DATA, ('list', 10)), None,
                         msg='`IndexError` should result in `default`')
        self.assertEqual(traverse_obj(_DEFAULT_DATA, (..., 'fail'), default=1), 1,
                         msg='if branched but not successful return `default` if defined, not `[]`')
        self.assertEqual(traverse_obj(_DEFAULT_DATA, (..., 'fail'), default=None), None,
                         msg='if branched but not successful return `default` even if `default` is `None`')
        self.assertEqual(traverse_obj(_DEFAULT_DATA, (..., 'fail')), [],
                         msg='if branched but not successful return `[]`, not `default`')
        self.assertEqual(traverse_obj(_DEFAULT_DATA, ('list', ...)), [],
                         msg='if branched but object is empty return `[]`, not `default`')
        self.assertEqual(traverse_obj(None, ...), [],
                         msg='if branched but object is `None` return `[]`, not `default`')
        self.assertEqual(traverse_obj({0: None}, (0, ...)), [],
                         msg='if branched but state is `None` return `[]`, not `default`')

        branching_paths = [
            ('fail', ...),
            (..., 'fail'),
            100 * ('fail',) + (...,),
            (...,) + 100 * ('fail',),
        ]
        for branching_path in branching_paths:
            self.assertEqual(traverse_obj({}, branching_path), [],
                             msg='if branched but state is `None`, return `[]` (not `default`)')
            self.assertEqual(traverse_obj({}, 'fail', branching_path), [],
                             msg='if branching in last alternative and previous did not match, return `[]` (not `default`)')
            self.assertEqual(traverse_obj({0: 'x'}, 0, branching_path), 'x',
                             msg='if branching in last alternative and previous did match, return single value')
            self.assertEqual(traverse_obj({0: 'x'}, branching_path, 0), 'x',
                             msg='if branching in first alternative and non-branching path does match, return single value')
            self.assertEqual(traverse_obj({}, branching_path, 'fail'), None,
                             msg='if branching in first alternative and non-branching path does not match, return `default`')

        # Testing expected_type behavior
        _EXPECTED_TYPE_DATA = {'str': 'str', 'int': 0}
        self.assertEqual(traverse_obj(_EXPECTED_TYPE_DATA, 'str', expected_type=str),
                         'str', msg='accept matching `expected_type` type')
        self.assertEqual(traverse_obj(_EXPECTED_TYPE_DATA, 'str', expected_type=int),
                         None, msg='reject non matching `expected_type` type')
        self.assertEqual(traverse_obj(_EXPECTED_TYPE_DATA, 'int', expected_type=lambda x: str(x)),
                         '0', msg='transform type using type function')
        self.assertEqual(traverse_obj(_EXPECTED_TYPE_DATA, 'str', expected_type=lambda _: 1 / 0),
                         None, msg='wrap expected_type fuction in try_call')
        self.assertEqual(traverse_obj(_EXPECTED_TYPE_DATA, ..., expected_type=str),
                         ['str'], msg='eliminate items that expected_type fails on')
        self.assertEqual(traverse_obj(_TEST_DATA, {0: 100, 1: 1.2}, expected_type=int),
                         {0: 100}, msg='type as expected_type should filter dict values')
        self.assertEqual(traverse_obj(_TEST_DATA, {0: 100, 1: 1.2, 2: 'None'}, expected_type=str_or_none),
                         {0: '100', 1: '1.2'}, msg='function as expected_type should transform dict values')
        self.assertEqual(traverse_obj(_TEST_DATA, ({0: 1.2}, 0, {int_or_none}), expected_type=int),
                         1, msg='expected_type should not filter non final dict values')
        self.assertEqual(traverse_obj(_TEST_DATA, {0: {0: 100, 1: 'str'}}, expected_type=int),
                         {0: {0: 100}}, msg='expected_type should transform deep dict values')
        self.assertEqual(traverse_obj(_TEST_DATA, [({0: '...'}, {0: '...'})], expected_type=type(...)),
                         [{0: ...}, {0: ...}], msg='expected_type should transform branched dict values')
        self.assertEqual(traverse_obj({1: {3: 4}}, [(1, 2), 3], expected_type=int),
                         [4], msg='expected_type regression for type matching in tuple branching')
        self.assertEqual(traverse_obj(_TEST_DATA, ['data', ...], expected_type=int),
                         [], msg='expected_type regression for type matching in dict result')

        # Test get_all behavior
        _GET_ALL_DATA = {'key': [0, 1, 2]}
        self.assertEqual(traverse_obj(_GET_ALL_DATA, ('key', ...), get_all=False), 0,
                         msg='if not `get_all`, return only first matching value')
        self.assertEqual(traverse_obj(_GET_ALL_DATA, ..., get_all=False), [0, 1, 2],
                         msg='do not overflatten if not `get_all`')

        # Test casesense behavior
        _CASESENSE_DATA = {
            'KeY': 'value0',
            0: {
                'KeY': 'value1',
                0: {'KeY': 'value2'},
            },
        }
        self.assertEqual(traverse_obj(_CASESENSE_DATA, 'key'), None,
                         msg='dict keys should be case sensitive unless `casesense`')
        self.assertEqual(traverse_obj(_CASESENSE_DATA, 'keY',
                                      casesense=False), 'value0',
                         msg='allow non matching key case if `casesense`')
        self.assertEqual(traverse_obj(_CASESENSE_DATA, (0, ('keY',)),
                                      casesense=False), ['value1'],
                         msg='allow non matching key case in branch if `casesense`')
        self.assertEqual(traverse_obj(_CASESENSE_DATA, (0, ((0, 'keY'),)),
                                      casesense=False), ['value2'],
                         msg='allow non matching key case in branch path if `casesense`')

        # Test traverse_string behavior
        _TRAVERSE_STRING_DATA = {'str': 'str', 1.2: 1.2}
        self.assertEqual(traverse_obj(_TRAVERSE_STRING_DATA, ('str', 0)), None,
                         msg='do not traverse into string if not `traverse_string`')
        self.assertEqual(traverse_obj(_TRAVERSE_STRING_DATA, ('str', 0),
                                      traverse_string=True), 's',
                         msg='traverse into string if `traverse_string`')
        self.assertEqual(traverse_obj(_TRAVERSE_STRING_DATA, (1.2, 1),
                                      traverse_string=True), '.',
                         msg='traverse into converted data if `traverse_string`')
        self.assertEqual(traverse_obj(_TRAVERSE_STRING_DATA, ('str', ...),
                                      traverse_string=True), 'str',
                         msg='`...` should result in string (same value) if `traverse_string`')
        self.assertEqual(traverse_obj(_TRAVERSE_STRING_DATA, ('str', slice(0, None, 2)),
                                      traverse_string=True), 'sr',
                         msg='`slice` should result in string if `traverse_string`')
        self.assertEqual(traverse_obj(_TRAVERSE_STRING_DATA, ('str', lambda i, v: i or v == "s"),
                                      traverse_string=True), 'str',
                         msg='function should result in string if `traverse_string`')
        self.assertEqual(traverse_obj(_TRAVERSE_STRING_DATA, ('str', (0, 2)),
                                      traverse_string=True), ['s', 'r'],
                         msg='branching should result in list if `traverse_string`')
        self.assertEqual(traverse_obj({}, (0, ...), traverse_string=True), [],
                         msg='branching should result in list if `traverse_string`')
        self.assertEqual(traverse_obj({}, (0, lambda x, y: True), traverse_string=True), [],
                         msg='branching should result in list if `traverse_string`')
        self.assertEqual(traverse_obj({}, (0, slice(1)), traverse_string=True), [],
                         msg='branching should result in list if `traverse_string`')

        # Test is_user_input behavior
        _IS_USER_INPUT_DATA = {'range8': list(range(8))}
        self.assertEqual(traverse_obj(_IS_USER_INPUT_DATA, ('range8', '3'),
                                      is_user_input=True), 3,
                         msg='allow for string indexing if `is_user_input`')
        self.assertCountEqual(traverse_obj(_IS_USER_INPUT_DATA, ('range8', '3:'),
                                           is_user_input=True), tuple(range(8))[3:],
                              msg='allow for string slice if `is_user_input`')
        self.assertCountEqual(traverse_obj(_IS_USER_INPUT_DATA, ('range8', ':4:2'),
                                           is_user_input=True), tuple(range(8))[:4:2],
                              msg='allow step in string slice if `is_user_input`')
        self.assertCountEqual(traverse_obj(_IS_USER_INPUT_DATA, ('range8', ':'),
                                           is_user_input=True), range(8),
                              msg='`:` should be treated as `...` if `is_user_input`')
        with self.assertRaises(TypeError, msg='too many params should result in error'):
            traverse_obj(_IS_USER_INPUT_DATA, ('range8', ':::'), is_user_input=True)

        # Test re.Match as input obj
        mobj = re.fullmatch(r'0(12)(?P<group>3)(4)?', '0123')
        self.assertEqual(traverse_obj(mobj, ...), [x for x in mobj.groups() if x is not None],
                         msg='`...` on a `re.Match` should give its `groups()`')
        self.assertEqual(traverse_obj(mobj, lambda k, _: k in (0, 2)), ['0123', '3'],
                         msg='function on a `re.Match` should give groupno, value starting at 0')
        self.assertEqual(traverse_obj(mobj, 'group'), '3',
                         msg='str key on a `re.Match` should give group with that name')
        self.assertEqual(traverse_obj(mobj, 2), '3',
                         msg='int key on a `re.Match` should give group with that name')
        self.assertEqual(traverse_obj(mobj, 'gRoUp', casesense=False), '3',
                         msg='str key on a `re.Match` should respect casesense')
        self.assertEqual(traverse_obj(mobj, 'fail'), None,
                         msg='failing str key on a `re.Match` should return `default`')
        self.assertEqual(traverse_obj(mobj, 'gRoUpS', casesense=False), None,
                         msg='failing str key on a `re.Match` should return `default`')
        self.assertEqual(traverse_obj(mobj, 8), None,
                         msg='failing int key on a `re.Match` should return `default`')
        self.assertEqual(traverse_obj(mobj, lambda k, _: k in (0, 'group')), ['0123', '3'],
                         msg='function on a `re.Match` should give group name as well')

<<<<<<< HEAD
    def test_case_insensitive_dict(self):
        headers = HTTPHeaderDict()
        headers['ytdl-test'] = 1
        self.assertEqual(list(headers.items()), [('Ytdl-Test', 1)])
=======
    def test_http_header_dict(self):
        headers = HTTPHeaderDict()
        headers['ytdl-test'] = 1
        self.assertEqual(list(headers.items()), [('Ytdl-Test', '1')])
>>>>>>> d05b35d7
        headers['Ytdl-test'] = '2'
        self.assertEqual(list(headers.items()), [('Ytdl-Test', '2')])
        self.assertTrue('ytDl-Test' in headers)
        self.assertEqual(str(headers), str(dict(headers)))
        self.assertEqual(repr(headers), str(dict(headers)))

        headers.update({'X-dlp': 'data'})
        self.assertEqual(set(headers.items()), {('Ytdl-Test', '2'), ('X-Dlp', 'data')})
        self.assertEqual(dict(headers), {'Ytdl-Test': '2', 'X-Dlp': 'data'})
        self.assertEqual(len(headers), 2)
        self.assertEqual(headers.copy(), headers)
        headers2 = HTTPHeaderDict({'X-dlp': 'data3'}, **headers, **{'X-dlp': 'data2'})
        self.assertEqual(set(headers2.items()), {('Ytdl-Test', '2'), ('X-Dlp', 'data2')})
        self.assertEqual(len(headers2), 2)
        headers2.clear()
        self.assertEqual(len(headers2), 0)

        # ensure we prefer latter headers
        headers3 = HTTPHeaderDict({'Ytdl-TeSt': 1}, {'Ytdl-test': 2})
<<<<<<< HEAD
        self.assertEqual(set(headers3.items()), {('Ytdl-Test', 2)})
=======
        self.assertEqual(set(headers3.items()), {('Ytdl-Test', '2')})
>>>>>>> d05b35d7
        del headers3['ytdl-tesT']
        self.assertEqual(dict(headers3), {})

        headers4 = HTTPHeaderDict({'ytdl-test': 'data;'})
        self.assertEqual(set(headers4.items()), {('Ytdl-Test', 'data;')})

    def test_extract_basic_auth(self):
        assert extract_basic_auth('http://:foo.bar') == ('http://:foo.bar', None)
        assert extract_basic_auth('http://foo.bar') == ('http://foo.bar', None)
        assert extract_basic_auth('http://@foo.bar') == ('http://foo.bar', 'Basic Og==')
        assert extract_basic_auth('http://:pass@foo.bar') == ('http://foo.bar', 'Basic OnBhc3M=')
        assert extract_basic_auth('http://user:@foo.bar') == ('http://foo.bar', 'Basic dXNlcjo=')
        assert extract_basic_auth('http://user:pass@foo.bar') == ('http://foo.bar', 'Basic dXNlcjpwYXNz')


if __name__ == '__main__':
    unittest.main()<|MERGE_RESOLUTION|>--- conflicted
+++ resolved
@@ -22,7 +22,6 @@
     compat_os_name,
 )
 from yt_dlp.utils import (
-    HTTPHeaderDict,
     Config,
     DateRange,
     ExtractorError,
@@ -2343,17 +2342,10 @@
         self.assertEqual(traverse_obj(mobj, lambda k, _: k in (0, 'group')), ['0123', '3'],
                          msg='function on a `re.Match` should give group name as well')
 
-<<<<<<< HEAD
-    def test_case_insensitive_dict(self):
-        headers = HTTPHeaderDict()
-        headers['ytdl-test'] = 1
-        self.assertEqual(list(headers.items()), [('Ytdl-Test', 1)])
-=======
     def test_http_header_dict(self):
         headers = HTTPHeaderDict()
         headers['ytdl-test'] = 1
         self.assertEqual(list(headers.items()), [('Ytdl-Test', '1')])
->>>>>>> d05b35d7
         headers['Ytdl-test'] = '2'
         self.assertEqual(list(headers.items()), [('Ytdl-Test', '2')])
         self.assertTrue('ytDl-Test' in headers)
@@ -2373,11 +2365,7 @@
 
         # ensure we prefer latter headers
         headers3 = HTTPHeaderDict({'Ytdl-TeSt': 1}, {'Ytdl-test': 2})
-<<<<<<< HEAD
-        self.assertEqual(set(headers3.items()), {('Ytdl-Test', 2)})
-=======
         self.assertEqual(set(headers3.items()), {('Ytdl-Test', '2')})
->>>>>>> d05b35d7
         del headers3['ytdl-tesT']
         self.assertEqual(dict(headers3), {})
 
