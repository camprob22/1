#!/usr/bin/env python3

# Allow direct execution
import os
import sys
import unittest

sys.path.insert(0, os.path.dirname(os.path.dirname(os.path.abspath(__file__))))


import hashlib
import http.client
import json
import socket
import urllib.error

from test.helper import (
    assertGreaterEqual,
    expect_info_dict,
    expect_warnings,
    get_params,
    gettestcases,
    is_download_test,
    report_warning,
    try_rm,
)

<<<<<<< HEAD
import yt_dlp.YoutubeDL
=======
import yt_dlp.YoutubeDL  # isort: split
>>>>>>> 14f25df2
from yt_dlp.extractor import get_info_extractor
from yt_dlp.utils import (
    DownloadError,
    ExtractorError,
    HTTPError,
    TransportError,
    UnavailableVideoError,
    format_bytes,
)

RETRIES = 3


class YoutubeDL(yt_dlp.YoutubeDL):
    def __init__(self, *args, **kwargs):
        self.to_stderr = self.to_screen
        self.processed_info_dicts = []
        super().__init__(*args, **kwargs)

    def report_warning(self, message, *args, **kwargs):
        # Don't accept warnings during tests
        raise ExtractorError(message)

    def process_info(self, info_dict):
        self.processed_info_dicts.append(info_dict.copy())
        return super().process_info(info_dict)


def _file_md5(fn):
    with open(fn, 'rb') as f:
        return hashlib.md5(f.read()).hexdigest()


defs = gettestcases()


@is_download_test
class TestDownload(unittest.TestCase):
    # Parallel testing in nosetests. See
    # http://nose.readthedocs.org/en/latest/doc_tests/test_multiprocess/multiprocess.html
    _multiprocess_shared_ = True

    maxDiff = None

    COMPLETED_TESTS = {}

    def __str__(self):
        """Identify each test with the `add_ie` attribute, if available."""

        def strclass(cls):
            """From 2.7's unittest; 2.6 had _strclass so we can't import it."""
            return f'{cls.__module__}.{cls.__name__}'

        add_ie = getattr(self, self._testMethodName).add_ie
        return '%s (%s)%s:' % (self._testMethodName,
                               strclass(self.__class__),
                               ' [%s]' % add_ie if add_ie else '')

    def setUp(self):
        self.defs = defs

# Dynamically generate tests


def generator(test_case, tname):

    def test_template(self):
        if self.COMPLETED_TESTS.get(tname):
            return
        self.COMPLETED_TESTS[tname] = True
        ie = yt_dlp.extractor.get_info_extractor(test_case['name'])()
        other_ies = [get_info_extractor(ie_key)() for ie_key in test_case.get('add_ie', [])]
        is_playlist = any(k.startswith('playlist') for k in test_case)
        test_cases = test_case.get(
            'playlist', [] if is_playlist else [test_case])

        def print_skipping(reason):
            print('Skipping %s: %s' % (test_case['name'], reason))
            self.skipTest(reason)

        if not ie.working():
            print_skipping('IE marked as not _WORKING')

        for tc in test_cases:
            info_dict = tc.get('info_dict', {})
            params = tc.get('params', {})
            if not info_dict.get('id'):
                raise Exception('Test definition incorrect. \'id\' key is not present')
            elif not info_dict.get('ext'):
                if params.get('skip_download') and params.get('ignore_no_formats_error'):
                    continue
                raise Exception('Test definition incorrect. The output file cannot be known. \'ext\' key is not present')

        if 'skip' in test_case:
            print_skipping(test_case['skip'])

        for other_ie in other_ies:
            if not other_ie.working():
                print_skipping('test depends on %sIE, marked as not WORKING' % other_ie.ie_key())

        params = get_params(test_case.get('params', {}))
        params['outtmpl'] = tname + '_' + params['outtmpl']
        if is_playlist and 'playlist' not in test_case:
            params.setdefault('extract_flat', 'in_playlist')
            params.setdefault('playlistend', test_case.get('playlist_mincount'))
            params.setdefault('skip_download', True)

        ydl = YoutubeDL(params, auto_init=False)
        ydl.add_default_info_extractors()
        finished_hook_called = set()

        def _hook(status):
            if status['status'] == 'finished':
                finished_hook_called.add(status['filename'])
        ydl.add_progress_hook(_hook)
        expect_warnings(ydl, test_case.get('expected_warnings', []))

        def get_tc_filename(tc):
            return ydl.prepare_filename(dict(tc.get('info_dict', {})))

        res_dict = None

        def try_rm_tcs_files(tcs=None):
            if tcs is None:
                tcs = test_cases
            for tc in tcs:
                tc_filename = get_tc_filename(tc)
                try_rm(tc_filename)
                try_rm(tc_filename + '.part')
                try_rm(os.path.splitext(tc_filename)[0] + '.info.json')
        try_rm_tcs_files()
        try:
            try_num = 1
            while True:
                try:
                    # We're not using .download here since that is just a shim
                    # for outside error handling, and returns the exit code
                    # instead of the result dict.
                    res_dict = ydl.extract_info(
                        test_case['url'],
                        force_generic_extractor=params.get('force_generic_extractor', False))
                except (DownloadError, ExtractorError) as err:
                    # Check if the exception is not a network related one
<<<<<<< HEAD
                    if not isinstance(err.exc_info[1], (TransportError, UnavailableVideoError)) or (isinstance(err.exc_info[1], HTTPError) and err.exc_info[1].code == 503):
=======
                    if not err.exc_info[0] in (urllib.error.URLError, socket.timeout, UnavailableVideoError, http.client.BadStatusLine) or (err.exc_info[0] == urllib.error.HTTPError and err.exc_info[1].code == 503):
>>>>>>> 14f25df2
                        raise

                    if try_num == RETRIES:
                        report_warning('%s failed due to network errors, skipping...' % tname)
                        return

                    print(f'Retrying: {try_num} failed tries\n\n##########\n\n')

                    try_num += 1
                else:
                    break

            if is_playlist:
                self.assertTrue(res_dict['_type'] in ['playlist', 'multi_video'])
                self.assertTrue('entries' in res_dict)
                expect_info_dict(self, res_dict, test_case.get('info_dict', {}))

            if 'playlist_mincount' in test_case:
                assertGreaterEqual(
                    self,
                    len(res_dict['entries']),
                    test_case['playlist_mincount'],
                    'Expected at least %d in playlist %s, but got only %d' % (
                        test_case['playlist_mincount'], test_case['url'],
                        len(res_dict['entries'])))
            if 'playlist_count' in test_case:
                self.assertEqual(
                    len(res_dict['entries']),
                    test_case['playlist_count'],
                    'Expected %d entries in playlist %s, but got %d.' % (
                        test_case['playlist_count'],
                        test_case['url'],
                        len(res_dict['entries']),
                    ))
            if 'playlist_duration_sum' in test_case:
                got_duration = sum(e['duration'] for e in res_dict['entries'])
                self.assertEqual(
                    test_case['playlist_duration_sum'], got_duration)

            # Generalize both playlists and single videos to unified format for
            # simplicity
            if 'entries' not in res_dict:
                res_dict['entries'] = [res_dict]

            for tc_num, tc in enumerate(test_cases):
                tc_res_dict = res_dict['entries'][tc_num]
                # First, check test cases' data against extracted data alone
                expect_info_dict(self, tc_res_dict, tc.get('info_dict', {}))
                # Now, check downloaded file consistency
                tc_filename = get_tc_filename(tc)
                if not test_case.get('params', {}).get('skip_download', False):
                    self.assertTrue(os.path.exists(tc_filename), msg='Missing file ' + tc_filename)
                    self.assertTrue(tc_filename in finished_hook_called)
                    expected_minsize = tc.get('file_minsize', 10000)
                    if expected_minsize is not None:
                        if params.get('test'):
                            expected_minsize = max(expected_minsize, 10000)
                        got_fsize = os.path.getsize(tc_filename)
                        assertGreaterEqual(
                            self, got_fsize, expected_minsize,
                            'Expected %s to be at least %s, but it\'s only %s ' %
                            (tc_filename, format_bytes(expected_minsize),
                                format_bytes(got_fsize)))
                    if 'md5' in tc:
                        md5_for_file = _file_md5(tc_filename)
                        self.assertEqual(tc['md5'], md5_for_file)
                # Finally, check test cases' data again but this time against
                # extracted data from info JSON file written during processing
                info_json_fn = os.path.splitext(tc_filename)[0] + '.info.json'
                self.assertTrue(
                    os.path.exists(info_json_fn),
                    'Missing info file %s' % info_json_fn)
                with open(info_json_fn, encoding='utf-8') as infof:
                    info_dict = json.load(infof)
                expect_info_dict(self, info_dict, tc.get('info_dict', {}))
        finally:
            try_rm_tcs_files()
            if is_playlist and res_dict is not None and res_dict.get('entries'):
                # Remove all other files that may have been extracted if the
                # extractor returns full results even with extract_flat
                res_tcs = [{'info_dict': e} for e in res_dict['entries']]
                try_rm_tcs_files(res_tcs)
            ydl.close()
    return test_template


# And add them to TestDownload
tests_counter = {}
for test_case in defs:
    name = test_case['name']
    i = tests_counter.get(name, 0)
    tests_counter[name] = i + 1
    tname = f'test_{name}_{i}' if i else f'test_{name}'
    test_method = generator(test_case, tname)
    test_method.__name__ = str(tname)
    ie_list = test_case.get('add_ie')
    test_method.add_ie = ie_list and ','.join(ie_list)
    setattr(TestDownload, test_method.__name__, test_method)
    del test_method


def batch_generator(name, num_tests):

    def test_template(self):
        for i in range(num_tests):
            getattr(self, f'test_{name}_{i}' if i else f'test_{name}')()

    return test_template


for name, num_tests in tests_counter.items():
    test_method = batch_generator(name, num_tests)
    test_method.__name__ = f'test_{name}_all'
    test_method.add_ie = ''
    setattr(TestDownload, test_method.__name__, test_method)
    del test_method


if __name__ == '__main__':
    unittest.main()<|MERGE_RESOLUTION|>--- conflicted
+++ resolved
@@ -9,10 +9,7 @@
 
 
 import hashlib
-import http.client
 import json
-import socket
-import urllib.error
 
 from test.helper import (
     assertGreaterEqual,
@@ -24,12 +21,7 @@
     report_warning,
     try_rm,
 )
-
-<<<<<<< HEAD
-import yt_dlp.YoutubeDL
-=======
 import yt_dlp.YoutubeDL  # isort: split
->>>>>>> 14f25df2
 from yt_dlp.extractor import get_info_extractor
 from yt_dlp.utils import (
     DownloadError,
@@ -173,11 +165,7 @@
                         force_generic_extractor=params.get('force_generic_extractor', False))
                 except (DownloadError, ExtractorError) as err:
                     # Check if the exception is not a network related one
-<<<<<<< HEAD
                     if not isinstance(err.exc_info[1], (TransportError, UnavailableVideoError)) or (isinstance(err.exc_info[1], HTTPError) and err.exc_info[1].code == 503):
-=======
-                    if not err.exc_info[0] in (urllib.error.URLError, socket.timeout, UnavailableVideoError, http.client.BadStatusLine) or (err.exc_info[0] == urllib.error.HTTPError and err.exc_info[1].code == 503):
->>>>>>> 14f25df2
                         raise
 
                     if try_num == RETRIES:
