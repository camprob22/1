--- conflicted
+++ resolved
@@ -23,11 +23,7 @@
     '**PS**: Some links in this document will not work since this is a copy of the README.md from Github',
     open('README.md', encoding='utf-8').read()))
 
-<<<<<<< HEAD
-REQUIREMENTS = ['mutagen', 'pycryptodomex', 'websockets', 'urllib3']
-=======
 REQUIREMENTS = open('requirements.txt', encoding='utf-8').read().splitlines()
->>>>>>> bff0ea75
 
 
 if sys.argv[1:2] == ['py2exe']:
