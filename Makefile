--- conflicted
+++ resolved
@@ -8,11 +8,7 @@
 
 # Keep this list in sync with pyproject.toml includes/artifacts
 # intended use: when building a source distribution,
-<<<<<<< HEAD
-# make pypi-files && python3 setup.py sdist
-=======
 # make pypi-files && python3 -m build -sn .
->>>>>>> 3876429d
 pypi-files: AUTHORS Changelog.md LICENSE README.md README.txt supportedsites \
 	        completions yt-dlp.1 pyproject.toml setup.cfg devscripts/* test/*
 
