import binascii
import io
import re
import urllib.parse

from . import get_suitable_downloader
from .external import FFmpegFD
from .fragment import FragmentFD
from .. import webvtt
<<<<<<< HEAD
from ..dependencies import Cryptodome_AES
from ..utils import (
    bug_reports_message,
    parse_m3u8_attributes,
    remove_start,
    traverse_obj,
    update_url_query,
    urljoin,
)
=======
from ..dependencies import Cryptodome
from ..utils import bug_reports_message, parse_m3u8_attributes, update_url_query
>>>>>>> f6a765ce


class HlsFD(FragmentFD):
    """
    Download segments in a m3u8 manifest. External downloaders can take over
    the fragment downloads by supporting the 'm3u8_frag_urls' protocol and
    re-defining 'supports_manifest' function
    """

    FD_NAME = 'hlsnative'

    @staticmethod
    def can_download(manifest, info_dict, allow_unplayable_formats=False):
        UNSUPPORTED_FEATURES = [
            # r'#EXT-X-BYTERANGE',  # playlists composed of byte ranges of media files [2]

            # Live streams heuristic does not always work (e.g. geo restricted to Germany
            # http://hls-geo.daserste.de/i/videoportal/Film/c_620000/622873/format,716451,716457,716450,716458,716459,.mp4.csmil/index_4_av.m3u8?null=0)
            # r'#EXT-X-MEDIA-SEQUENCE:(?!0$)',  # live streams [3]

            # This heuristic also is not correct since segments may not be appended as well.
            # Twitch vods of finished streams have EXT-X-PLAYLIST-TYPE:EVENT despite
            # no segments will definitely be appended to the end of the playlist.
            # r'#EXT-X-PLAYLIST-TYPE:EVENT',  # media segments may be appended to the end of
            #                                 # event media playlists [4]
            # r'#EXT-X-MAP:',  # media initialization [5]
            # 1. https://tools.ietf.org/html/draft-pantos-http-live-streaming-17#section-4.3.2.4
            # 2. https://tools.ietf.org/html/draft-pantos-http-live-streaming-17#section-4.3.2.2
            # 3. https://tools.ietf.org/html/draft-pantos-http-live-streaming-17#section-4.3.3.2
            # 4. https://tools.ietf.org/html/draft-pantos-http-live-streaming-17#section-4.3.3.5
            # 5. https://tools.ietf.org/html/draft-pantos-http-live-streaming-17#section-4.3.2.5
        ]
        if not allow_unplayable_formats:
            UNSUPPORTED_FEATURES += [
                r'#EXT-X-KEY:METHOD=(?!NONE|AES-128)',  # encrypted streams [1]
            ]

        def check_results():
            yield not info_dict.get('is_live')
            for feature in UNSUPPORTED_FEATURES:
                yield not re.search(feature, manifest)
        return all(check_results())

    def real_download(self, filename, info_dict):
        man_url = info_dict['url']
        self.to_screen('[%s] Downloading m3u8 manifest' % self.FD_NAME)

        urlh = self.ydl.urlopen(self._prepare_url(info_dict, man_url))
        man_url = urlh.geturl()
        s = urlh.read().decode('utf-8', 'ignore')

        can_download, message = self.can_download(s, info_dict, self.params.get('allow_unplayable_formats')), None
        if can_download:
            has_ffmpeg = FFmpegFD.available()
            no_crypto = not Cryptodome and '#EXT-X-KEY:METHOD=AES-128' in s
            if no_crypto and has_ffmpeg:
                can_download, message = False, 'The stream has AES-128 encryption and pycryptodomex is not available'
            elif no_crypto:
                message = ('The stream has AES-128 encryption and neither ffmpeg nor pycryptodomex are available; '
                           'Decryption will be performed natively, but will be extremely slow')
            elif info_dict.get('extractor_key') == 'Generic' and re.search(r'(?m)#EXT-X-MEDIA-SEQUENCE:(?!0$)', s):
                install_ffmpeg = '' if has_ffmpeg else 'install ffmpeg and '
                message = ('Live HLS streams are not supported by the native downloader. If this is a livestream, '
                           f'please {install_ffmpeg}add "--downloader ffmpeg --hls-use-mpegts" to your command')
        if not can_download:
            has_drm = re.search('|'.join([
                r'#EXT-X-FAXS-CM:',  # Adobe Flash Access
                r'#EXT-X-(?:SESSION-)?KEY:.*?URI="skd://',  # Apple FairPlay
            ]), s)
            if has_drm and not self.params.get('allow_unplayable_formats'):
                self.report_error(
                    'This video is DRM protected; Try selecting another format with --format or '
                    'add --check-formats to automatically fallback to the next best format')
                return False
            message = message or 'Unsupported features have been detected'
            fd = FFmpegFD(self.ydl, self.params)
            self.report_warning(f'{message}; extraction will be delegated to {fd.get_basename()}')
            return fd.real_download(filename, info_dict)
        elif message:
            self.report_warning(message)

        is_webvtt = info_dict['ext'] == 'vtt'
        if is_webvtt:
            real_downloader = None  # Packing the fragments is not currently supported for external downloader
        else:
            real_downloader = get_suitable_downloader(
                info_dict, self.params, None, protocol='m3u8_frag_urls', to_stdout=(filename == '-'))
        if real_downloader and not real_downloader.supports_manifest(s):
            real_downloader = None
        if real_downloader:
            self.to_screen(f'[{self.FD_NAME}] Fragment downloads will be delegated to {real_downloader.get_basename()}')

        def is_ad_fragment_start(s):
            return (s.startswith('#ANVATO-SEGMENT-INFO') and 'type=ad' in s
                    or s.startswith('#UPLYNK-SEGMENT') and s.endswith(',ad'))

        def is_ad_fragment_end(s):
            return (s.startswith('#ANVATO-SEGMENT-INFO') and 'type=master' in s
                    or s.startswith('#UPLYNK-SEGMENT') and s.endswith(',segment'))

        fragments = []

        media_frags = 0
        ad_frags = 0
        ad_frag_next = False
        for line in s.splitlines():
            line = line.strip()
            if not line:
                continue
            if line.startswith('#'):
                if is_ad_fragment_start(line):
                    ad_frag_next = True
                elif is_ad_fragment_end(line):
                    ad_frag_next = False
                continue
            if ad_frag_next:
                ad_frags += 1
                continue
            media_frags += 1

        ctx = {
            'filename': filename,
            'total_frags': media_frags,
            'ad_frags': ad_frags,
        }

        if real_downloader:
            self._prepare_external_frag_download(ctx)
        else:
            self._prepare_and_start_frag_download(ctx, info_dict)

        extra_state = ctx.setdefault('extra_state', {})

        format_index = info_dict.get('format_index')
        extra_query = None
        extra_param_to_segment_url = info_dict.get('extra_param_to_segment_url')
        if extra_param_to_segment_url:
            extra_query = urllib.parse.parse_qs(extra_param_to_segment_url)
        i = 0
        media_sequence = 0
        decrypt_info = {'METHOD': 'NONE'}
        external_aes_key = traverse_obj(info_dict, ('hls_aes', 'key'))
        if external_aes_key:
            external_aes_key = binascii.unhexlify(remove_start(external_aes_key, '0x'))
            assert len(external_aes_key) in (16, 24, 32), 'Invalid length for HLS AES-128 key'
        external_aes_iv = traverse_obj(info_dict, ('hls_aes', 'iv'))
        if external_aes_iv:
            external_aes_iv = binascii.unhexlify(remove_start(external_aes_iv, '0x').zfill(32))
        byte_range = {}
        discontinuity_count = 0
        frag_index = 0
        ad_frag_next = False
        for line in s.splitlines():
            line = line.strip()
            if line:
                if not line.startswith('#'):
                    if format_index and discontinuity_count != format_index:
                        continue
                    if ad_frag_next:
                        continue
                    frag_index += 1
                    if frag_index <= ctx['fragment_index']:
                        continue
                    frag_url = urljoin(man_url, line)
                    if extra_query:
                        frag_url = update_url_query(frag_url, extra_query)

                    fragments.append({
                        'frag_index': frag_index,
                        'url': frag_url,
                        'decrypt_info': decrypt_info,
                        'byte_range': byte_range,
                        'media_sequence': media_sequence,
                    })
                    media_sequence += 1

                elif line.startswith('#EXT-X-MAP'):
                    if format_index and discontinuity_count != format_index:
                        continue
                    if frag_index > 0:
                        self.report_error(
                            'Initialization fragment found after media fragments, unable to download')
                        return False
                    frag_index += 1
                    map_info = parse_m3u8_attributes(line[11:])
                    frag_url = urljoin(man_url, map_info.get('URI'))
                    if extra_query:
                        frag_url = update_url_query(frag_url, extra_query)

                    if map_info.get('BYTERANGE'):
                        splitted_byte_range = map_info.get('BYTERANGE').split('@')
                        sub_range_start = int(splitted_byte_range[1]) if len(splitted_byte_range) == 2 else byte_range['end']
                        byte_range = {
                            'start': sub_range_start,
                            'end': sub_range_start + int(splitted_byte_range[0]),
                        }

                    fragments.append({
                        'frag_index': frag_index,
                        'url': frag_url,
                        'decrypt_info': decrypt_info,
                        'byte_range': byte_range,
                        'media_sequence': media_sequence
                    })
                    media_sequence += 1

                elif line.startswith('#EXT-X-KEY'):
                    decrypt_url = decrypt_info.get('URI')
                    decrypt_info = parse_m3u8_attributes(line[11:])
                    if decrypt_info['METHOD'] == 'AES-128':
                        if external_aes_iv:
                            decrypt_info['IV'] = external_aes_iv
                        elif 'IV' in decrypt_info:
                            decrypt_info['IV'] = binascii.unhexlify(decrypt_info['IV'][2:].zfill(32))
                        if external_aes_key:
                            decrypt_info['KEY'] = external_aes_key
                        else:
                            decrypt_info['URI'] = urljoin(man_url, decrypt_info['URI'])
                            if extra_query:
                                decrypt_info['URI'] = update_url_query(decrypt_info['URI'], extra_query)
                            if decrypt_url != decrypt_info['URI']:
                                decrypt_info['KEY'] = None

                elif line.startswith('#EXT-X-MEDIA-SEQUENCE'):
                    media_sequence = int(line[22:])
                elif line.startswith('#EXT-X-BYTERANGE'):
                    splitted_byte_range = line[17:].split('@')
                    sub_range_start = int(splitted_byte_range[1]) if len(splitted_byte_range) == 2 else byte_range['end']
                    byte_range = {
                        'start': sub_range_start,
                        'end': sub_range_start + int(splitted_byte_range[0]),
                    }
                elif is_ad_fragment_start(line):
                    ad_frag_next = True
                elif is_ad_fragment_end(line):
                    ad_frag_next = False
                elif line.startswith('#EXT-X-DISCONTINUITY'):
                    discontinuity_count += 1
                i += 1

        # We only download the first fragment during the test
        if self.params.get('test', False):
            fragments = [fragments[0] if fragments else None]

        if real_downloader:
            info_dict['fragments'] = fragments
            fd = real_downloader(self.ydl, self.params)
            # TODO: Make progress updates work without hooking twice
            # for ph in self._progress_hooks:
            #     fd.add_progress_hook(ph)
            return fd.real_download(filename, info_dict)

        if is_webvtt:
            def pack_fragment(frag_content, frag_index):
                output = io.StringIO()
                adjust = 0
                overflow = False
                mpegts_last = None
                for block in webvtt.parse_fragment(frag_content):
                    if isinstance(block, webvtt.CueBlock):
                        extra_state['webvtt_mpegts_last'] = mpegts_last
                        if overflow:
                            extra_state['webvtt_mpegts_adjust'] += 1
                            overflow = False
                        block.start += adjust
                        block.end += adjust

                        dedup_window = extra_state.setdefault('webvtt_dedup_window', [])

                        ready = []

                        i = 0
                        is_new = True
                        while i < len(dedup_window):
                            wcue = dedup_window[i]
                            wblock = webvtt.CueBlock.from_json(wcue)
                            i += 1
                            if wblock.hinges(block):
                                wcue['end'] = block.end
                                is_new = False
                                continue
                            if wblock == block:
                                is_new = False
                                continue
                            if wblock.end > block.start:
                                continue
                            ready.append(wblock)
                            i -= 1
                            del dedup_window[i]

                        if is_new:
                            dedup_window.append(block.as_json)
                        for block in ready:
                            block.write_into(output)

                        # we only emit cues once they fall out of the duplicate window
                        continue
                    elif isinstance(block, webvtt.Magic):
                        # take care of MPEG PES timestamp overflow
                        if block.mpegts is None:
                            block.mpegts = 0
                        extra_state.setdefault('webvtt_mpegts_adjust', 0)
                        block.mpegts += extra_state['webvtt_mpegts_adjust'] << 33
                        if block.mpegts < extra_state.get('webvtt_mpegts_last', 0):
                            overflow = True
                            block.mpegts += 1 << 33
                        mpegts_last = block.mpegts

                        if frag_index == 1:
                            extra_state['webvtt_mpegts'] = block.mpegts or 0
                            extra_state['webvtt_local'] = block.local or 0
                            # XXX: block.local = block.mpegts = None ?
                        else:
                            if block.mpegts is not None and block.local is not None:
                                adjust = (
                                    (block.mpegts - extra_state.get('webvtt_mpegts', 0))
                                    - (block.local - extra_state.get('webvtt_local', 0))
                                )
                            continue
                    elif isinstance(block, webvtt.HeaderBlock):
                        if frag_index != 1:
                            # XXX: this should probably be silent as well
                            # or verify that all segments contain the same data
                            self.report_warning(bug_reports_message(
                                'Discarding a %s block found in the middle of the stream; '
                                'if the subtitles display incorrectly,'
                                % (type(block).__name__)))
                            continue
                    block.write_into(output)

                return output.getvalue().encode()

            def fin_fragments():
                dedup_window = extra_state.get('webvtt_dedup_window')
                if not dedup_window:
                    return b''

                output = io.StringIO()
                for cue in dedup_window:
                    webvtt.CueBlock.from_json(cue).write_into(output)

                return output.getvalue().encode()

            self.download_and_append_fragments(
                ctx, fragments, info_dict, pack_func=pack_fragment, finish_func=fin_fragments)
        else:
            return self.download_and_append_fragments(ctx, fragments, info_dict)<|MERGE_RESOLUTION|>--- conflicted
+++ resolved
@@ -7,8 +7,7 @@
 from .external import FFmpegFD
 from .fragment import FragmentFD
 from .. import webvtt
-<<<<<<< HEAD
-from ..dependencies import Cryptodome_AES
+from ..dependencies import Cryptodome
 from ..utils import (
     bug_reports_message,
     parse_m3u8_attributes,
@@ -17,10 +16,6 @@
     update_url_query,
     urljoin,
 )
-=======
-from ..dependencies import Cryptodome
-from ..utils import bug_reports_message, parse_m3u8_attributes, update_url_query
->>>>>>> f6a765ce
 
 
 class HlsFD(FragmentFD):
