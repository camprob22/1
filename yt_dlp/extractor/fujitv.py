--- conflicted
+++ resolved
@@ -7,7 +7,6 @@
 class FujiTVFODPlus7IE(InfoExtractor):
     _VALID_URL = r'https?://fod\.fujitv\.co\.jp/title/(?P<sid>[0-9a-z]{4})/(?P<id>[0-9a-z]+)'
     _BASE_URL = 'https://i.fod.fujitv.co.jp/'
-<<<<<<< HEAD
     _BITRATE_MAP = {
         300: (320, 180),
         800: (640, 360),
@@ -15,8 +14,7 @@
         2000: (1280, 720),
         4000: (1920, 1080),
     }
-=======
->>>>>>> a3125791
+
 
     _TESTS = [{
         'url': 'https://fod.fujitv.co.jp/title/5d40/5d40110076',
@@ -46,15 +44,12 @@
             if not src.get('url'):
                 continue
             fmt, subs = self._extract_m3u8_formats_and_subtitles(src['url'], video_id, 'mp4')
-<<<<<<< HEAD
             wh = self._BITRATE_MAP.get(fmt.get('tbr'))
             if wh:
                 fmt.update({
                     'width': wh[0],
                     'height': wh[1],
                 })
-=======
->>>>>>> a3125791
             formats.extend(fmt)
             subtitles = self._merge_subtitles(subtitles, subs)
         self._sort_formats(formats, ['tbr'])
