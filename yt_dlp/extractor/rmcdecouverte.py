--- conflicted
+++ resolved
@@ -1,16 +1,7 @@
-<<<<<<< HEAD
-from .brightcove import BrightcoveLegacyIE
-from .common import InfoExtractor
-from ..compat import (
-    compat_parse_qs,
-    compat_urlparse,
-)
-=======
 import urllib.parse
 
 from .brightcove import BrightcoveLegacyIE
 from .common import InfoExtractor
->>>>>>> 556aa516
 from ..utils import smuggle_url
 
 
