<<<<<<< HEAD
from .common import InfoExtractor
from ..compat import compat_str, compat_urllib_parse_unquote
=======
import urllib.parse

from .common import InfoExtractor
>>>>>>> 556aa516
from ..utils import (
    ExtractorError,
    traverse_obj,
    unified_strdate,
    url_or_none,
)


class MediaKlikkIE(InfoExtractor):
    _VALID_URL = r'''(?x)https?://(?:www\.)?
                        (?:mediaklikk|m4sport|hirado|petofilive)\.hu/.*?(?:videok?|cikk)/
                        (?:(?P<year>[0-9]{4})/(?P<month>[0-9]{1,2})/(?P<day>[0-9]{1,2})/)?
                        (?P<id>[^/#?_]+)'''

    _TESTS = [{
        # (old) mediaklikk. date in html.
        'url': 'https://mediaklikk.hu/video/hazajaro-delnyugat-bacska-a-duna-menten-palankatol-doroszloig/',
        'info_dict': {
            'id': '4754129',
            'title': 'Hazajáró, DÉLNYUGAT-BÁCSKA – A Duna mentén Palánkától Doroszlóig',
            'ext': 'mp4',
            'upload_date': '20210901',
            'thumbnail': 'http://mediaklikk.hu/wp-content/uploads/sites/4/2014/02/hazajarouj_JO.jpg',
        },
        'skip': 'Webpage redirects to 404 page',
    }, {
        # mediaklikk. date in html.
        'url': 'https://mediaklikk.hu/video/hazajaro-fabova-hegyseg-kishont-koronaja/',
        'info_dict': {
            'id': '6696133',
            'title': 'Hazajáró, Fabova-hegység - Kishont koronája',
            'display_id': 'hazajaro-fabova-hegyseg-kishont-koronaja',
            'ext': 'mp4',
            'upload_date': '20230903',
            'thumbnail': 'https://mediaklikk.hu/wp-content/uploads/sites/4/2014/02/hazajarouj_JO.jpg',
        },
    }, {
        # (old) m4sport
        'url': 'https://m4sport.hu/video/2021/08/30/gyemant-liga-parizs/',
        'info_dict': {
            'id': '4754999',
            'title': 'Gyémánt Liga, Párizs',
            'ext': 'mp4',
            'upload_date': '20210830',
            'thumbnail': 'http://m4sport.hu/wp-content/uploads/sites/4/2021/08/vlcsnap-2021-08-30-18h21m20s10-1024x576.jpg',
        },
        'skip': 'Webpage redirects to 404 page',
    }, {
        # m4sport
        'url': 'https://m4sport.hu/sportkozvetitesek/video/2023/09/08/atletika-gyemant-liga-brusszel/',
        'info_dict': {
            'id': '6711136',
            'title': 'Atlétika – Gyémánt Liga, Brüsszel',
            'display_id': 'atletika-gyemant-liga-brusszel',
            'ext': 'mp4',
            'upload_date': '20230908',
            'thumbnail': 'https://m4sport.hu/wp-content/uploads/sites/4/2023/09/vlcsnap-2023-09-08-22h43m18s691.jpg',
        },
    }, {
        # m4sport with *video/ url and no date
        'url': 'https://m4sport.hu/bl-video/real-madrid-chelsea-1-1/',
        'info_dict': {
            'id': '4492099',
            'title': 'Real Madrid - Chelsea 1-1',
            'display_id': 'real-madrid-chelsea-1-1',
            'ext': 'mp4',
            'thumbnail': 'https://m4sport.hu/wp-content/uploads/sites/4/2021/04/Sequence-01.Still001-1024x576.png',
        },
    }, {
        # (old) hirado
        'url': 'https://hirado.hu/videok/felteteleket-szabott-a-fovaros/',
        'info_dict': {
            'id': '4760120',
            'title': 'Feltételeket szabott a főváros',
            'ext': 'mp4',
            'thumbnail': 'http://hirado.hu/wp-content/uploads/sites/4/2021/09/vlcsnap-2021-09-01-20h20m37s165.jpg',
        },
        'skip': 'Webpage redirects to video list page',
    }, {
        # hirado
        'url': 'https://hirado.hu/belfold/video/2023/09/11/marad-az-eves-elszamolas-a-napelemekre-beruhazo-csaladoknal',
        'info_dict': {
            'id': '6716068',
            'title': 'Marad az éves elszámolás a napelemekre beruházó családoknál',
            'display_id': 'marad-az-eves-elszamolas-a-napelemekre-beruhazo-csaladoknal',
            'ext': 'mp4',
            'upload_date': '20230911',
            'thumbnail': 'https://hirado.hu/wp-content/uploads/sites/4/2023/09/vlcsnap-2023-09-11-09h16m09s882.jpg',
        },
    }, {
        # (old) petofilive
        'url': 'https://petofilive.hu/video/2021/06/07/tha-shudras-az-akusztikban/',
        'info_dict': {
            'id': '4571948',
            'title': 'Tha Shudras az Akusztikban',
            'ext': 'mp4',
            'upload_date': '20210607',
            'thumbnail': 'http://petofilive.hu/wp-content/uploads/sites/4/2021/06/vlcsnap-2021-06-07-22h14m23s915-1024x576.jpg',
        },
        'skip': 'Webpage redirects to empty page',
    }, {
        # petofilive
        'url': 'https://petofilive.hu/video/2023/09/09/futball-fesztival-a-margitszigeten/',
        'info_dict': {
            'id': '6713233',
            'title': 'Futball Fesztivál a Margitszigeten',
            'display_id': 'futball-fesztival-a-margitszigeten',
            'ext': 'mp4',
            'upload_date': '20230909',
            'thumbnail': 'https://petofilive.hu/wp-content/uploads/sites/4/2023/09/Clipboard11-2.jpg',
        },
    }]

    def _real_extract(self, url):
        mobj = self._match_valid_url(url)
        display_id = mobj.group('id')
        webpage = self._download_webpage(url, display_id)

        player_data_str = self._html_search_regex(
            r'mtva_player_manager\.player\(document.getElementById\(.*\),\s?(\{.*\}).*\);', webpage, 'player data')
        player_data = self._parse_json(player_data_str, display_id, urllib.parse.unquote)
        video_id = str(player_data['contentId'])
        title = player_data.get('title') or self._og_search_title(webpage, fatal=False) or \
            self._html_search_regex(r'<h\d+\b[^>]+\bclass="article_title">([^<]+)<', webpage, 'title')

        upload_date = unified_strdate(
            '{}-{}-{}'.format(mobj.group('year'), mobj.group('month'), mobj.group('day')))
        if not upload_date:
            upload_date = unified_strdate(self._html_search_regex(
                r'<p+\b[^>]+\bclass="article_date">([^<]+)<', webpage, 'upload date', default=None))

        player_data['video'] = player_data.pop('token')
        player_page = self._download_webpage('https://player.mediaklikk.hu/playernew/player.php', video_id, query=player_data)
        player_json = self._search_json(
            r'\bpl\.setup\s*\(', player_page, 'player json', video_id, end_pattern=r'\);')
        playlist_url = traverse_obj(
            player_json, ('playlist', lambda _, v: v['type'] == 'hls', 'file', {url_or_none}), get_all=False)
        if not playlist_url:
            raise ExtractorError('Unable to extract playlist url')

        formats = self._extract_wowza_formats(
            playlist_url, video_id, skip_protocols=['f4m', 'smil', 'dash'])

        return {
            'id': video_id,
            'title': title,
            'display_id': display_id,
            'formats': formats,
            'upload_date': upload_date,
            'thumbnail': player_data.get('bgImage') or self._og_search_thumbnail(webpage),
        }<|MERGE_RESOLUTION|>--- conflicted
+++ resolved
@@ -1,11 +1,6 @@
-<<<<<<< HEAD
-from .common import InfoExtractor
-from ..compat import compat_str, compat_urllib_parse_unquote
-=======
 import urllib.parse
 
 from .common import InfoExtractor
->>>>>>> 556aa516
 from ..utils import (
     ExtractorError,
     traverse_obj,
