--- conflicted
+++ resolved
@@ -1,10 +1,6 @@
 import datetime as dt
 import json
-<<<<<<< HEAD
 import urllib.parse
-=======
-from urllib.parse import unquote
->>>>>>> f4f9f6d0
 
 from .common import InfoExtractor
 from ..compat import functools
@@ -200,12 +196,8 @@
                 'uploader_id': ('userId', {str_or_none}),
                 'like_count': ('up', {int}),
                 'dislike_count': ('down', {int}),
-<<<<<<< HEAD
-                'upload_timestamp': ('created', {int}),
+                'timestamp': ('created', {int}),
                 'upload_date': ('created', {int}, {dt.date.fromtimestamp}, {lambda x: x.strftime('%Y%m%d')}),
-=======
-                'timestamp': ('created', {int}),
->>>>>>> f4f9f6d0
                 'thumbnail': ('thumb', {lambda x: urljoin('https://thumb.pr0gramm.com', x)})
             }),
         }