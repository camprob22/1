--- conflicted
+++ resolved
@@ -17,84 +17,8 @@
 )
 
 
-<<<<<<< HEAD
 class DropoutBaseIE(InfoExtractor):
     """Subclasses must define _HOST"""
-=======
-class DropoutIE(InfoExtractor):
-    _LOGIN_URL = 'https://www.dropout.tv/login'
-    _NETRC_MACHINE = 'dropout'
-
-    _VALID_URL = r'https?://(?:www\.)?dropout\.tv/(?:[^/]+/)*videos/(?P<id>[^/]+)/?$'
-    _TESTS = [
-        {
-            'url': 'https://www.dropout.tv/game-changer/season:2/videos/yes-or-no',
-            'note': 'Episode in a series',
-            'md5': '5e000fdfd8d8fa46ff40456f1c2af04a',
-            'info_dict': {
-                'id': '738153',
-                'display_id': 'yes-or-no',
-                'ext': 'mp4',
-                'title': 'Yes or No',
-                'description': 'Ally, Brennan, and Zac are asked a simple question, but is there a correct answer?',
-                'release_date': '20200508',
-                'thumbnail': 'https://vhx.imgix.net/chuncensoredstaging/assets/351e3f24-c4a3-459a-8b79-dc80f1e5b7fd.jpg',
-                'series': 'Game Changer',
-                'season_number': 2,
-                'season': 'Season 2',
-                'episode_number': 6,
-                'episode': 'Yes or No',
-                'duration': 1180,
-                'uploader_id': 'user80538407',
-                'uploader_url': 'https://vimeo.com/user80538407',
-                'uploader': 'OTT Videos',
-            },
-            'expected_warnings': ['Ignoring subtitle tracks found in the HLS manifest'],
-        },
-        {
-            'url': 'https://www.dropout.tv/dimension-20-fantasy-high/season:1/videos/episode-1',
-            'note': 'Episode in a series (missing release_date)',
-            'md5': '712caf7c191f1c47c8f1879520c2fa5c',
-            'info_dict': {
-                'id': '320562',
-                'display_id': 'episode-1',
-                'ext': 'mp4',
-                'title': 'The Beginning Begins',
-                'description': 'The cast introduces their PCs, including a neurotic elf, a goblin PI, and a corn-worshipping cleric.',
-                'thumbnail': 'https://vhx.imgix.net/chuncensoredstaging/assets/4421ed0d-f630-4c88-9004-5251b2b8adfa.jpg',
-                'series': 'Dimension 20: Fantasy High',
-                'season_number': 1,
-                'season': 'Season 1',
-                'episode_number': 1,
-                'episode': 'The Beginning Begins',
-                'duration': 6838,
-                'uploader_id': 'user80538407',
-                'uploader_url': 'https://vimeo.com/user80538407',
-                'uploader': 'OTT Videos',
-            },
-            'expected_warnings': ['Ignoring subtitle tracks found in the HLS manifest'],
-        },
-        {
-            'url': 'https://www.dropout.tv/videos/misfits-magic-holiday-special',
-            'note': 'Episode not in a series',
-            'md5': 'c30fa18999c5880d156339f13c953a26',
-            'info_dict': {
-                'id': '1915774',
-                'display_id': 'misfits-magic-holiday-special',
-                'ext': 'mp4',
-                'title': 'Misfits & Magic Holiday Special',
-                'description': 'The magical misfits spend Christmas break at Gowpenny, with an unwelcome visitor.',
-                'release_date': '20211215',
-                'thumbnail': 'https://vhx.imgix.net/chuncensoredstaging/assets/d91ea8a6-b250-42ed-907e-b30fb1c65176-8e24b8e5.jpg',
-                'duration': 11698,
-                'uploader_id': 'user80538407',
-                'uploader_url': 'https://vimeo.com/user80538407',
-                'uploader': 'OTT Videos',
-            },
-            'expected_warnings': ['Ignoring subtitle tracks found in the HLS manifest'],
-        },
-    ]
->>>>>>> add96eb9
 
     def _get_authenticity_token(self, display_id):
         signin_page = self._download_webpage(
@@ -198,7 +122,7 @@
                 'uploader_url': 'https://vimeo.com/user80538407',
                 'uploader': 'OTT Videos'
             },
-            'expected_warnings': ['Ignoring subtitle tracks found in the HLS manifest']
+            'expected_warnings': ['Ignoring subtitle tracks found in the HLS manifest'],
         },
         {
             'url': 'https://www.dropout.tv/ch-shorts/season:1/videos/post-apocalyptic-dane-cook',
@@ -221,7 +145,7 @@
                 'uploader_url': 'https://vimeo.com/user80538407',
                 'uploader': 'OTT Videos'
             },
-            'expected_warnings': ['Ignoring subtitle tracks found in the HLS manifest']
+            'expected_warnings': ['Ignoring subtitle tracks found in the HLS manifest'],
         },
         {
             'url': 'https://www.dropout.tv/videos/misfits-magic-holiday-special',
@@ -240,8 +164,8 @@
                 'uploader_url': 'https://vimeo.com/user80538407',
                 'uploader': 'OTT Videos'
             },
-            'expected_warnings': ['Ignoring subtitle tracks found in the HLS manifest']
-        }
+            'expected_warnings': ['Ignoring subtitle tracks found in the HLS manifest'],
+        },
     ]
 
 
@@ -303,30 +227,7 @@
             'playlist_count': 25,
             'info_dict': {
                 'id': 'breaking-news-no-laugh-newsroom-season-3',
-<<<<<<< HEAD
-                'title': 'Breaking News No Laugh Newsroom - Season 3'
-            }
-        }
-    ]
-=======
                 'title': 'Breaking News No Laugh Newsroom - Season 3',
             },
         },
-    ]
-
-    def _fetch_page(self, url, season_id, page):
-        page += 1
-        webpage = self._download_webpage(
-            f'{url}?page={page}', season_id, note=f'Downloading page {page}', expected_status={400})
-        yield from [self.url_result(item_url, DropoutIE) for item_url in traverse_obj(
-            get_elements_html_by_class('browse-item-link', webpage), (..., {extract_attributes}, 'href'))]
-
-    def _real_extract(self, url):
-        season_id = self._match_id(url)
-        season_num = self._match_valid_url(url).group('season') or 1
-        season_title = season_id.replace('-', ' ').title()
-
-        return self.playlist_result(
-            OnDemandPagedList(functools.partial(self._fetch_page, url, season_id), self._PAGE_SIZE),
-            f'{season_id}-season-{season_num}', f'{season_title} - Season {season_num}')
->>>>>>> add96eb9
+    ]