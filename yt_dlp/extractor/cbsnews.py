import base64
import re
import urllib.error
import urllib.parse
import zlib

from .anvato import AnvatoIE
from .common import InfoExtractor
from .paramountplus import ParamountPlusIE
<<<<<<< HEAD
from ..networking.common import HEADRequest
=======
from ..networking import HEADRequest
>>>>>>> d05b35d7
from ..utils import (
    ExtractorError,
    UserNotLive,
    determine_ext,
    float_or_none,
    format_field,
    int_or_none,
    make_archive_id,
    mimetype2ext,
    parse_duration,
    smuggle_url,
    traverse_obj,
    url_or_none,
)


class CBSNewsBaseIE(InfoExtractor):
    _LOCALES = {
        'atlanta': None,
        'baltimore': 'BAL',
        'boston': 'BOS',
        'chicago': 'CHI',
        'colorado': 'DEN',
        'detroit': 'DET',
        'losangeles': 'LA',
        'miami': 'MIA',
        'minnesota': 'MIN',
        'newyork': 'NY',
        'philadelphia': 'PHI',
        'pittsburgh': 'PIT',
        'sacramento': 'SAC',
        'sanfrancisco': 'SF',
        'texas': 'DAL',
    }
    _LOCALE_RE = '|'.join(map(re.escape, _LOCALES))
    _ANVACK = '5VD6Eyd6djewbCmNwBFnsJj17YAvGRwl'

    def _get_item(self, webpage, display_id):
        return traverse_obj(self._search_json(
            r'CBSNEWS\.defaultPayload\s*=', webpage, 'payload', display_id,
            default={}), ('items', 0, {dict})) or {}

    def _get_video_url(self, item):
        return traverse_obj(item, 'video', 'video2', expected_type=url_or_none)

    def _extract_playlist(self, webpage, playlist_id):
        entries = [self.url_result(embed_url, CBSNewsEmbedIE) for embed_url in re.findall(
            r'<iframe[^>]+data-src="(https?://(?:www\.)?cbsnews\.com/embed/video/[^#]*#[^"]+)"', webpage)]
        if entries:
            return self.playlist_result(
                entries, playlist_id, self._html_search_meta(['og:title', 'twitter:title'], webpage),
                self._html_search_meta(['og:description', 'twitter:description', 'description'], webpage))

    def _extract_video(self, item, video_url, video_id):
        if mimetype2ext(item.get('format'), default=determine_ext(video_url)) == 'mp4':
            formats = [{'url': video_url, 'ext': 'mp4'}]

        else:
            manifest = self._download_webpage(video_url, video_id, note='Downloading m3u8 information')

            anvato_id = self._search_regex(r'anvato-(\d+)', manifest, 'Anvato ID', default=None)
            # Prefer Anvato if available; cbsnews.com m3u8 formats are re-encoded from Anvato source
            if anvato_id:
                return self.url_result(
                    smuggle_url(f'anvato:{self._ANVACK}:{anvato_id}', {'token': 'default'}),
                    AnvatoIE, url_transparent=True, _old_archive_ids=[make_archive_id(self, anvato_id)])

            formats, _ = self._parse_m3u8_formats_and_subtitles(
                manifest, video_url, 'mp4', m3u8_id='hls', video_id=video_id)

        def get_subtitles(subs_url):
            return {
                'en': [{
                    'url': subs_url,
                    'ext': 'dfxp',  # TTAF1
                }],
            } if url_or_none(subs_url) else None

        episode_meta = traverse_obj(item, {
            'season_number': ('season', {int_or_none}),
            'episode_number': ('episode', {int_or_none}),
        }) if item.get('isFullEpisode') else {}

        return {
            'id': video_id,
            'formats': formats,
            **traverse_obj(item, {
                'title': (None, ('fulltitle', 'title')),
                'description': 'dek',
                'timestamp': ('timestamp', {lambda x: float_or_none(x, 1000)}),
                'duration': ('duration', {float_or_none}),
                'subtitles': ('captions', {get_subtitles}),
                'thumbnail': ('images', ('hd', 'sd'), {url_or_none}),
                'is_live': ('type', {lambda x: x == 'live'}),
            }, get_all=False),
            **episode_meta,
        }


class CBSNewsEmbedIE(CBSNewsBaseIE):
    IE_NAME = 'cbsnews:embed'
    _VALID_URL = r'https?://(?:www\.)?cbsnews\.com/embed/video[^#]*#(?P<id>.+)'
    _TESTS = [{
        'url': 'https://www.cbsnews.com/embed/video/?v=1.c9b5b61492913d6660db0b2f03579ef25e86307a#1Vb7b9s2EP5XBAHbT6Gt98PAMKTJ0se6LVjWYWtdGBR1stlIpEBSTtwi%2F%2FvuJNkNhmHdGxgM2NL57vjd6zt%2B8PngdN%2Fyg79qeGvhzN%2FLGrS%2F%2BuBLB531V28%2B%2BO7Qg7%2Fy97r2z3xZ42NW8yLhDbA0S0KWlHnIijwKWJBHZZnHBa8Cgbpdf%2F89NM9Hi9fXifhpr8sr%2FlP848tn%2BTdXycX25zh4cdX%2FvHl6PmmPqnWQv9w8Ed%2B9GjYRim07bFEqdG%2BZVHuwTm65A7bVRrYtR5lAyMox7pigF6W4k%2By91mjspGsJ%2BwVae4%2BsvdnaO1p73HkXs%2FVisUDTGm7R8IcdnOROeq%2B19qT1amhA1VJtPenoTUgrtfKc9m7Rq8dP7nnjwOB7wg7ADdNt7VX64DWAWlKhPtmDEq22g4GF99x6Dk9E8OSsankHXqPNKDxC%2FdK7MLKTircTDgsI3mmj4OBdSq64dy7fd1x577RU1rt4cvMtOaulFYOd%2FLewRWvDO9lIgXFpZSnkZmjbv5SxKTPoQXClFbpsf%2Fhbbpzs0IB3vb8KkyzJQ%2BywOAgCrMpgRrz%2BKk4fvb7kFbR4XJCu0gAdtNO7woCwZTu%2BBUs9bam%2Fds71drVerpeisgrubLjAB4nnOSkWQnfr5W6o1ku5Xpr1MgrCbL0M0vUyDtfLLK15WiYp47xKWSLyjFVpwVmVJSLIoCjSOFkv3W7oKsVliwZJcB9nwXpZ5GEQQwY8jNKqKCBrgjTLeFxgdCIpazojDgnRtn43J6kG7nZ6cAbxh0EeFFk4%2B1u867cY5u4344n%2FxXjCqAjucdTHgLKojNKmSfO8KRsOFY%2FzKEYCKEJBzv90QA9nfm9gL%2BHulaFqUkz9ULUYxl62B3U%2FRVNLA8IhggaPycOoBuwOCESciDQVSSUgiOMsROB%2FhKfwCKOzEk%2B4k6rWd4uuT%2FwTDz7K7t3d3WLO8ISD95jSPQbayBacthbz86XVgxHwhex5zawzgDOmtp%2F3GPcXn0VXHdSS029%2Fj99UC%2FwJUvyKQ%2FzKyixIEVlYJOn4RxxuaH43Ty9fbJ5OObykHH435XAzJTHeOF4hhEUXD8URe%2FQ%2FBT%2BMpf8d5GN02Ox%2FfiGsl7TA7POu1xZ5%2BbTzcAVKMe48mqcC21hkacVEVScM26liVVBnrKkC4CLKyzAvHu0lhEaTKMFwI3a4SN9MsrfYzdBLq2vkwRD1gVviLT8kY9h2CHH6Y%2Bix6609weFtey4ESp60WtyeWMy%2BsmBuhsoKIyuoT%2Bq2R%2FrW5qi3g%2FvzS2j40DoixDP8%2BKP0yUdpXJ4l6Vla%2Bg9vce%2BC4yM5YlUcbA%2F0jLKdpmTwvsdN5z88nAIe08%2F0HgxeG1iv%2B6Hlhjh7uiW0SDzYNI92L401uha3JKYk268UVRzdOzNQvAaJqoXzAc80dAV440NZ1WVVAAMRYQ2KrGJFmDUsq8saWSnjvIj8t78y%2FRa3JRnbHVfyFpfwoDiGpPgjzekyUiKNlU3OMlwuLMmzgvEojllYVE2Z1HhImvsnk%2BuhusTEoB21PAtSFodeFK3iYhXEH9WOG2%2FkOE833sfeG%2Ff5cfHtEFNXgYes0%2FXj7aGivUgJ9XpusCtoNcNYVVnJVrrDo0OmJAutHCpuZul4W9lLcfy7BnuLPT02%2ByXsCTk%2B9zhzswIN04YueNSK%2BPtM0jS88QdLqSLJDTLsuGZJNolm2yO0PXh3UPnz9Ix5bfIAqxPjvETQsDCEiPG4QbqNyhBZISxybLnZYCrW5H3Axp690%2F0BJdXtDZ5ITuM4xj3f4oUHGzc5JeJmZKpp%2FjwKh4wMV%2FV1yx3emLoR0MwbG4K%2F%2BZgVep3PnzXGDHZ6a3i%2Fk%2BJrONDN13%2Bnq6tBTYk4o7cLGhBtqCC4KwacGHpEVuoH5JNro%2FE6JfE6d5RydbiR76k%2BW5wioDHBIjw1euhHjUGRB0y5A97KoaPx6MlL%2BwgboUVtUFRI%2FLemgTpdtF59ii7pab08kuPcfWzs0l%2FRI5takWnFpka0zOgWRtYcuf9aIxZMxlwr6IiGpsb6j2DQUXPl%2FimXI599Ev7fWjoPD78A',
        'info_dict': {
            'id': '6ZP4cXvo9FaX3VLH7MF4CgY30JFpY_GA',
            'ext': 'mp4',
            'title': 'Cops investigate gorilla incident at Cincinnati Zoo',
            'description': 'md5:fee7441ab8aaeb3c693482394738102b',
            'duration': 350,
            'timestamp': 1464719713,
            'upload_date': '20160531',
            'thumbnail': r're:^https?://.*\.jpg$',
        },
        'params': {'skip_download': 'm3u8'},
    }]

    def _real_extract(self, url):
        item = traverse_obj(self._parse_json(zlib.decompress(base64.b64decode(
            urllib.parse.unquote(self._match_id(url))),
            -zlib.MAX_WBITS).decode(), None), ('video', 'items', 0, {dict})) or {}

        video_id = item['mpxRefId']
        video_url = self._get_video_url(item)
        if not video_url:
            # Old embeds redirect user to ParamountPlus but most links are 404
            pplus_url = f'https://www.paramountplus.com/shows/video/{video_id}'
            try:
                self._request_webpage(HEADRequest(pplus_url), video_id)
                return self.url_result(pplus_url, ParamountPlusIE)
            except ExtractorError:
                self.raise_no_formats('This video is no longer available', True, video_id)

        return self._extract_video(item, video_url, video_id)


class CBSNewsIE(CBSNewsBaseIE):
    IE_NAME = 'cbsnews'
    IE_DESC = 'CBS News'
    _VALID_URL = r'https?://(?:www\.)?cbsnews\.com/(?:news|video)/(?P<id>[\w-]+)'

    _TESTS = [
        {
            # 60 minutes
            'url': 'http://www.cbsnews.com/news/artificial-intelligence-positioned-to-be-a-game-changer/',
            'info_dict': {
                'id': 'Y_nf_aEg6WwO9OLAq0MpKaPgfnBUxfW4',
                'ext': 'flv',
                'title': 'Artificial Intelligence, real-life applications',
                'description': 'md5:a7aaf27f1b4777244de8b0b442289304',
                'thumbnail': r're:^https?://.*\.jpg$',
                'duration': 317,
                'uploader': 'CBSI-NEW',
                'timestamp': 1476046464,
                'upload_date': '20161009',
            },
            'skip': 'This video is no longer available',
        },
        {
            'url': 'https://www.cbsnews.com/video/fort-hood-shooting-army-downplays-mental-illness-as-cause-of-attack/',
            'info_dict': {
                'id': 'SNJBOYzXiWBOvaLsdzwH8fmtP1SCd91Y',
                'ext': 'mp4',
                'title': 'Fort Hood shooting: Army downplays mental illness as cause of attack',
                'description': 'md5:4a6983e480542d8b333a947bfc64ddc7',
                'upload_date': '20140404',
                'timestamp': 1396650660,
                'thumbnail': r're:^https?://.*\.jpg$',
                'duration': 205,
                'subtitles': {
                    'en': [{
                        'ext': 'dfxp',
                    }],
                },
            },
            'params': {
                'skip_download': 'm3u8',
            },
        },
        {
            # 48 hours
            'url': 'http://www.cbsnews.com/news/maria-ridulph-murder-will-the-nations-oldest-cold-case-to-go-to-trial-ever-get-solved/',
            'info_dict': {
                'id': 'maria-ridulph-murder-will-the-nations-oldest-cold-case-to-go-to-trial-ever-get-solved',
                'title': 'Cold as Ice',
                'description': 'Can a childhood memory solve the 1957 murder of 7-year-old Maria Ridulph?',
            },
            'playlist_mincount': 7,
        },
        {
            'url': 'https://www.cbsnews.com/video/032823-cbs-evening-news/',
            'info_dict': {
                'id': '_2wuO7hD9LwtyM_TwSnVwnKp6kxlcXgE',
                'ext': 'mp4',
                'title': 'CBS Evening News, March 28, 2023',
                'description': 'md5:db20615aae54adc1d55a1fd69dc75d13',
                'duration': 1189,
                'timestamp': 1680042600,
                'upload_date': '20230328',
                'season': 'Season 2023',
                'season_number': 2023,
                'episode': 'Episode 83',
                'episode_number': 83,
                'thumbnail': r're:^https?://.*\.jpg$',
            },
            'params': {
                'skip_download': 'm3u8',
            },
        },
    ]

    def _real_extract(self, url):
        display_id = self._match_id(url)
        webpage = self._download_webpage(url, display_id)

        playlist = self._extract_playlist(webpage, display_id)
        if playlist:
            return playlist

        item = self._get_item(webpage, display_id)
        video_id = item.get('mpxRefId') or display_id
        video_url = self._get_video_url(item)
        if not video_url:
            self.raise_no_formats('No video content was found', expected=True, video_id=video_id)

        return self._extract_video(item, video_url, video_id)


class CBSLocalBaseIE(CBSNewsBaseIE):
    def _real_extract(self, url):
        display_id = self._match_id(url)
        webpage = self._download_webpage(url, display_id)

        item = self._get_item(webpage, display_id)
        video_id = item.get('mpxRefId') or display_id
        anvato_id = None
        video_url = self._get_video_url(item)

        if not video_url:
            anv_params = self._search_regex(
                r'<iframe[^>]+\bdata-src="https?://w3\.mp\.lura\.live/player/prod/v3/anvload\.html\?key=([^"]+)"',
                webpage, 'Anvato URL', default=None)

            if not anv_params:
                playlist = self._extract_playlist(webpage, display_id)
                if playlist:
                    return playlist
                self.raise_no_formats('No video content was found', expected=True, video_id=video_id)

            anv_data = self._parse_json(base64.urlsafe_b64decode(f'{anv_params}===').decode(), video_id)
            anvato_id = anv_data['v']
            return self.url_result(
                smuggle_url(f'anvato:{anv_data.get("anvack") or self._ANVACK}:{anvato_id}', {
                    'token': anv_data.get('token') or 'default',
                }), AnvatoIE, url_transparent=True, _old_archive_ids=[make_archive_id(self, anvato_id)])

        return self._extract_video(item, video_url, video_id)


class CBSLocalIE(CBSLocalBaseIE):
    _VALID_URL = rf'https?://(?:www\.)?cbsnews\.com/(?:{CBSNewsBaseIE._LOCALE_RE})/(?:live/)?video/(?P<id>[\w-]+)'
    _TESTS = [{
        # Anvato video via defaultPayload JSON
        'url': 'https://www.cbsnews.com/newyork/video/1st-cannabis-dispensary-opens-in-queens/',
        'info_dict': {
            'id': '6376747',
            'ext': 'mp4',
            'title': '1st cannabis dispensary opens in Queens',
            'description': 'The dispensary is women-owned and located in Jamaica.',
            'uploader': 'CBS',
            'duration': 20,
            'timestamp': 1680193657,
            'upload_date': '20230330',
            'categories': ['Stations\\Spoken Word\\WCBSTV', 'Content\\Google', 'Content\\News', 'Content\\News\\Local News'],
            'tags': 'count:11',
            'thumbnail': 're:^https?://.*',
            '_old_archive_ids': ['cbslocal 6376747'],
        },
        'params': {'skip_download': 'm3u8'},
    }, {
        # cbsnews.com video via defaultPayload JSON
        'url': 'https://www.cbsnews.com/newyork/live/video/20230330171655-the-city-is-sounding-the-alarm-on-dangerous-social-media-challenges/',
        'info_dict': {
            'id': 'sJqfw7YvgSC6ant2zVmzt3y1jYKoL5J3',
            'ext': 'mp4',
            'title': 'the city is sounding the alarm on dangerous social media challenges',
            'description': 'md5:8eccc9b1b73be5138a52e9c4350d2cd6',
            'thumbnail': 'https://images-cbsn.cbsnews.com/prod/2023/03/30/story_22509622_1680196925.jpg',
            'duration': 41.0,
            'timestamp': 1680196615,
            'upload_date': '20230330',
        },
        'params': {'skip_download': 'm3u8'},
    }]


class CBSLocalArticleIE(CBSLocalBaseIE):
    _VALID_URL = rf'https?://(?:www\.)?cbsnews\.com/(?:{CBSNewsBaseIE._LOCALE_RE})/news/(?P<id>[\w-]+)'
    _TESTS = [{
        # Anvato video via iframe embed
        'url': 'https://www.cbsnews.com/newyork/news/mta-station-agents-leaving-their-booths-to-provide-more-direct-customer-service/',
        'playlist_count': 2,
        'info_dict': {
            'id': 'mta-station-agents-leaving-their-booths-to-provide-more-direct-customer-service',
            'title': 'MTA station agents begin leaving their booths to provide more direct customer service',
            'description': 'The more than 2,200 agents will provide face-to-face customer service to passengers.',
        },
    }, {
        'url': 'https://www.cbsnews.com/losangeles/news/safety-advocates-say-fatal-car-seat-failures-are-public-health-crisis/',
        'md5': 'f0ee3081e3843f575fccef901199b212',
        'info_dict': {
            'id': '3401037',
            'ext': 'mp4',
            'title': 'Safety Advocates Say Fatal Car Seat Failures Are \'Public Health Crisis\'',
            'thumbnail': 're:^https?://.*',
            'timestamp': 1463440500,
            'upload_date': '20160516',
        },
        'skip': 'Video has been removed',
    }]


class CBSNewsLiveBaseIE(CBSNewsBaseIE):
    def _get_id(self, url):
        raise NotImplementedError('This method must be implemented by subclasses')

    def _real_extract(self, url):
        video_id = self._get_id(url)
        if not video_id:
            raise ExtractorError('Livestream is not available', expected=True)

        data = traverse_obj(self._download_json(
            'https://feeds-cbsn.cbsnews.com/2.0/rundown/', video_id, query={
                'partner': 'cbsnsite',
                'edition': video_id,
                'type': 'live',
            }), ('navigation', 'data', 0, {dict}))

        video_url = traverse_obj(data, (('videoUrlDAI', ('videoUrl', 'base')), {url_or_none}), get_all=False)
        if not video_url:
            raise UserNotLive(video_id=video_id)

        formats, subtitles = self._extract_m3u8_formats_and_subtitles(video_url, video_id, 'mp4', m3u8_id='hls')

        return {
            'id': video_id,
            'formats': formats,
            'subtitles': subtitles,
            'is_live': True,
            **traverse_obj(data, {
                'title': 'headline',
                'description': 'rundown_slug',
                'thumbnail': ('images', 'thumbnail_url_hd', {url_or_none}),
            }),
        }


class CBSLocalLiveIE(CBSNewsLiveBaseIE):
    _VALID_URL = rf'https?://(?:www\.)?cbsnews\.com/(?P<id>{CBSNewsBaseIE._LOCALE_RE})/live/?(?:[?#]|$)'
    _TESTS = [{
        'url': 'https://www.cbsnews.com/losangeles/live/',
        'info_dict': {
            'id': 'CBSN-LA',
            'ext': 'mp4',
            'title': str,
            'description': r're:KCBS/CBSN_LA.CRISPIN.\w+.RUNDOWN \w+ \w+',
            'thumbnail': r're:^https?://.*\.jpg$',
            'live_status': 'is_live',
        },
        'params': {'skip_download': 'm3u8'},
    }]

    def _get_id(self, url):
        return format_field(self._LOCALES, self._match_id(url), 'CBSN-%s')


class CBSNewsLiveIE(CBSNewsLiveBaseIE):
    IE_NAME = 'cbsnews:live'
    IE_DESC = 'CBS News Livestream'
    _VALID_URL = r'https?://(?:www\.)?cbsnews\.com/live/?(?:[?#]|$)'
    _TESTS = [{
        'url': 'https://www.cbsnews.com/live/',
        'info_dict': {
            'id': 'CBSN-US',
            'ext': 'mp4',
            'title': str,
            'description': r're:\w+ \w+ CRISPIN RUNDOWN',
            'thumbnail': r're:^https?://.*\.jpg$',
            'live_status': 'is_live',
        },
        'params': {'skip_download': 'm3u8'},
    }]

    def _get_id(self, url):
        return 'CBSN-US'


class CBSNewsLiveVideoIE(InfoExtractor):
    IE_NAME = 'cbsnews:livevideo'
    IE_DESC = 'CBS News Live Videos'
    _VALID_URL = r'https?://(?:www\.)?cbsnews\.com/live/video/(?P<id>[^/?#]+)'

    # Live videos get deleted soon. See http://www.cbsnews.com/live/ for the latest examples
    _TESTS = [{
        'url': 'http://www.cbsnews.com/live/video/clinton-sanders-prepare-to-face-off-in-nh/',
        'info_dict': {
            'id': 'clinton-sanders-prepare-to-face-off-in-nh',
            'ext': 'mp4',
            'title': 'Clinton, Sanders Prepare To Face Off In NH',
            'duration': 334,
        },
        'skip': 'Video gone',
    }]

    def _real_extract(self, url):
        display_id = self._match_id(url)

        video_info = self._download_json(
            'http://feeds.cbsn.cbsnews.com/rundown/story', display_id, query={
                'device': 'desktop',
                'dvr_slug': display_id,
            })

        return {
            'id': display_id,
            'display_id': display_id,
            'formats': self._extract_akamai_formats(video_info['url'], display_id),
            **traverse_obj(video_info, {
                'title': 'headline',
                'thumbnail': ('thumbnail_url_hd', {url_or_none}),
                'duration': ('segmentDur', {parse_duration}),
            }),
        }<|MERGE_RESOLUTION|>--- conflicted
+++ resolved
@@ -7,11 +7,7 @@
 from .anvato import AnvatoIE
 from .common import InfoExtractor
 from .paramountplus import ParamountPlusIE
-<<<<<<< HEAD
-from ..networking.common import HEADRequest
-=======
 from ..networking import HEADRequest
->>>>>>> d05b35d7
 from ..utils import (
     ExtractorError,
     UserNotLive,
