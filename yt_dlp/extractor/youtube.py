import base64
import calendar
import collections
import copy
import datetime
import enum
import hashlib
import itertools
import json
import math
import os.path
import random
import re
import sys
import threading
import time
import traceback
import urllib.error
import urllib.parse

from .common import InfoExtractor, SearchInfoExtractor
from .openload import PhantomJSwrapper
from ..compat import functools
from ..jsinterp import JSInterpreter
from ..utils import (
    NO_DEFAULT,
    ExtractorError,
    LazyList,
    UserNotLive,
    bug_reports_message,
    classproperty,
    clean_html,
    datetime_from_str,
    dict_get,
    filter_dict,
    float_or_none,
    format_field,
    get_first,
    int_or_none,
    is_html,
    join_nonempty,
    js_to_json,
    mimetype2ext,
    network_exceptions,
    orderedSet,
    parse_codecs,
    parse_count,
    parse_duration,
    parse_iso8601,
    parse_qs,
    qualities,
    remove_start,
    smuggle_url,
    str_or_none,
    str_to_int,
    strftime_or_none,
    traverse_obj,
    try_get,
    unescapeHTML,
    unified_strdate,
    unified_timestamp,
    unsmuggle_url,
    update_url_query,
    url_or_none,
    urljoin,
    variadic,
)

# any clients starting with _ cannot be explicitly requested by the user
INNERTUBE_CLIENTS = {
    'web': {
        'INNERTUBE_API_KEY': 'AIzaSyAO_FJ2SlqU8Q4STEHLGCilw_Y9_11qcW8',
        'INNERTUBE_CONTEXT': {
            'client': {
                'clientName': 'WEB',
                'clientVersion': '2.20220801.00.00',
            }
        },
        'INNERTUBE_CONTEXT_CLIENT_NAME': 1
    },
    'web_embedded': {
        'INNERTUBE_API_KEY': 'AIzaSyAO_FJ2SlqU8Q4STEHLGCilw_Y9_11qcW8',
        'INNERTUBE_CONTEXT': {
            'client': {
                'clientName': 'WEB_EMBEDDED_PLAYER',
                'clientVersion': '1.20220731.00.00',
            },
        },
        'INNERTUBE_CONTEXT_CLIENT_NAME': 56
    },
    'web_music': {
        'INNERTUBE_API_KEY': 'AIzaSyC9XL3ZjWddXya6X74dJoCTL-WEYFDNX30',
        'INNERTUBE_HOST': 'music.youtube.com',
        'INNERTUBE_CONTEXT': {
            'client': {
                'clientName': 'WEB_REMIX',
                'clientVersion': '1.20220727.01.00',
            }
        },
        'INNERTUBE_CONTEXT_CLIENT_NAME': 67,
    },
    'web_creator': {
        'INNERTUBE_API_KEY': 'AIzaSyBUPetSUmoZL-OhlxA7wSac5XinrygCqMo',
        'INNERTUBE_CONTEXT': {
            'client': {
                'clientName': 'WEB_CREATOR',
                'clientVersion': '1.20220726.00.00',
            }
        },
        'INNERTUBE_CONTEXT_CLIENT_NAME': 62,
    },
    'android': {
        'INNERTUBE_API_KEY': 'AIzaSyA8eiZmM1FaDVjRy-df2KTyQ_vz_yYM39w',
        'INNERTUBE_CONTEXT': {
            'client': {
                'clientName': 'ANDROID',
                'clientVersion': '17.31.35',
                'androidSdkVersion': 30,
                'userAgent': 'com.google.android.youtube/17.31.35 (Linux; U; Android 11) gzip'
            }
        },
        'INNERTUBE_CONTEXT_CLIENT_NAME': 3,
        'REQUIRE_JS_PLAYER': False
    },
    'android_embedded': {
        'INNERTUBE_API_KEY': 'AIzaSyCjc_pVEDi4qsv5MtC2dMXzpIaDoRFLsxw',
        'INNERTUBE_CONTEXT': {
            'client': {
                'clientName': 'ANDROID_EMBEDDED_PLAYER',
                'clientVersion': '17.31.35',
                'androidSdkVersion': 30,
                'userAgent': 'com.google.android.youtube/17.31.35 (Linux; U; Android 11) gzip'
            },
        },
        'INNERTUBE_CONTEXT_CLIENT_NAME': 55,
        'REQUIRE_JS_PLAYER': False
    },
    'android_music': {
        'INNERTUBE_API_KEY': 'AIzaSyAOghZGza2MQSZkY_zfZ370N-PUdXEo8AI',
        'INNERTUBE_CONTEXT': {
            'client': {
                'clientName': 'ANDROID_MUSIC',
                'clientVersion': '5.16.51',
                'androidSdkVersion': 30,
                'userAgent': 'com.google.android.apps.youtube.music/5.16.51 (Linux; U; Android 11) gzip'
            }
        },
        'INNERTUBE_CONTEXT_CLIENT_NAME': 21,
        'REQUIRE_JS_PLAYER': False
    },
    'android_creator': {
        'INNERTUBE_API_KEY': 'AIzaSyD_qjV8zaaUMehtLkrKFgVeSX_Iqbtyws8',
        'INNERTUBE_CONTEXT': {
            'client': {
                'clientName': 'ANDROID_CREATOR',
                'clientVersion': '22.30.100',
                'androidSdkVersion': 30,
                'userAgent': 'com.google.android.apps.youtube.creator/22.30.100 (Linux; U; Android 11) gzip'
            },
        },
        'INNERTUBE_CONTEXT_CLIENT_NAME': 14,
        'REQUIRE_JS_PLAYER': False
    },
    # iOS clients have HLS live streams. Setting device model to get 60fps formats.
    # See: https://github.com/TeamNewPipe/NewPipeExtractor/issues/680#issuecomment-1002724558
    'ios': {
        'INNERTUBE_API_KEY': 'AIzaSyB-63vPrdThhKuerbB2N_l7Kwwcxj6yUAc',
        'INNERTUBE_CONTEXT': {
            'client': {
                'clientName': 'IOS',
                'clientVersion': '17.33.2',
                'deviceModel': 'iPhone14,3',
                'userAgent': 'com.google.ios.youtube/17.33.2 (iPhone14,3; U; CPU iOS 15_6 like Mac OS X)'
            }
        },
        'INNERTUBE_CONTEXT_CLIENT_NAME': 5,
        'REQUIRE_JS_PLAYER': False
    },
    'ios_embedded': {
        'INNERTUBE_CONTEXT': {
            'client': {
                'clientName': 'IOS_MESSAGES_EXTENSION',
                'clientVersion': '17.33.2',
                'deviceModel': 'iPhone14,3',
                'userAgent': 'com.google.ios.youtube/17.33.2 (iPhone14,3; U; CPU iOS 15_6 like Mac OS X)'
            },
        },
        'INNERTUBE_CONTEXT_CLIENT_NAME': 66,
        'REQUIRE_JS_PLAYER': False
    },
    'ios_music': {
        'INNERTUBE_API_KEY': 'AIzaSyBAETezhkwP0ZWA02RsqT1zu78Fpt0bC_s',
        'INNERTUBE_CONTEXT': {
            'client': {
                'clientName': 'IOS_MUSIC',
                'clientVersion': '5.21',
                'deviceModel': 'iPhone14,3',
                'userAgent': 'com.google.ios.youtubemusic/5.21 (iPhone14,3; U; CPU iOS 15_6 like Mac OS X)'
            },
        },
        'INNERTUBE_CONTEXT_CLIENT_NAME': 26,
        'REQUIRE_JS_PLAYER': False
    },
    'ios_creator': {
        'INNERTUBE_CONTEXT': {
            'client': {
                'clientName': 'IOS_CREATOR',
                'clientVersion': '22.33.101',
                'deviceModel': 'iPhone14,3',
                'userAgent': 'com.google.ios.ytcreator/22.33.101 (iPhone14,3; U; CPU iOS 15_6 like Mac OS X)'
            },
        },
        'INNERTUBE_CONTEXT_CLIENT_NAME': 15,
        'REQUIRE_JS_PLAYER': False
    },
    # mweb has 'ultralow' formats
    # See: https://github.com/yt-dlp/yt-dlp/pull/557
    'mweb': {
        'INNERTUBE_API_KEY': 'AIzaSyAO_FJ2SlqU8Q4STEHLGCilw_Y9_11qcW8',
        'INNERTUBE_CONTEXT': {
            'client': {
                'clientName': 'MWEB',
                'clientVersion': '2.20220801.00.00',
            }
        },
        'INNERTUBE_CONTEXT_CLIENT_NAME': 2
    },
    # This client can access age restricted videos (unless the uploader has disabled the 'allow embedding' option)
    # See: https://github.com/zerodytrash/YouTube-Internal-Clients
    'tv_embedded': {
        'INNERTUBE_API_KEY': 'AIzaSyAO_FJ2SlqU8Q4STEHLGCilw_Y9_11qcW8',
        'INNERTUBE_CONTEXT': {
            'client': {
                'clientName': 'TVHTML5_SIMPLY_EMBEDDED_PLAYER',
                'clientVersion': '2.0',
            },
        },
        'INNERTUBE_CONTEXT_CLIENT_NAME': 85
    },
}


def _split_innertube_client(client_name):
    variant, *base = client_name.rsplit('.', 1)
    if base:
        return variant, base[0], variant
    base, *variant = client_name.split('_', 1)
    return client_name, base, variant[0] if variant else None


def build_innertube_clients():
    THIRD_PARTY = {
        'embedUrl': 'https://www.youtube.com/',  # Can be any valid URL
    }
    BASE_CLIENTS = ('android', 'web', 'tv', 'ios', 'mweb')
    priority = qualities(BASE_CLIENTS[::-1])

    for client, ytcfg in tuple(INNERTUBE_CLIENTS.items()):
        ytcfg.setdefault('INNERTUBE_API_KEY', 'AIzaSyDCU8hByM-4DrUqRUYnGn-3llEO78bcxq8')
        ytcfg.setdefault('INNERTUBE_HOST', 'www.youtube.com')
        ytcfg.setdefault('REQUIRE_JS_PLAYER', True)
        ytcfg['INNERTUBE_CONTEXT']['client'].setdefault('hl', 'en')

        _, base_client, variant = _split_innertube_client(client)
        ytcfg['priority'] = 10 * priority(base_client)

        if not variant:
            INNERTUBE_CLIENTS[f'{client}_embedscreen'] = embedscreen = copy.deepcopy(ytcfg)
            embedscreen['INNERTUBE_CONTEXT']['client']['clientScreen'] = 'EMBED'
            embedscreen['INNERTUBE_CONTEXT']['thirdParty'] = THIRD_PARTY
            embedscreen['priority'] -= 3
        elif variant == 'embedded':
            ytcfg['INNERTUBE_CONTEXT']['thirdParty'] = THIRD_PARTY
            ytcfg['priority'] -= 2
        else:
            ytcfg['priority'] -= 3


build_innertube_clients()


class BadgeType(enum.Enum):
    AVAILABILITY_UNLISTED = enum.auto()
    AVAILABILITY_PRIVATE = enum.auto()
    AVAILABILITY_PUBLIC = enum.auto()
    AVAILABILITY_PREMIUM = enum.auto()
    AVAILABILITY_SUBSCRIPTION = enum.auto()
    LIVE_NOW = enum.auto()


class YoutubeBaseInfoExtractor(InfoExtractor):
    """Provide base functions for Youtube extractors"""

    _RESERVED_NAMES = (
        r'channel|c|user|playlist|watch|w|v|embed|e|live|watch_popup|clip|'
        r'shorts|movies|results|search|shared|hashtag|trending|explore|feed|feeds|'
        r'browse|oembed|get_video_info|iframe_api|s/player|source|'
        r'storefront|oops|index|account|t/terms|about|upload|signin|logout')

    _PLAYLIST_ID_RE = r'(?:(?:PL|LL|EC|UU|FL|RD|UL|TL|PU|OLAK5uy_)[0-9A-Za-z-_]{10,}|RDMM|WL|LL|LM)'

    # _NETRC_MACHINE = 'youtube'

    # If True it will raise an error if no login info is provided
    _LOGIN_REQUIRED = False

    _INVIDIOUS_SITES = (
        # invidious-redirect websites
        r'(?:www\.)?redirect\.invidious\.io',
        r'(?:(?:www|dev)\.)?invidio\.us',
        # Invidious instances taken from https://github.com/iv-org/documentation/blob/master/docs/instances.md
        r'(?:www\.)?invidious\.pussthecat\.org',
        r'(?:www\.)?invidious\.zee\.li',
        r'(?:www\.)?invidious\.ethibox\.fr',
        r'(?:www\.)?iv\.ggtyler\.dev',
        r'(?:www\.)?inv\.vern\.i2p',
        r'(?:www\.)?am74vkcrjp2d5v36lcdqgsj2m6x36tbrkhsruoegwfcizzabnfgf5zyd\.onion',
        r'(?:www\.)?inv\.riverside\.rocks',
        r'(?:www\.)?invidious\.silur\.me',
        r'(?:www\.)?inv\.bp\.projectsegfau\.lt',
        r'(?:www\.)?invidious\.g4c3eya4clenolymqbpgwz3q3tawoxw56yhzk4vugqrl6dtu3ejvhjid\.onion',
        r'(?:www\.)?invidious\.slipfox\.xyz',
        r'(?:www\.)?invidious\.esmail5pdn24shtvieloeedh7ehz3nrwcdivnfhfcedl7gf4kwddhkqd\.onion',
        r'(?:www\.)?inv\.vernccvbvyi5qhfzyqengccj7lkove6bjot2xhh5kajhwvidqafczrad\.onion',
        r'(?:www\.)?invidious\.tiekoetter\.com',
        r'(?:www\.)?iv\.odysfvr23q5wgt7i456o5t3trw2cw5dgn56vbjfbq2m7xsc5vqbqpcyd\.onion',
        r'(?:www\.)?invidious\.nerdvpn\.de',
        r'(?:www\.)?invidious\.weblibre\.org',
        r'(?:www\.)?inv\.odyssey346\.dev',
        r'(?:www\.)?invidious\.dhusch\.de',
        r'(?:www\.)?iv\.melmac\.space',
        r'(?:www\.)?watch\.thekitty\.zone',
        r'(?:www\.)?invidious\.privacydev\.net',
        r'(?:www\.)?ng27owmagn5amdm7l5s3rsqxwscl5ynppnis5dqcasogkyxcfqn7psid\.onion',
        r'(?:www\.)?invidious\.drivet\.xyz',
        r'(?:www\.)?vid\.priv\.au',
        r'(?:www\.)?euxxcnhsynwmfidvhjf6uzptsmh4dipkmgdmcmxxuo7tunp3ad2jrwyd\.onion',
        r'(?:www\.)?inv\.vern\.cc',
        r'(?:www\.)?invidious\.esmailelbob\.xyz',
        r'(?:www\.)?invidious\.sethforprivacy\.com',
        r'(?:www\.)?yt\.oelrichsgarcia\.de',
        r'(?:www\.)?yt\.artemislena\.eu',
        r'(?:www\.)?invidious\.flokinet\.to',
        r'(?:www\.)?invidious\.baczek\.me',
        r'(?:www\.)?y\.com\.sb',
        r'(?:www\.)?invidious\.epicsite\.xyz',
        r'(?:www\.)?invidious\.lidarshield\.cloud',
        r'(?:www\.)?yt\.funami\.tech',
        r'(?:www\.)?invidious\.3o7z6yfxhbw7n3za4rss6l434kmv55cgw2vuziwuigpwegswvwzqipyd\.onion',
        r'(?:www\.)?osbivz6guyeahrwp2lnwyjk2xos342h4ocsxyqrlaopqjuhwn2djiiyd\.onion',
        r'(?:www\.)?u2cvlit75owumwpy4dj2hsmvkq7nvrclkpht7xgyye2pyoxhpmclkrad\.onion',
        # youtube-dl invidious instances list
        r'(?:(?:www|no)\.)?invidiou\.sh',
        r'(?:(?:www|fi)\.)?invidious\.snopyta\.org',
        r'(?:www\.)?invidious\.kabi\.tk',
        r'(?:www\.)?invidious\.mastodon\.host',
        r'(?:www\.)?invidious\.zapashcanon\.fr',
        r'(?:www\.)?(?:invidious(?:-us)?|piped)\.kavin\.rocks',
        r'(?:www\.)?invidious\.tinfoil-hat\.net',
        r'(?:www\.)?invidious\.himiko\.cloud',
        r'(?:www\.)?invidious\.reallyancient\.tech',
        r'(?:www\.)?invidious\.tube',
        r'(?:www\.)?invidiou\.site',
        r'(?:www\.)?invidious\.site',
        r'(?:www\.)?invidious\.xyz',
        r'(?:www\.)?invidious\.nixnet\.xyz',
        r'(?:www\.)?invidious\.048596\.xyz',
        r'(?:www\.)?invidious\.drycat\.fr',
        r'(?:www\.)?inv\.skyn3t\.in',
        r'(?:www\.)?tube\.poal\.co',
        r'(?:www\.)?tube\.connect\.cafe',
        r'(?:www\.)?vid\.wxzm\.sx',
        r'(?:www\.)?vid\.mint\.lgbt',
        r'(?:www\.)?vid\.puffyan\.us',
        r'(?:www\.)?yewtu\.be',
        r'(?:www\.)?yt\.elukerio\.org',
        r'(?:www\.)?yt\.lelux\.fi',
        r'(?:www\.)?invidious\.ggc-project\.de',
        r'(?:www\.)?yt\.maisputain\.ovh',
        r'(?:www\.)?ytprivate\.com',
        r'(?:www\.)?invidious\.13ad\.de',
        r'(?:www\.)?invidious\.toot\.koeln',
        r'(?:www\.)?invidious\.fdn\.fr',
        r'(?:www\.)?watch\.nettohikari\.com',
        r'(?:www\.)?invidious\.namazso\.eu',
        r'(?:www\.)?invidious\.silkky\.cloud',
        r'(?:www\.)?invidious\.exonip\.de',
        r'(?:www\.)?invidious\.riverside\.rocks',
        r'(?:www\.)?invidious\.blamefran\.net',
        r'(?:www\.)?invidious\.moomoo\.de',
        r'(?:www\.)?ytb\.trom\.tf',
        r'(?:www\.)?yt\.cyberhost\.uk',
        r'(?:www\.)?kgg2m7yk5aybusll\.onion',
        r'(?:www\.)?qklhadlycap4cnod\.onion',
        r'(?:www\.)?axqzx4s6s54s32yentfqojs3x5i7faxza6xo3ehd4bzzsg2ii4fv2iid\.onion',
        r'(?:www\.)?c7hqkpkpemu6e7emz5b4vyz7idjgdvgaaa3dyimmeojqbgpea3xqjoid\.onion',
        r'(?:www\.)?fz253lmuao3strwbfbmx46yu7acac2jz27iwtorgmbqlkurlclmancad\.onion',
        r'(?:www\.)?invidious\.l4qlywnpwqsluw65ts7md3khrivpirse744un3x7mlskqauz5pyuzgqd\.onion',
        r'(?:www\.)?owxfohz4kjyv25fvlqilyxast7inivgiktls3th44jhk3ej3i7ya\.b32\.i2p',
        r'(?:www\.)?4l2dgddgsrkf2ous66i6seeyi6etzfgrue332grh2n7madpwopotugyd\.onion',
        r'(?:www\.)?w6ijuptxiku4xpnnaetxvnkc5vqcdu7mgns2u77qefoixi63vbvnpnqd\.onion',
        r'(?:www\.)?kbjggqkzv65ivcqj6bumvp337z6264huv5kpkwuv6gu5yjiskvan7fad\.onion',
        r'(?:www\.)?grwp24hodrefzvjjuccrkw3mjq4tzhaaq32amf33dzpmuxe7ilepcmad\.onion',
        r'(?:www\.)?hpniueoejy4opn7bc4ftgazyqjoeqwlvh2uiku2xqku6zpoa4bf5ruid\.onion',
        # piped instances from https://github.com/TeamPiped/Piped/wiki/Instances
        r'(?:www\.)?piped\.kavin\.rocks',
        r'(?:www\.)?piped\.tokhmi\.xyz',
        r'(?:www\.)?piped\.syncpundit\.io',
        r'(?:www\.)?piped\.mha\.fi',
        r'(?:www\.)?watch\.whatever\.social',
        r'(?:www\.)?piped\.garudalinux\.org',
        r'(?:www\.)?piped\.rivo\.lol',
        r'(?:www\.)?piped-libre\.kavin\.rocks',
        r'(?:www\.)?yt\.jae\.fi',
        r'(?:www\.)?piped\.mint\.lgbt',
        r'(?:www\.)?il\.ax',
        r'(?:www\.)?piped\.esmailelbob\.xyz',
        r'(?:www\.)?piped\.projectsegfau\.lt',
        r'(?:www\.)?piped\.privacydev\.net',
        r'(?:www\.)?piped\.palveluntarjoaja\.eu',
        r'(?:www\.)?piped\.smnz\.de',
        r'(?:www\.)?piped\.adminforge\.de',
        r'(?:www\.)?watch\.whatevertinfoil\.de',
        r'(?:www\.)?piped\.qdi\.fi',
        r'(?:www\.)?piped\.video',
        r'(?:www\.)?piped\.aeong\.one',
<<<<<<< HEAD
        # Hyperpipe instances from https://hyperpipe.codeberg.page/
        r'(?:www\.)?hyperpipe\.surge\.sh',
        r'(?:www\.)?hyperpipe\.esmailelbob\.xyz',
        r'(?:www\.)?listen\.whatever\.social',
        r'(?:www\.)?music\.adminforge\.de',
=======
        r'(?:www\.)?piped\.moomoo\.me',
        r'(?:www\.)?piped\.chauvet\.pro',
        r'(?:www\.)?watch\.leptons\.xyz',
        r'(?:www\.)?pd\.vern\.cc',
        r'(?:www\.)?piped\.hostux\.net',
        r'(?:www\.)?piped\.lunar\.icu',
>>>>>>> 0ba87dd2
    )

    # extracted from account/account_menu ep
    # XXX: These are the supported YouTube UI and API languages,
    # which is slightly different from languages supported for translation in YouTube studio
    _SUPPORTED_LANG_CODES = [
        'af', 'az', 'id', 'ms', 'bs', 'ca', 'cs', 'da', 'de', 'et', 'en-IN', 'en-GB', 'en', 'es',
        'es-419', 'es-US', 'eu', 'fil', 'fr', 'fr-CA', 'gl', 'hr', 'zu', 'is', 'it', 'sw', 'lv',
        'lt', 'hu', 'nl', 'no', 'uz', 'pl', 'pt-PT', 'pt', 'ro', 'sq', 'sk', 'sl', 'sr-Latn', 'fi',
        'sv', 'vi', 'tr', 'be', 'bg', 'ky', 'kk', 'mk', 'mn', 'ru', 'sr', 'uk', 'el', 'hy', 'iw',
        'ur', 'ar', 'fa', 'ne', 'mr', 'hi', 'as', 'bn', 'pa', 'gu', 'or', 'ta', 'te', 'kn', 'ml',
        'si', 'th', 'lo', 'my', 'ka', 'am', 'km', 'zh-CN', 'zh-TW', 'zh-HK', 'ja', 'ko'
    ]

    _IGNORED_WARNINGS = {'Unavailable videos will be hidden during playback'}

    @functools.cached_property
    def _preferred_lang(self):
        """
        Returns a language code supported by YouTube for the user preferred language.
        Returns None if no preferred language set.
        """
        preferred_lang = self._configuration_arg('lang', ie_key='Youtube', casesense=True, default=[''])[0]
        if not preferred_lang:
            return
        if preferred_lang not in self._SUPPORTED_LANG_CODES:
            raise ExtractorError(
                f'Unsupported language code: {preferred_lang}. Supported language codes (case-sensitive): {join_nonempty(*self._SUPPORTED_LANG_CODES, delim=", ")}.',
                expected=True)
        elif preferred_lang != 'en':
            self.report_warning(
                f'Preferring "{preferred_lang}" translated fields. Note that some metadata extraction may fail or be incorrect.')
        return preferred_lang

    def _initialize_consent(self):
        cookies = self._get_cookies('https://www.youtube.com/')
        if cookies.get('__Secure-3PSID'):
            return
        consent_id = None
        consent = cookies.get('CONSENT')
        if consent:
            if 'YES' in consent.value:
                return
            consent_id = self._search_regex(
                r'PENDING\+(\d+)', consent.value, 'consent', default=None)
        if not consent_id:
            consent_id = random.randint(100, 999)
        self._set_cookie('.youtube.com', 'CONSENT', 'YES+cb.20210328-17-p0.en+FX+%s' % consent_id)

    def _initialize_pref(self):
        cookies = self._get_cookies('https://www.youtube.com/')
        pref_cookie = cookies.get('PREF')
        pref = {}
        if pref_cookie:
            try:
                pref = dict(urllib.parse.parse_qsl(pref_cookie.value))
            except ValueError:
                self.report_warning('Failed to parse user PREF cookie' + bug_reports_message())
        pref.update({'hl': self._preferred_lang or 'en', 'tz': 'UTC'})
        self._set_cookie('.youtube.com', name='PREF', value=urllib.parse.urlencode(pref))

    def _real_initialize(self):
        self._initialize_pref()
        self._initialize_consent()
        self._check_login_required()

    def _check_login_required(self):
        if self._LOGIN_REQUIRED and not self._cookies_passed:
            self.raise_login_required('Login details are needed to download this content', method='cookies')

    _YT_INITIAL_DATA_RE = r'(?:window\s*\[\s*["\']ytInitialData["\']\s*\]|ytInitialData)\s*='
    _YT_INITIAL_PLAYER_RESPONSE_RE = r'ytInitialPlayerResponse\s*='

    def _get_default_ytcfg(self, client='web'):
        return copy.deepcopy(INNERTUBE_CLIENTS[client])

    def _get_innertube_host(self, client='web'):
        return INNERTUBE_CLIENTS[client]['INNERTUBE_HOST']

    def _ytcfg_get_safe(self, ytcfg, getter, expected_type=None, default_client='web'):
        # try_get but with fallback to default ytcfg client values when present
        _func = lambda y: try_get(y, getter, expected_type)
        return _func(ytcfg) or _func(self._get_default_ytcfg(default_client))

    def _extract_client_name(self, ytcfg, default_client='web'):
        return self._ytcfg_get_safe(
            ytcfg, (lambda x: x['INNERTUBE_CLIENT_NAME'],
                    lambda x: x['INNERTUBE_CONTEXT']['client']['clientName']), str, default_client)

    def _extract_client_version(self, ytcfg, default_client='web'):
        return self._ytcfg_get_safe(
            ytcfg, (lambda x: x['INNERTUBE_CLIENT_VERSION'],
                    lambda x: x['INNERTUBE_CONTEXT']['client']['clientVersion']), str, default_client)

    def _select_api_hostname(self, req_api_hostname, default_client=None):
        return (self._configuration_arg('innertube_host', [''], ie_key=YoutubeIE.ie_key())[0]
                or req_api_hostname or self._get_innertube_host(default_client or 'web'))

    def _extract_api_key(self, ytcfg=None, default_client='web'):
        return self._ytcfg_get_safe(ytcfg, lambda x: x['INNERTUBE_API_KEY'], str, default_client)

    def _extract_context(self, ytcfg=None, default_client='web'):
        context = get_first(
            (ytcfg, self._get_default_ytcfg(default_client)), 'INNERTUBE_CONTEXT', expected_type=dict)
        # Enforce language and tz for extraction
        client_context = traverse_obj(context, 'client', expected_type=dict, default={})
        client_context.update({'hl': self._preferred_lang or 'en', 'timeZone': 'UTC', 'utcOffsetMinutes': 0})
        return context

    _SAPISID = None

    def _generate_sapisidhash_header(self, origin='https://www.youtube.com'):
        time_now = round(time.time())
        if self._SAPISID is None:
            yt_cookies = self._get_cookies('https://www.youtube.com')
            # Sometimes SAPISID cookie isn't present but __Secure-3PAPISID is.
            # See: https://github.com/yt-dlp/yt-dlp/issues/393
            sapisid_cookie = dict_get(
                yt_cookies, ('__Secure-3PAPISID', 'SAPISID'))
            if sapisid_cookie and sapisid_cookie.value:
                self._SAPISID = sapisid_cookie.value
                self.write_debug('Extracted SAPISID cookie')
                # SAPISID cookie is required if not already present
                if not yt_cookies.get('SAPISID'):
                    self.write_debug('Copying __Secure-3PAPISID cookie to SAPISID cookie')
                    self._set_cookie(
                        '.youtube.com', 'SAPISID', self._SAPISID, secure=True, expire_time=time_now + 3600)
            else:
                self._SAPISID = False
        if not self._SAPISID:
            return None
        # SAPISIDHASH algorithm from https://stackoverflow.com/a/32065323
        sapisidhash = hashlib.sha1(
            f'{time_now} {self._SAPISID} {origin}'.encode()).hexdigest()
        return f'SAPISIDHASH {time_now}_{sapisidhash}'

    def _call_api(self, ep, query, video_id, fatal=True, headers=None,
                  note='Downloading API JSON', errnote='Unable to download API page',
                  context=None, api_key=None, api_hostname=None, default_client='web'):

        data = {'context': context} if context else {'context': self._extract_context(default_client=default_client)}
        data.update(query)
        real_headers = self.generate_api_headers(default_client=default_client)
        real_headers.update({'content-type': 'application/json'})
        if headers:
            real_headers.update(headers)
        api_key = (self._configuration_arg('innertube_key', [''], ie_key=YoutubeIE.ie_key(), casesense=True)[0]
                   or api_key or self._extract_api_key(default_client=default_client))
        return self._download_json(
            f'https://{self._select_api_hostname(api_hostname, default_client)}/youtubei/v1/{ep}',
            video_id=video_id, fatal=fatal, note=note, errnote=errnote,
            data=json.dumps(data).encode('utf8'), headers=real_headers,
            query={'key': api_key, 'prettyPrint': 'false'})

    def extract_yt_initial_data(self, item_id, webpage, fatal=True):
        return self._search_json(self._YT_INITIAL_DATA_RE, webpage, 'yt initial data', item_id, fatal=fatal)

    @staticmethod
    def _extract_session_index(*data):
        """
        Index of current account in account list.
        See: https://github.com/yt-dlp/yt-dlp/pull/519
        """
        for ytcfg in data:
            session_index = int_or_none(try_get(ytcfg, lambda x: x['SESSION_INDEX']))
            if session_index is not None:
                return session_index

    # Deprecated?
    def _extract_identity_token(self, ytcfg=None, webpage=None):
        if ytcfg:
            token = try_get(ytcfg, lambda x: x['ID_TOKEN'], str)
            if token:
                return token
        if webpage:
            return self._search_regex(
                r'\bID_TOKEN["\']\s*:\s*["\'](.+?)["\']', webpage,
                'identity token', default=None, fatal=False)

    @staticmethod
    def _extract_account_syncid(*args):
        """
        Extract syncId required to download private playlists of secondary channels
        @params response and/or ytcfg
        """
        for data in args:
            # ytcfg includes channel_syncid if on secondary channel
            delegated_sid = try_get(data, lambda x: x['DELEGATED_SESSION_ID'], str)
            if delegated_sid:
                return delegated_sid
            sync_ids = (try_get(
                data, (lambda x: x['responseContext']['mainAppWebResponseContext']['datasyncId'],
                       lambda x: x['DATASYNC_ID']), str) or '').split('||')
            if len(sync_ids) >= 2 and sync_ids[1]:
                # datasyncid is of the form "channel_syncid||user_syncid" for secondary channel
                # and just "user_syncid||" for primary channel. We only want the channel_syncid
                return sync_ids[0]

    @staticmethod
    def _extract_visitor_data(*args):
        """
        Extracts visitorData from an API response or ytcfg
        Appears to be used to track session state
        """
        return get_first(
            args, [('VISITOR_DATA', ('INNERTUBE_CONTEXT', 'client', 'visitorData'), ('responseContext', 'visitorData'))],
            expected_type=str)

    @functools.cached_property
    def is_authenticated(self):
        return bool(self._generate_sapisidhash_header())

    def extract_ytcfg(self, video_id, webpage):
        if not webpage:
            return {}
        return self._parse_json(
            self._search_regex(
                r'ytcfg\.set\s*\(\s*({.+?})\s*\)\s*;', webpage, 'ytcfg',
                default='{}'), video_id, fatal=False) or {}

    def generate_api_headers(
            self, *, ytcfg=None, account_syncid=None, session_index=None,
            visitor_data=None, identity_token=None, api_hostname=None, default_client='web'):

        origin = 'https://' + (self._select_api_hostname(api_hostname, default_client))
        headers = {
            'X-YouTube-Client-Name': str(
                self._ytcfg_get_safe(ytcfg, lambda x: x['INNERTUBE_CONTEXT_CLIENT_NAME'], default_client=default_client)),
            'X-YouTube-Client-Version': self._extract_client_version(ytcfg, default_client),
            'Origin': origin,
            'X-Youtube-Identity-Token': identity_token or self._extract_identity_token(ytcfg),
            'X-Goog-PageId': account_syncid or self._extract_account_syncid(ytcfg),
            'X-Goog-Visitor-Id': visitor_data or self._extract_visitor_data(ytcfg),
            'User-Agent': self._ytcfg_get_safe(ytcfg, lambda x: x['INNERTUBE_CONTEXT']['client']['userAgent'], default_client=default_client)
        }
        if session_index is None:
            session_index = self._extract_session_index(ytcfg)
        if account_syncid or session_index is not None:
            headers['X-Goog-AuthUser'] = session_index if session_index is not None else 0

        auth = self._generate_sapisidhash_header(origin)
        if auth is not None:
            headers['Authorization'] = auth
            headers['X-Origin'] = origin
        return filter_dict(headers)

    def _download_ytcfg(self, client, video_id):
        url = {
            'web': 'https://www.youtube.com',
            'web_music': 'https://music.youtube.com',
            'web_embedded': f'https://www.youtube.com/embed/{video_id}?html5=1'
        }.get(client)
        if not url:
            return {}
        webpage = self._download_webpage(
            url, video_id, fatal=False, note=f'Downloading {client.replace("_", " ").strip()} client config')
        return self.extract_ytcfg(video_id, webpage) or {}

    @staticmethod
    def _build_api_continuation_query(continuation, ctp=None):
        query = {
            'continuation': continuation
        }
        # TODO: Inconsistency with clickTrackingParams.
        # Currently we have a fixed ctp contained within context (from ytcfg)
        # and a ctp in root query for continuation.
        if ctp:
            query['clickTracking'] = {'clickTrackingParams': ctp}
        return query

    @classmethod
    def _extract_next_continuation_data(cls, renderer):
        next_continuation = try_get(
            renderer, (lambda x: x['continuations'][0]['nextContinuationData'],
                       lambda x: x['continuation']['reloadContinuationData']), dict)
        if not next_continuation:
            return
        continuation = next_continuation.get('continuation')
        if not continuation:
            return
        ctp = next_continuation.get('clickTrackingParams')
        return cls._build_api_continuation_query(continuation, ctp)

    @classmethod
    def _extract_continuation_ep_data(cls, continuation_ep: dict):
        if isinstance(continuation_ep, dict):
            continuation = try_get(
                continuation_ep, lambda x: x['continuationCommand']['token'], str)
            if not continuation:
                return
            ctp = continuation_ep.get('clickTrackingParams')
            return cls._build_api_continuation_query(continuation, ctp)

    @classmethod
    def _extract_continuation(cls, renderer):
        next_continuation = cls._extract_next_continuation_data(renderer)
        if next_continuation:
            return next_continuation

        return traverse_obj(renderer, (
            ('contents', 'items', 'rows'), ..., 'continuationItemRenderer',
            ('continuationEndpoint', ('button', 'buttonRenderer', 'command'))
        ), get_all=False, expected_type=cls._extract_continuation_ep_data)

    @classmethod
    def _extract_alerts(cls, data):
        for alert_dict in try_get(data, lambda x: x['alerts'], list) or []:
            if not isinstance(alert_dict, dict):
                continue
            for alert in alert_dict.values():
                alert_type = alert.get('type')
                if not alert_type:
                    continue
                message = cls._get_text(alert, 'text')
                if message:
                    yield alert_type, message

    def _report_alerts(self, alerts, expected=True, fatal=True, only_once=False):
        errors, warnings = [], []
        for alert_type, alert_message in alerts:
            if alert_type.lower() == 'error' and fatal:
                errors.append([alert_type, alert_message])
            elif alert_message not in self._IGNORED_WARNINGS:
                warnings.append([alert_type, alert_message])

        for alert_type, alert_message in (warnings + errors[:-1]):
            self.report_warning(f'YouTube said: {alert_type} - {alert_message}', only_once=only_once)
        if errors:
            raise ExtractorError('YouTube said: %s' % errors[-1][1], expected=expected)

    def _extract_and_report_alerts(self, data, *args, **kwargs):
        return self._report_alerts(self._extract_alerts(data), *args, **kwargs)

    def _extract_badges(self, renderer: dict):
        privacy_icon_map = {
            'PRIVACY_UNLISTED': BadgeType.AVAILABILITY_UNLISTED,
            'PRIVACY_PRIVATE': BadgeType.AVAILABILITY_PRIVATE,
            'PRIVACY_PUBLIC': BadgeType.AVAILABILITY_PUBLIC
        }

        badge_style_map = {
            'BADGE_STYLE_TYPE_MEMBERS_ONLY': BadgeType.AVAILABILITY_SUBSCRIPTION,
            'BADGE_STYLE_TYPE_PREMIUM': BadgeType.AVAILABILITY_PREMIUM,
            'BADGE_STYLE_TYPE_LIVE_NOW': BadgeType.LIVE_NOW
        }

        label_map = {
            'unlisted': BadgeType.AVAILABILITY_UNLISTED,
            'private': BadgeType.AVAILABILITY_PRIVATE,
            'members only': BadgeType.AVAILABILITY_SUBSCRIPTION,
            'live': BadgeType.LIVE_NOW,
            'premium': BadgeType.AVAILABILITY_PREMIUM
        }

        badges = []
        for badge in traverse_obj(renderer, ('badges', ..., 'metadataBadgeRenderer')):
            badge_type = (
                privacy_icon_map.get(traverse_obj(badge, ('icon', 'iconType'), expected_type=str))
                or badge_style_map.get(traverse_obj(badge, 'style'))
            )
            if badge_type:
                badges.append({'type': badge_type})
                continue

            # fallback, won't work in some languages
            label = traverse_obj(badge, 'label', expected_type=str, default='')
            for match, label_badge_type in label_map.items():
                if match in label.lower():
                    badges.append({'type': badge_type})
                    continue

        return badges

    @staticmethod
    def _has_badge(badges, badge_type):
        return bool(traverse_obj(badges, lambda _, v: v['type'] == badge_type))

    @staticmethod
    def _get_text(data, *path_list, max_runs=None):
        for path in path_list or [None]:
            if path is None:
                obj = [data]
            else:
                obj = traverse_obj(data, path, default=[])
                if not any(key is ... or isinstance(key, (list, tuple)) for key in variadic(path)):
                    obj = [obj]
            for item in obj:
                text = try_get(item, lambda x: x['simpleText'], str)
                if text:
                    return text
                runs = try_get(item, lambda x: x['runs'], list) or []
                if not runs and isinstance(item, list):
                    runs = item

                runs = runs[:min(len(runs), max_runs or len(runs))]
                text = ''.join(traverse_obj(runs, (..., 'text'), expected_type=str))
                if text:
                    return text

    def _get_count(self, data, *path_list):
        count_text = self._get_text(data, *path_list) or ''
        count = parse_count(count_text)
        if count is None:
            count = str_to_int(
                self._search_regex(r'^([\d,]+)', re.sub(r'\s', '', count_text), 'count', default=None))
        return count

    @staticmethod
    def _extract_thumbnails(data, *path_list):
        """
        Extract thumbnails from thumbnails dict
        @param path_list: path list to level that contains 'thumbnails' key
        """
        thumbnails = []
        for path in path_list or [()]:
            for thumbnail in traverse_obj(data, (*variadic(path), 'thumbnails', ...)):
                thumbnail_url = url_or_none(thumbnail.get('url'))
                if not thumbnail_url:
                    continue
                # Sometimes youtube gives a wrong thumbnail URL. See:
                # https://github.com/yt-dlp/yt-dlp/issues/233
                # https://github.com/ytdl-org/youtube-dl/issues/28023
                if 'maxresdefault' in thumbnail_url:
                    thumbnail_url = thumbnail_url.split('?')[0]
                thumbnails.append({
                    'url': thumbnail_url,
                    'height': int_or_none(thumbnail.get('height')),
                    'width': int_or_none(thumbnail.get('width')),
                })
        return thumbnails

    @staticmethod
    def extract_relative_time(relative_time_text):
        """
        Extracts a relative time from string and converts to dt object
        e.g. 'streamed 6 days ago', '5 seconds ago (edited)', 'updated today'
        """
        mobj = re.search(r'(?P<start>today|yesterday|now)|(?P<time>\d+)\s*(?P<unit>microsecond|second|minute|hour|day|week|month|year)s?\s*ago', relative_time_text)
        if mobj:
            start = mobj.group('start')
            if start:
                return datetime_from_str(start)
            try:
                return datetime_from_str('now-%s%s' % (mobj.group('time'), mobj.group('unit')))
            except ValueError:
                return None

    def _parse_time_text(self, text):
        if not text:
            return
        dt = self.extract_relative_time(text)
        timestamp = None
        if isinstance(dt, datetime.datetime):
            timestamp = calendar.timegm(dt.timetuple())

        if timestamp is None:
            timestamp = (
                unified_timestamp(text) or unified_timestamp(
                    self._search_regex(
                        (r'([a-z]+\s*\d{1,2},?\s*20\d{2})', r'(?:.+|^)(?:live|premieres|ed|ing)(?:\s*(?:on|for))?\s*(.+\d)'),
                        text.lower(), 'time text', default=None)))

        if text and timestamp is None and self._preferred_lang in (None, 'en'):
            self.report_warning(
                f'Cannot parse localized time text "{text}"', only_once=True)
        return timestamp

    def _extract_response(self, item_id, query, note='Downloading API JSON', headers=None,
                          ytcfg=None, check_get_keys=None, ep='browse', fatal=True, api_hostname=None,
                          default_client='web'):
        for retry in self.RetryManager():
            try:
                response = self._call_api(
                    ep=ep, fatal=True, headers=headers,
                    video_id=item_id, query=query, note=note,
                    context=self._extract_context(ytcfg, default_client),
                    api_key=self._extract_api_key(ytcfg, default_client),
                    api_hostname=api_hostname, default_client=default_client)
            except ExtractorError as e:
                if not isinstance(e.cause, network_exceptions):
                    return self._error_or_warning(e, fatal=fatal)
                elif not isinstance(e.cause, urllib.error.HTTPError):
                    retry.error = e
                    continue

                first_bytes = e.cause.read(512)
                if not is_html(first_bytes):
                    yt_error = try_get(
                        self._parse_json(
                            self._webpage_read_content(e.cause, None, item_id, prefix=first_bytes) or '{}', item_id, fatal=False),
                        lambda x: x['error']['message'], str)
                    if yt_error:
                        self._report_alerts([('ERROR', yt_error)], fatal=False)
                # Downloading page may result in intermittent 5xx HTTP error
                # Sometimes a 404 is also recieved. See: https://github.com/ytdl-org/youtube-dl/issues/28289
                # We also want to catch all other network exceptions since errors in later pages can be troublesome
                # See https://github.com/yt-dlp/yt-dlp/issues/507#issuecomment-880188210
                if e.cause.code not in (403, 429):
                    retry.error = e
                    continue
                return self._error_or_warning(e, fatal=fatal)

            try:
                self._extract_and_report_alerts(response, only_once=True)
            except ExtractorError as e:
                # YouTube servers may return errors we want to retry on in a 200 OK response
                # See: https://github.com/yt-dlp/yt-dlp/issues/839
                if 'unknown error' in e.msg.lower():
                    retry.error = e
                    continue
                return self._error_or_warning(e, fatal=fatal)
            # Youtube sometimes sends incomplete data
            # See: https://github.com/ytdl-org/youtube-dl/issues/28194
            if not traverse_obj(response, *variadic(check_get_keys)):
                retry.error = ExtractorError('Incomplete data received', expected=True)
                continue

            return response

    @staticmethod
    def is_music_url(url):
        return re.match(r'https?://music\.youtube\.com/', url) is not None

    def _extract_video(self, renderer):
        video_id = renderer.get('videoId')

        reel_header_renderer = traverse_obj(renderer, (
            'navigationEndpoint', 'reelWatchEndpoint', 'overlay', 'reelPlayerOverlayRenderer',
            'reelPlayerHeaderSupportedRenderers', 'reelPlayerHeaderRenderer'))

        title = self._get_text(renderer, 'title', 'headline') or self._get_text(reel_header_renderer, 'reelTitleText')
        description = self._get_text(renderer, 'descriptionSnippet')

        duration = int_or_none(renderer.get('lengthSeconds'))
        if duration is None:
            duration = parse_duration(self._get_text(
                renderer, 'lengthText', ('thumbnailOverlays', ..., 'thumbnailOverlayTimeStatusRenderer', 'text')))
        if duration is None:
            # XXX: should write a parser to be more general to support more cases (e.g. shorts in shorts tab)
            duration = parse_duration(self._search_regex(
                r'(?i)(ago)(?!.*\1)\s+(?P<duration>[a-z0-9 ,]+?)(?:\s+[\d,]+\s+views)?(?:\s+-\s+play\s+short)?$',
                traverse_obj(renderer, ('title', 'accessibility', 'accessibilityData', 'label'), default='', expected_type=str),
                video_id, default=None, group='duration'))

        channel_id = traverse_obj(
            renderer, ('shortBylineText', 'runs', ..., 'navigationEndpoint', 'browseEndpoint', 'browseId'),
            expected_type=str, get_all=False)
        if not channel_id:
            channel_id = traverse_obj(reel_header_renderer, ('channelNavigationEndpoint', 'browseEndpoint', 'browseId'))

        overlay_style = traverse_obj(
            renderer, ('thumbnailOverlays', ..., 'thumbnailOverlayTimeStatusRenderer', 'style'),
            get_all=False, expected_type=str)
        badges = self._extract_badges(renderer)

        navigation_url = urljoin('https://www.youtube.com/', traverse_obj(
            renderer, ('navigationEndpoint', 'commandMetadata', 'webCommandMetadata', 'url'),
            expected_type=str)) or ''
        url = f'https://www.youtube.com/watch?v={video_id}'
        if overlay_style == 'SHORTS' or '/shorts/' in navigation_url:
            url = f'https://www.youtube.com/shorts/{video_id}'

        time_text = (self._get_text(renderer, 'publishedTimeText', 'videoInfo')
                     or self._get_text(reel_header_renderer, 'timestampText') or '')
        scheduled_timestamp = str_to_int(traverse_obj(renderer, ('upcomingEventData', 'startTime'), get_all=False))

        live_status = (
            'is_upcoming' if scheduled_timestamp is not None
            else 'was_live' if 'streamed' in time_text.lower()
            else 'is_live' if overlay_style == 'LIVE' or self._has_badge(badges, BadgeType.LIVE_NOW)
            else None)

        # videoInfo is a string like '50K views • 10 years ago'.
        view_count_text = self._get_text(renderer, 'viewCountText', 'shortViewCountText', 'videoInfo') or ''
        view_count = (0 if 'no views' in view_count_text.lower()
                      else self._get_count({'simpleText': view_count_text}))
        view_count_field = 'concurrent_view_count' if live_status in ('is_live', 'is_upcoming') else 'view_count'

        return {
            '_type': 'url',
            'ie_key': YoutubeIE.ie_key(),
            'id': video_id,
            'url': url,
            'title': title,
            'description': description,
            'duration': duration,
            'channel_id': channel_id,
            'channel': (self._get_text(renderer, 'ownerText', 'shortBylineText')
                        or self._get_text(reel_header_renderer, 'channelTitleText')),
            'channel_url': f'https://www.youtube.com/channel/{channel_id}' if channel_id else None,
            'thumbnails': self._extract_thumbnails(renderer, 'thumbnail'),
            'timestamp': (self._parse_time_text(time_text)
                          if self._configuration_arg('approximate_date', ie_key=YoutubeTabIE)
                          else None),
            'release_timestamp': scheduled_timestamp,
            'availability':
                'public' if self._has_badge(badges, BadgeType.AVAILABILITY_PUBLIC)
                else self._availability(
                    is_private=self._has_badge(badges, BadgeType.AVAILABILITY_PRIVATE) or None,
                    needs_premium=self._has_badge(badges, BadgeType.AVAILABILITY_PREMIUM) or None,
                    needs_subscription=self._has_badge(badges, BadgeType.AVAILABILITY_SUBSCRIPTION) or None,
                    is_unlisted=self._has_badge(badges, BadgeType.AVAILABILITY_UNLISTED) or None),
            view_count_field: view_count,
            'live_status': live_status
        }


class YoutubeIE(YoutubeBaseInfoExtractor):
    IE_DESC = 'YouTube'
    _VALID_URL = r"""(?x)^
                     (
                         (?:https?://|//)                                    # http(s):// or protocol-independent URL
                         (?:(?:(?:(?:\w+\.)?[yY][oO][uU][tT][uU][bB][eE](?:-nocookie|kids)?\.com|
                            (?:www\.)?deturl\.com/www\.youtube\.com|
                            (?:www\.)?pwnyoutube\.com|
                            (?:www\.)?hooktube\.com|
                            (?:www\.)?yourepeat\.com|
                            tube\.majestyc\.net|
                            %(invidious)s|
                            youtube\.googleapis\.com)/                        # the various hostnames, with wildcard subdomains
                         (?:.*?\#/)?                                          # handle anchor (#/) redirect urls
                         (?:                                                  # the various things that can precede the ID:
                             (?:(?:v|embed|e|shorts|live)/(?!videoseries|live_stream))  # v/ or embed/ or e/ or shorts/
                             |(?:                                             # or the v= param in all its forms
                                 (?:(?:watch|movie)(?:_popup)?(?:\.php)?/?)?  # preceding watch(_popup|.php) or nothing (like /?v=xxxx)
                                 (?:\?|\#!?)                                  # the params delimiter ? or # or #!
                                 (?:.*?[&;])??                                # any other preceding param (like /?s=tuff&v=xxxx or ?s=tuff&amp;v=V36LpHqtcDY)
                                 v=
                             )
                         ))
                         |(?:
                            youtu\.be|                                        # just youtu.be/xxxx
                            vid\.plus|                                        # or vid.plus/xxxx
                            zwearz\.com/watch|                                # or zwearz.com/watch/xxxx
                            %(invidious)s
                         )/
                         |(?:www\.)?cleanvideosearch\.com/media/action/yt/watch\?videoId=
                         )
                     )?                                                       # all until now is optional -> you can pass the naked ID
                     (?P<id>[0-9A-Za-z_-]{11})                                # here is it! the YouTube video ID
                     (?(1).+)?                                                # if we found the ID, everything can follow
                     (?:\#|$)""" % {
        'invidious': '|'.join(YoutubeBaseInfoExtractor._INVIDIOUS_SITES),
    }
    _EMBED_REGEX = [
        r'''(?x)
            (?:
                <(?:[0-9A-Za-z-]+?)?iframe[^>]+?src=|
                data-video-url=|
                <embed[^>]+?src=|
                embedSWF\(?:\s*|
                <object[^>]+data=|
                new\s+SWFObject\(
            )
            (["\'])
                (?P<url>(?:https?:)?//(?:www\.)?youtube(?:-nocookie)?\.com/
                (?:embed|v|p)/[0-9A-Za-z_-]{11}.*?)
            \1''',
        # https://wordpress.org/plugins/lazy-load-for-videos/
        r'''(?xs)
            <a\s[^>]*\bhref="(?P<url>https://www\.youtube\.com/watch\?v=[0-9A-Za-z_-]{11})"
            \s[^>]*\bclass="[^"]*\blazy-load-youtube''',
    ]
    _RETURN_TYPE = 'video'  # XXX: How to handle multifeed?

    _PLAYER_INFO_RE = (
        r'/s/player/(?P<id>[a-zA-Z0-9_-]{8,})/player',
        r'/(?P<id>[a-zA-Z0-9_-]{8,})/player(?:_ias\.vflset(?:/[a-zA-Z]{2,3}_[a-zA-Z]{2,3})?|-plasma-ias-(?:phone|tablet)-[a-z]{2}_[A-Z]{2}\.vflset)/base\.js$',
        r'\b(?P<id>vfl[a-zA-Z0-9_-]+)\b.*?\.js$',
    )
    _formats = {
        '5': {'ext': 'flv', 'width': 400, 'height': 240, 'acodec': 'mp3', 'abr': 64, 'vcodec': 'h263'},
        '6': {'ext': 'flv', 'width': 450, 'height': 270, 'acodec': 'mp3', 'abr': 64, 'vcodec': 'h263'},
        '13': {'ext': '3gp', 'acodec': 'aac', 'vcodec': 'mp4v'},
        '17': {'ext': '3gp', 'width': 176, 'height': 144, 'acodec': 'aac', 'abr': 24, 'vcodec': 'mp4v'},
        '18': {'ext': 'mp4', 'width': 640, 'height': 360, 'acodec': 'aac', 'abr': 96, 'vcodec': 'h264'},
        '22': {'ext': 'mp4', 'width': 1280, 'height': 720, 'acodec': 'aac', 'abr': 192, 'vcodec': 'h264'},
        '34': {'ext': 'flv', 'width': 640, 'height': 360, 'acodec': 'aac', 'abr': 128, 'vcodec': 'h264'},
        '35': {'ext': 'flv', 'width': 854, 'height': 480, 'acodec': 'aac', 'abr': 128, 'vcodec': 'h264'},
        # itag 36 videos are either 320x180 (BaW_jenozKc) or 320x240 (__2ABJjxzNo), abr varies as well
        '36': {'ext': '3gp', 'width': 320, 'acodec': 'aac', 'vcodec': 'mp4v'},
        '37': {'ext': 'mp4', 'width': 1920, 'height': 1080, 'acodec': 'aac', 'abr': 192, 'vcodec': 'h264'},
        '38': {'ext': 'mp4', 'width': 4096, 'height': 3072, 'acodec': 'aac', 'abr': 192, 'vcodec': 'h264'},
        '43': {'ext': 'webm', 'width': 640, 'height': 360, 'acodec': 'vorbis', 'abr': 128, 'vcodec': 'vp8'},
        '44': {'ext': 'webm', 'width': 854, 'height': 480, 'acodec': 'vorbis', 'abr': 128, 'vcodec': 'vp8'},
        '45': {'ext': 'webm', 'width': 1280, 'height': 720, 'acodec': 'vorbis', 'abr': 192, 'vcodec': 'vp8'},
        '46': {'ext': 'webm', 'width': 1920, 'height': 1080, 'acodec': 'vorbis', 'abr': 192, 'vcodec': 'vp8'},
        '59': {'ext': 'mp4', 'width': 854, 'height': 480, 'acodec': 'aac', 'abr': 128, 'vcodec': 'h264'},
        '78': {'ext': 'mp4', 'width': 854, 'height': 480, 'acodec': 'aac', 'abr': 128, 'vcodec': 'h264'},


        # 3D videos
        '82': {'ext': 'mp4', 'height': 360, 'format_note': '3D', 'acodec': 'aac', 'abr': 128, 'vcodec': 'h264', 'preference': -20},
        '83': {'ext': 'mp4', 'height': 480, 'format_note': '3D', 'acodec': 'aac', 'abr': 128, 'vcodec': 'h264', 'preference': -20},
        '84': {'ext': 'mp4', 'height': 720, 'format_note': '3D', 'acodec': 'aac', 'abr': 192, 'vcodec': 'h264', 'preference': -20},
        '85': {'ext': 'mp4', 'height': 1080, 'format_note': '3D', 'acodec': 'aac', 'abr': 192, 'vcodec': 'h264', 'preference': -20},
        '100': {'ext': 'webm', 'height': 360, 'format_note': '3D', 'acodec': 'vorbis', 'abr': 128, 'vcodec': 'vp8', 'preference': -20},
        '101': {'ext': 'webm', 'height': 480, 'format_note': '3D', 'acodec': 'vorbis', 'abr': 192, 'vcodec': 'vp8', 'preference': -20},
        '102': {'ext': 'webm', 'height': 720, 'format_note': '3D', 'acodec': 'vorbis', 'abr': 192, 'vcodec': 'vp8', 'preference': -20},

        # Apple HTTP Live Streaming
        '91': {'ext': 'mp4', 'height': 144, 'format_note': 'HLS', 'acodec': 'aac', 'abr': 48, 'vcodec': 'h264', 'preference': -10},
        '92': {'ext': 'mp4', 'height': 240, 'format_note': 'HLS', 'acodec': 'aac', 'abr': 48, 'vcodec': 'h264', 'preference': -10},
        '93': {'ext': 'mp4', 'height': 360, 'format_note': 'HLS', 'acodec': 'aac', 'abr': 128, 'vcodec': 'h264', 'preference': -10},
        '94': {'ext': 'mp4', 'height': 480, 'format_note': 'HLS', 'acodec': 'aac', 'abr': 128, 'vcodec': 'h264', 'preference': -10},
        '95': {'ext': 'mp4', 'height': 720, 'format_note': 'HLS', 'acodec': 'aac', 'abr': 256, 'vcodec': 'h264', 'preference': -10},
        '96': {'ext': 'mp4', 'height': 1080, 'format_note': 'HLS', 'acodec': 'aac', 'abr': 256, 'vcodec': 'h264', 'preference': -10},
        '132': {'ext': 'mp4', 'height': 240, 'format_note': 'HLS', 'acodec': 'aac', 'abr': 48, 'vcodec': 'h264', 'preference': -10},
        '151': {'ext': 'mp4', 'height': 72, 'format_note': 'HLS', 'acodec': 'aac', 'abr': 24, 'vcodec': 'h264', 'preference': -10},

        # DASH mp4 video
        '133': {'ext': 'mp4', 'height': 240, 'format_note': 'DASH video', 'vcodec': 'h264'},
        '134': {'ext': 'mp4', 'height': 360, 'format_note': 'DASH video', 'vcodec': 'h264'},
        '135': {'ext': 'mp4', 'height': 480, 'format_note': 'DASH video', 'vcodec': 'h264'},
        '136': {'ext': 'mp4', 'height': 720, 'format_note': 'DASH video', 'vcodec': 'h264'},
        '137': {'ext': 'mp4', 'height': 1080, 'format_note': 'DASH video', 'vcodec': 'h264'},
        '138': {'ext': 'mp4', 'format_note': 'DASH video', 'vcodec': 'h264'},  # Height can vary (https://github.com/ytdl-org/youtube-dl/issues/4559)
        '160': {'ext': 'mp4', 'height': 144, 'format_note': 'DASH video', 'vcodec': 'h264'},
        '212': {'ext': 'mp4', 'height': 480, 'format_note': 'DASH video', 'vcodec': 'h264'},
        '264': {'ext': 'mp4', 'height': 1440, 'format_note': 'DASH video', 'vcodec': 'h264'},
        '298': {'ext': 'mp4', 'height': 720, 'format_note': 'DASH video', 'vcodec': 'h264', 'fps': 60},
        '299': {'ext': 'mp4', 'height': 1080, 'format_note': 'DASH video', 'vcodec': 'h264', 'fps': 60},
        '266': {'ext': 'mp4', 'height': 2160, 'format_note': 'DASH video', 'vcodec': 'h264'},

        # Dash mp4 audio
        '139': {'ext': 'm4a', 'format_note': 'DASH audio', 'acodec': 'aac', 'abr': 48, 'container': 'm4a_dash'},
        '140': {'ext': 'm4a', 'format_note': 'DASH audio', 'acodec': 'aac', 'abr': 128, 'container': 'm4a_dash'},
        '141': {'ext': 'm4a', 'format_note': 'DASH audio', 'acodec': 'aac', 'abr': 256, 'container': 'm4a_dash'},
        '256': {'ext': 'm4a', 'format_note': 'DASH audio', 'acodec': 'aac', 'container': 'm4a_dash'},
        '258': {'ext': 'm4a', 'format_note': 'DASH audio', 'acodec': 'aac', 'container': 'm4a_dash'},
        '325': {'ext': 'm4a', 'format_note': 'DASH audio', 'acodec': 'dtse', 'container': 'm4a_dash'},
        '328': {'ext': 'm4a', 'format_note': 'DASH audio', 'acodec': 'ec-3', 'container': 'm4a_dash'},

        # Dash webm
        '167': {'ext': 'webm', 'height': 360, 'width': 640, 'format_note': 'DASH video', 'container': 'webm', 'vcodec': 'vp8'},
        '168': {'ext': 'webm', 'height': 480, 'width': 854, 'format_note': 'DASH video', 'container': 'webm', 'vcodec': 'vp8'},
        '169': {'ext': 'webm', 'height': 720, 'width': 1280, 'format_note': 'DASH video', 'container': 'webm', 'vcodec': 'vp8'},
        '170': {'ext': 'webm', 'height': 1080, 'width': 1920, 'format_note': 'DASH video', 'container': 'webm', 'vcodec': 'vp8'},
        '218': {'ext': 'webm', 'height': 480, 'width': 854, 'format_note': 'DASH video', 'container': 'webm', 'vcodec': 'vp8'},
        '219': {'ext': 'webm', 'height': 480, 'width': 854, 'format_note': 'DASH video', 'container': 'webm', 'vcodec': 'vp8'},
        '278': {'ext': 'webm', 'height': 144, 'format_note': 'DASH video', 'container': 'webm', 'vcodec': 'vp9'},
        '242': {'ext': 'webm', 'height': 240, 'format_note': 'DASH video', 'vcodec': 'vp9'},
        '243': {'ext': 'webm', 'height': 360, 'format_note': 'DASH video', 'vcodec': 'vp9'},
        '244': {'ext': 'webm', 'height': 480, 'format_note': 'DASH video', 'vcodec': 'vp9'},
        '245': {'ext': 'webm', 'height': 480, 'format_note': 'DASH video', 'vcodec': 'vp9'},
        '246': {'ext': 'webm', 'height': 480, 'format_note': 'DASH video', 'vcodec': 'vp9'},
        '247': {'ext': 'webm', 'height': 720, 'format_note': 'DASH video', 'vcodec': 'vp9'},
        '248': {'ext': 'webm', 'height': 1080, 'format_note': 'DASH video', 'vcodec': 'vp9'},
        '271': {'ext': 'webm', 'height': 1440, 'format_note': 'DASH video', 'vcodec': 'vp9'},
        # itag 272 videos are either 3840x2160 (e.g. RtoitU2A-3E) or 7680x4320 (sLprVF6d7Ug)
        '272': {'ext': 'webm', 'height': 2160, 'format_note': 'DASH video', 'vcodec': 'vp9'},
        '302': {'ext': 'webm', 'height': 720, 'format_note': 'DASH video', 'vcodec': 'vp9', 'fps': 60},
        '303': {'ext': 'webm', 'height': 1080, 'format_note': 'DASH video', 'vcodec': 'vp9', 'fps': 60},
        '308': {'ext': 'webm', 'height': 1440, 'format_note': 'DASH video', 'vcodec': 'vp9', 'fps': 60},
        '313': {'ext': 'webm', 'height': 2160, 'format_note': 'DASH video', 'vcodec': 'vp9'},
        '315': {'ext': 'webm', 'height': 2160, 'format_note': 'DASH video', 'vcodec': 'vp9', 'fps': 60},

        # Dash webm audio
        '171': {'ext': 'webm', 'acodec': 'vorbis', 'format_note': 'DASH audio', 'abr': 128},
        '172': {'ext': 'webm', 'acodec': 'vorbis', 'format_note': 'DASH audio', 'abr': 256},

        # Dash webm audio with opus inside
        '249': {'ext': 'webm', 'format_note': 'DASH audio', 'acodec': 'opus', 'abr': 50},
        '250': {'ext': 'webm', 'format_note': 'DASH audio', 'acodec': 'opus', 'abr': 70},
        '251': {'ext': 'webm', 'format_note': 'DASH audio', 'acodec': 'opus', 'abr': 160},

        # RTMP (unnamed)
        '_rtmp': {'protocol': 'rtmp'},

        # av01 video only formats sometimes served with "unknown" codecs
        '394': {'ext': 'mp4', 'height': 144, 'format_note': 'DASH video', 'vcodec': 'av01.0.00M.08'},
        '395': {'ext': 'mp4', 'height': 240, 'format_note': 'DASH video', 'vcodec': 'av01.0.00M.08'},
        '396': {'ext': 'mp4', 'height': 360, 'format_note': 'DASH video', 'vcodec': 'av01.0.01M.08'},
        '397': {'ext': 'mp4', 'height': 480, 'format_note': 'DASH video', 'vcodec': 'av01.0.04M.08'},
        '398': {'ext': 'mp4', 'height': 720, 'format_note': 'DASH video', 'vcodec': 'av01.0.05M.08'},
        '399': {'ext': 'mp4', 'height': 1080, 'format_note': 'DASH video', 'vcodec': 'av01.0.08M.08'},
        '400': {'ext': 'mp4', 'height': 1440, 'format_note': 'DASH video', 'vcodec': 'av01.0.12M.08'},
        '401': {'ext': 'mp4', 'height': 2160, 'format_note': 'DASH video', 'vcodec': 'av01.0.12M.08'},
    }
    _SUBTITLE_FORMATS = ('json3', 'srv1', 'srv2', 'srv3', 'ttml', 'vtt')

    _GEO_BYPASS = False

    IE_NAME = 'youtube'
    _TESTS = [
        {
            'url': 'https://www.youtube.com/watch?v=BaW_jenozKc&t=1s&end=9',
            'info_dict': {
                'id': 'BaW_jenozKc',
                'ext': 'mp4',
                'title': 'youtube-dl test video "\'/\\ä↭𝕐',
                'uploader': 'Philipp Hagemeister',
                'uploader_id': 'phihag',
                'uploader_url': r're:https?://(?:www\.)?youtube\.com/user/phihag',
                'channel': 'Philipp Hagemeister',
                'channel_id': 'UCLqxVugv74EIW3VWh2NOa3Q',
                'channel_url': r're:https?://(?:www\.)?youtube\.com/channel/UCLqxVugv74EIW3VWh2NOa3Q',
                'upload_date': '20121002',
                'description': 'md5:8fb536f4877b8a7455c2ec23794dbc22',
                'categories': ['Science & Technology'],
                'tags': ['youtube-dl'],
                'duration': 10,
                'view_count': int,
                'like_count': int,
                'availability': 'public',
                'playable_in_embed': True,
                'thumbnail': 'https://i.ytimg.com/vi/BaW_jenozKc/maxresdefault.jpg',
                'live_status': 'not_live',
                'age_limit': 0,
                'start_time': 1,
                'end_time': 9,
                'comment_count': int,
                'channel_follower_count': int
            }
        },
        {
            'url': '//www.YouTube.com/watch?v=yZIXLfi8CZQ',
            'note': 'Embed-only video (#1746)',
            'info_dict': {
                'id': 'yZIXLfi8CZQ',
                'ext': 'mp4',
                'upload_date': '20120608',
                'title': 'Principal Sexually Assaults A Teacher - Episode 117 - 8th June 2012',
                'description': 'md5:09b78bd971f1e3e289601dfba15ca4f7',
                'uploader': 'SET India',
                'uploader_id': 'setindia',
                'uploader_url': r're:https?://(?:www\.)?youtube\.com/user/setindia',
                'age_limit': 18,
            },
            'skip': 'Private video',
        },
        {
            'url': 'https://www.youtube.com/watch?v=BaW_jenozKc&v=yZIXLfi8CZQ',
            'note': 'Use the first video ID in the URL',
            'info_dict': {
                'id': 'BaW_jenozKc',
                'ext': 'mp4',
                'title': 'youtube-dl test video "\'/\\ä↭𝕐',
                'uploader': 'Philipp Hagemeister',
                'uploader_id': 'phihag',
                'uploader_url': r're:https?://(?:www\.)?youtube\.com/user/phihag',
                'channel': 'Philipp Hagemeister',
                'channel_id': 'UCLqxVugv74EIW3VWh2NOa3Q',
                'channel_url': r're:https?://(?:www\.)?youtube\.com/channel/UCLqxVugv74EIW3VWh2NOa3Q',
                'upload_date': '20121002',
                'description': 'md5:8fb536f4877b8a7455c2ec23794dbc22',
                'categories': ['Science & Technology'],
                'tags': ['youtube-dl'],
                'duration': 10,
                'view_count': int,
                'like_count': int,
                'availability': 'public',
                'playable_in_embed': True,
                'thumbnail': 'https://i.ytimg.com/vi/BaW_jenozKc/maxresdefault.jpg',
                'live_status': 'not_live',
                'age_limit': 0,
                'comment_count': int,
                'channel_follower_count': int
            },
            'params': {
                'skip_download': True,
            },
        },
        {
            'url': 'https://www.youtube.com/watch?v=a9LDPn-MO4I',
            'note': '256k DASH audio (format 141) via DASH manifest',
            'info_dict': {
                'id': 'a9LDPn-MO4I',
                'ext': 'm4a',
                'upload_date': '20121002',
                'uploader_id': '8KVIDEO',
                'uploader_url': r're:https?://(?:www\.)?youtube\.com/user/8KVIDEO',
                'description': '',
                'uploader': '8KVIDEO',
                'title': 'UHDTV TEST 8K VIDEO.mp4'
            },
            'params': {
                'youtube_include_dash_manifest': True,
                'format': '141',
            },
            'skip': 'format 141 not served anymore',
        },
        # DASH manifest with encrypted signature
        {
            'url': 'https://www.youtube.com/watch?v=IB3lcPjvWLA',
            'info_dict': {
                'id': 'IB3lcPjvWLA',
                'ext': 'm4a',
                'title': 'Afrojack, Spree Wilson - The Spark (Official Music Video) ft. Spree Wilson',
                'description': 'md5:8f5e2b82460520b619ccac1f509d43bf',
                'duration': 244,
                'uploader': 'AfrojackVEVO',
                'uploader_id': 'AfrojackVEVO',
                'upload_date': '20131011',
                'abr': 129.495,
                'like_count': int,
                'channel_id': 'UChuZAo1RKL85gev3Eal9_zg',
                'playable_in_embed': True,
                'channel_url': 'https://www.youtube.com/channel/UChuZAo1RKL85gev3Eal9_zg',
                'view_count': int,
                'track': 'The Spark',
                'live_status': 'not_live',
                'thumbnail': 'https://i.ytimg.com/vi_webp/IB3lcPjvWLA/maxresdefault.webp',
                'channel': 'Afrojack',
                'uploader_url': 'http://www.youtube.com/user/AfrojackVEVO',
                'tags': 'count:19',
                'availability': 'public',
                'categories': ['Music'],
                'age_limit': 0,
                'alt_title': 'The Spark',
                'channel_follower_count': int
            },
            'params': {
                'youtube_include_dash_manifest': True,
                'format': '141/bestaudio[ext=m4a]',
            },
        },
        # Age-gate videos. See https://github.com/yt-dlp/yt-dlp/pull/575#issuecomment-888837000
        {
            'note': 'Embed allowed age-gate video',
            'url': 'https://youtube.com/watch?v=HtVdAasjOgU',
            'info_dict': {
                'id': 'HtVdAasjOgU',
                'ext': 'mp4',
                'title': 'The Witcher 3: Wild Hunt - The Sword Of Destiny Trailer',
                'description': r're:(?s).{100,}About the Game\n.*?The Witcher 3: Wild Hunt.{100,}',
                'duration': 142,
                'uploader': 'The Witcher',
                'uploader_id': 'WitcherGame',
                'uploader_url': r're:https?://(?:www\.)?youtube\.com/user/WitcherGame',
                'upload_date': '20140605',
                'age_limit': 18,
                'categories': ['Gaming'],
                'thumbnail': 'https://i.ytimg.com/vi_webp/HtVdAasjOgU/maxresdefault.webp',
                'availability': 'needs_auth',
                'channel_url': 'https://www.youtube.com/channel/UCzybXLxv08IApdjdN0mJhEg',
                'like_count': int,
                'channel': 'The Witcher',
                'live_status': 'not_live',
                'tags': 'count:17',
                'channel_id': 'UCzybXLxv08IApdjdN0mJhEg',
                'playable_in_embed': True,
                'view_count': int,
                'channel_follower_count': int
            },
        },
        {
            'note': 'Age-gate video with embed allowed in public site',
            'url': 'https://youtube.com/watch?v=HsUATh_Nc2U',
            'info_dict': {
                'id': 'HsUATh_Nc2U',
                'ext': 'mp4',
                'title': 'Godzilla 2 (Official Video)',
                'description': 'md5:bf77e03fcae5529475e500129b05668a',
                'upload_date': '20200408',
                'uploader_id': 'FlyingKitty900',
                'uploader': 'FlyingKitty',
                'age_limit': 18,
                'availability': 'needs_auth',
                'channel_id': 'UCYQT13AtrJC0gsM1far_zJg',
                'uploader_url': 'http://www.youtube.com/user/FlyingKitty900',
                'channel': 'FlyingKitty',
                'channel_url': 'https://www.youtube.com/channel/UCYQT13AtrJC0gsM1far_zJg',
                'view_count': int,
                'categories': ['Entertainment'],
                'live_status': 'not_live',
                'tags': ['Flyingkitty', 'godzilla 2'],
                'thumbnail': 'https://i.ytimg.com/vi/HsUATh_Nc2U/maxresdefault.jpg',
                'like_count': int,
                'duration': 177,
                'playable_in_embed': True,
                'channel_follower_count': int
            },
        },
        {
            'note': 'Age-gate video embedable only with clientScreen=EMBED',
            'url': 'https://youtube.com/watch?v=Tq92D6wQ1mg',
            'info_dict': {
                'id': 'Tq92D6wQ1mg',
                'title': '[MMD] Adios - EVERGLOW [+Motion DL]',
                'ext': 'mp4',
                'upload_date': '20191228',
                'uploader_id': 'UC1yoRdFoFJaCY-AGfD9W0wQ',
                'uploader': 'Projekt Melody',
                'description': 'md5:17eccca93a786d51bc67646756894066',
                'age_limit': 18,
                'like_count': int,
                'availability': 'needs_auth',
                'uploader_url': 'http://www.youtube.com/channel/UC1yoRdFoFJaCY-AGfD9W0wQ',
                'channel_id': 'UC1yoRdFoFJaCY-AGfD9W0wQ',
                'view_count': int,
                'thumbnail': 'https://i.ytimg.com/vi_webp/Tq92D6wQ1mg/sddefault.webp',
                'channel': 'Projekt Melody',
                'live_status': 'not_live',
                'tags': ['mmd', 'dance', 'mikumikudance', 'kpop', 'vtuber'],
                'playable_in_embed': True,
                'categories': ['Entertainment'],
                'duration': 106,
                'channel_url': 'https://www.youtube.com/channel/UC1yoRdFoFJaCY-AGfD9W0wQ',
                'comment_count': int,
                'channel_follower_count': int
            },
        },
        {
            'note': 'Non-Agegated non-embeddable video',
            'url': 'https://youtube.com/watch?v=MeJVWBSsPAY',
            'info_dict': {
                'id': 'MeJVWBSsPAY',
                'ext': 'mp4',
                'title': 'OOMPH! - Such Mich Find Mich (Lyrics)',
                'uploader': 'Herr Lurik',
                'uploader_id': 'st3in234',
                'description': 'Fan Video. Music & Lyrics by OOMPH!.',
                'upload_date': '20130730',
                'track': 'Such mich find mich',
                'age_limit': 0,
                'tags': ['oomph', 'such mich find mich', 'lyrics', 'german industrial', 'musica industrial'],
                'like_count': int,
                'playable_in_embed': False,
                'creator': 'OOMPH!',
                'thumbnail': 'https://i.ytimg.com/vi/MeJVWBSsPAY/sddefault.jpg',
                'view_count': int,
                'alt_title': 'Such mich find mich',
                'duration': 210,
                'channel': 'Herr Lurik',
                'channel_id': 'UCdR3RSDPqub28LjZx0v9-aA',
                'categories': ['Music'],
                'availability': 'public',
                'uploader_url': 'http://www.youtube.com/user/st3in234',
                'channel_url': 'https://www.youtube.com/channel/UCdR3RSDPqub28LjZx0v9-aA',
                'live_status': 'not_live',
                'artist': 'OOMPH!',
                'channel_follower_count': int
            },
        },
        {
            'note': 'Non-bypassable age-gated video',
            'url': 'https://youtube.com/watch?v=Cr381pDsSsA',
            'only_matching': True,
        },
        # video_info is None (https://github.com/ytdl-org/youtube-dl/issues/4421)
        # YouTube Red ad is not captured for creator
        {
            'url': '__2ABJjxzNo',
            'info_dict': {
                'id': '__2ABJjxzNo',
                'ext': 'mp4',
                'duration': 266,
                'upload_date': '20100430',
                'uploader_id': 'deadmau5',
                'uploader_url': r're:https?://(?:www\.)?youtube\.com/user/deadmau5',
                'creator': 'deadmau5',
                'description': 'md5:6cbcd3a92ce1bc676fc4d6ab4ace2336',
                'uploader': 'deadmau5',
                'title': 'Deadmau5 - Some Chords (HD)',
                'alt_title': 'Some Chords',
                'availability': 'public',
                'tags': 'count:14',
                'channel_id': 'UCYEK6xds6eo-3tr4xRdflmQ',
                'view_count': int,
                'live_status': 'not_live',
                'channel': 'deadmau5',
                'thumbnail': 'https://i.ytimg.com/vi_webp/__2ABJjxzNo/maxresdefault.webp',
                'like_count': int,
                'track': 'Some Chords',
                'artist': 'deadmau5',
                'playable_in_embed': True,
                'age_limit': 0,
                'channel_url': 'https://www.youtube.com/channel/UCYEK6xds6eo-3tr4xRdflmQ',
                'categories': ['Music'],
                'album': 'Some Chords',
                'channel_follower_count': int
            },
            'expected_warnings': [
                'DASH manifest missing',
            ]
        },
        # Olympics (https://github.com/ytdl-org/youtube-dl/issues/4431)
        {
            'url': 'lqQg6PlCWgI',
            'info_dict': {
                'id': 'lqQg6PlCWgI',
                'ext': 'mp4',
                'duration': 6085,
                'upload_date': '20150827',
                'uploader_id': 'olympic',
                'uploader_url': r're:https?://(?:www\.)?youtube\.com/user/olympic',
                'description': 'md5:04bbbf3ccceb6795947572ca36f45904',
                'uploader': 'Olympics',
                'title': 'Hockey - Women -  GER-AUS - London 2012 Olympic Games',
                'like_count': int,
                'release_timestamp': 1343767800,
                'playable_in_embed': True,
                'categories': ['Sports'],
                'release_date': '20120731',
                'channel': 'Olympics',
                'tags': ['Hockey', '2012-07-31', '31 July 2012', 'Riverbank Arena', 'Session', 'Olympics', 'Olympic Games', 'London 2012', '2012 Summer Olympics', 'Summer Games'],
                'channel_id': 'UCTl3QQTvqHFjurroKxexy2Q',
                'thumbnail': 'https://i.ytimg.com/vi/lqQg6PlCWgI/maxresdefault.jpg',
                'age_limit': 0,
                'availability': 'public',
                'live_status': 'was_live',
                'view_count': int,
                'channel_url': 'https://www.youtube.com/channel/UCTl3QQTvqHFjurroKxexy2Q',
                'channel_follower_count': int
            },
            'params': {
                'skip_download': 'requires avconv',
            }
        },
        # Non-square pixels
        {
            'url': 'https://www.youtube.com/watch?v=_b-2C3KPAM0',
            'info_dict': {
                'id': '_b-2C3KPAM0',
                'ext': 'mp4',
                'stretched_ratio': 16 / 9.,
                'duration': 85,
                'upload_date': '20110310',
                'uploader_id': 'AllenMeow',
                'uploader_url': r're:https?://(?:www\.)?youtube\.com/user/AllenMeow',
                'description': 'made by Wacom from Korea | 字幕&加油添醋 by TY\'s Allen | 感謝heylisa00cavey1001同學熱情提供梗及翻譯',
                'uploader': '孫ᄋᄅ',
                'title': '[A-made] 變態妍字幕版 太妍 我就是這樣的人',
                'playable_in_embed': True,
                'channel': '孫ᄋᄅ',
                'age_limit': 0,
                'tags': 'count:11',
                'channel_url': 'https://www.youtube.com/channel/UCS-xxCmRaA6BFdmgDPA_BIw',
                'channel_id': 'UCS-xxCmRaA6BFdmgDPA_BIw',
                'thumbnail': 'https://i.ytimg.com/vi/_b-2C3KPAM0/maxresdefault.jpg',
                'view_count': int,
                'categories': ['People & Blogs'],
                'like_count': int,
                'live_status': 'not_live',
                'availability': 'unlisted',
                'comment_count': int,
                'channel_follower_count': int
            },
        },
        # url_encoded_fmt_stream_map is empty string
        {
            'url': 'qEJwOuvDf7I',
            'info_dict': {
                'id': 'qEJwOuvDf7I',
                'ext': 'webm',
                'title': 'Обсуждение судебной практики по выборам 14 сентября 2014 года в Санкт-Петербурге',
                'description': '',
                'upload_date': '20150404',
                'uploader_id': 'spbelect',
                'uploader': 'Наблюдатели Петербурга',
            },
            'params': {
                'skip_download': 'requires avconv',
            },
            'skip': 'This live event has ended.',
        },
        # Extraction from multiple DASH manifests (https://github.com/ytdl-org/youtube-dl/pull/6097)
        {
            'url': 'https://www.youtube.com/watch?v=FIl7x6_3R5Y',
            'info_dict': {
                'id': 'FIl7x6_3R5Y',
                'ext': 'webm',
                'title': 'md5:7b81415841e02ecd4313668cde88737a',
                'description': 'md5:116377fd2963b81ec4ce64b542173306',
                'duration': 220,
                'upload_date': '20150625',
                'uploader_id': 'dorappi2000',
                'uploader_url': r're:https?://(?:www\.)?youtube\.com/user/dorappi2000',
                'uploader': 'dorappi2000',
                'formats': 'mincount:31',
            },
            'skip': 'not actual anymore',
        },
        # DASH manifest with segment_list
        {
            'url': 'https://www.youtube.com/embed/CsmdDsKjzN8',
            'md5': '8ce563a1d667b599d21064e982ab9e31',
            'info_dict': {
                'id': 'CsmdDsKjzN8',
                'ext': 'mp4',
                'upload_date': '20150501',  # According to '<meta itemprop="datePublished"', but in other places it's 20150510
                'uploader': 'Airtek',
                'description': 'Retransmisión en directo de la XVIII media maratón de Zaragoza.',
                'uploader_id': 'UCzTzUmjXxxacNnL8I3m4LnQ',
                'title': 'Retransmisión XVIII Media maratón Zaragoza 2015',
            },
            'params': {
                'youtube_include_dash_manifest': True,
                'format': '135',  # bestvideo
            },
            'skip': 'This live event has ended.',
        },
        {
            # Multifeed videos (multiple cameras), URL can be of any Camera
            'url': 'https://www.youtube.com/watch?v=zaPI8MvL8pg',
            'info_dict': {
                'id': 'zaPI8MvL8pg',
                'title': 'Terraria 1.2 Live Stream | Let\'s Play - Part 04',
                'description': 'md5:563ccbc698b39298481ca3c571169519',
            },
            'playlist': [{
                'info_dict': {
                    'id': 'j5yGuxZ8lLU',
                    'ext': 'mp4',
                    'title': 'Terraria 1.2 Live Stream | Let\'s Play - Part 04 (Chris)',
                    'uploader': 'WiiLikeToPlay',
                    'description': 'md5:563ccbc698b39298481ca3c571169519',
                    'uploader_url': 'http://www.youtube.com/user/WiiRikeToPray',
                    'duration': 10120,
                    'channel_follower_count': int,
                    'channel_url': 'https://www.youtube.com/channel/UCN2XePorRokPB9TEgRZpddg',
                    'availability': 'public',
                    'playable_in_embed': True,
                    'upload_date': '20131105',
                    'uploader_id': 'WiiRikeToPray',
                    'categories': ['Gaming'],
                    'live_status': 'was_live',
                    'tags': 'count:24',
                    'release_timestamp': 1383701910,
                    'thumbnail': 'https://i.ytimg.com/vi/j5yGuxZ8lLU/maxresdefault.jpg',
                    'comment_count': int,
                    'age_limit': 0,
                    'like_count': int,
                    'channel_id': 'UCN2XePorRokPB9TEgRZpddg',
                    'channel': 'WiiLikeToPlay',
                    'view_count': int,
                    'release_date': '20131106',
                },
            }, {
                'info_dict': {
                    'id': 'zaPI8MvL8pg',
                    'ext': 'mp4',
                    'title': 'Terraria 1.2 Live Stream | Let\'s Play - Part 04 (Tyson)',
                    'uploader_id': 'WiiRikeToPray',
                    'availability': 'public',
                    'channel_url': 'https://www.youtube.com/channel/UCN2XePorRokPB9TEgRZpddg',
                    'channel': 'WiiLikeToPlay',
                    'uploader_url': 'http://www.youtube.com/user/WiiRikeToPray',
                    'channel_follower_count': int,
                    'description': 'md5:563ccbc698b39298481ca3c571169519',
                    'duration': 10108,
                    'age_limit': 0,
                    'like_count': int,
                    'tags': 'count:24',
                    'channel_id': 'UCN2XePorRokPB9TEgRZpddg',
                    'uploader': 'WiiLikeToPlay',
                    'release_timestamp': 1383701915,
                    'comment_count': int,
                    'upload_date': '20131105',
                    'thumbnail': 'https://i.ytimg.com/vi/zaPI8MvL8pg/maxresdefault.jpg',
                    'release_date': '20131106',
                    'playable_in_embed': True,
                    'live_status': 'was_live',
                    'categories': ['Gaming'],
                    'view_count': int,
                },
            }, {
                'info_dict': {
                    'id': 'R7r3vfO7Hao',
                    'ext': 'mp4',
                    'title': 'Terraria 1.2 Live Stream | Let\'s Play - Part 04 (Spencer)',
                    'thumbnail': 'https://i.ytimg.com/vi/R7r3vfO7Hao/maxresdefault.jpg',
                    'channel_id': 'UCN2XePorRokPB9TEgRZpddg',
                    'like_count': int,
                    'availability': 'public',
                    'playable_in_embed': True,
                    'upload_date': '20131105',
                    'description': 'md5:563ccbc698b39298481ca3c571169519',
                    'uploader_id': 'WiiRikeToPray',
                    'uploader_url': 'http://www.youtube.com/user/WiiRikeToPray',
                    'channel_follower_count': int,
                    'tags': 'count:24',
                    'release_date': '20131106',
                    'uploader': 'WiiLikeToPlay',
                    'comment_count': int,
                    'channel_url': 'https://www.youtube.com/channel/UCN2XePorRokPB9TEgRZpddg',
                    'channel': 'WiiLikeToPlay',
                    'categories': ['Gaming'],
                    'release_timestamp': 1383701914,
                    'live_status': 'was_live',
                    'age_limit': 0,
                    'duration': 10128,
                    'view_count': int,
                },
            }],
            'params': {'skip_download': True},
        },
        {
            # Multifeed video with comma in title (see https://github.com/ytdl-org/youtube-dl/issues/8536)
            'url': 'https://www.youtube.com/watch?v=gVfLd0zydlo',
            'info_dict': {
                'id': 'gVfLd0zydlo',
                'title': 'DevConf.cz 2016 Day 2 Workshops 1 14:00 - 15:30',
            },
            'playlist_count': 2,
            'skip': 'Not multifeed anymore',
        },
        {
            'url': 'https://vid.plus/FlRa-iH7PGw',
            'only_matching': True,
        },
        {
            'url': 'https://zwearz.com/watch/9lWxNJF-ufM/electra-woman-dyna-girl-official-trailer-grace-helbig.html',
            'only_matching': True,
        },
        {
            # Title with JS-like syntax "};" (see https://github.com/ytdl-org/youtube-dl/issues/7468)
            # Also tests cut-off URL expansion in video description (see
            # https://github.com/ytdl-org/youtube-dl/issues/1892,
            # https://github.com/ytdl-org/youtube-dl/issues/8164)
            'url': 'https://www.youtube.com/watch?v=lsguqyKfVQg',
            'info_dict': {
                'id': 'lsguqyKfVQg',
                'ext': 'mp4',
                'title': '{dark walk}; Loki/AC/Dishonored; collab w/Elflover21',
                'alt_title': 'Dark Walk',
                'description': 'md5:8085699c11dc3f597ce0410b0dcbb34a',
                'duration': 133,
                'upload_date': '20151119',
                'uploader_id': 'IronSoulElf',
                'uploader_url': r're:https?://(?:www\.)?youtube\.com/user/IronSoulElf',
                'uploader': 'IronSoulElf',
                'creator': 'Todd Haberman;\nDaniel Law Heath and Aaron Kaplan',
                'track': 'Dark Walk',
                'artist': 'Todd Haberman;\nDaniel Law Heath and Aaron Kaplan',
                'album': 'Position Music - Production Music Vol. 143 - Dark Walk',
                'thumbnail': 'https://i.ytimg.com/vi_webp/lsguqyKfVQg/maxresdefault.webp',
                'categories': ['Film & Animation'],
                'view_count': int,
                'live_status': 'not_live',
                'channel_url': 'https://www.youtube.com/channel/UCTSRgz5jylBvFt_S7wnsqLQ',
                'channel_id': 'UCTSRgz5jylBvFt_S7wnsqLQ',
                'tags': 'count:13',
                'availability': 'public',
                'channel': 'IronSoulElf',
                'playable_in_embed': True,
                'like_count': int,
                'age_limit': 0,
                'channel_follower_count': int
            },
            'params': {
                'skip_download': True,
            },
        },
        {
            # Tags with '};' (see https://github.com/ytdl-org/youtube-dl/issues/7468)
            'url': 'https://www.youtube.com/watch?v=Ms7iBXnlUO8',
            'only_matching': True,
        },
        {
            # Video with yt:stretch=17:0
            'url': 'https://www.youtube.com/watch?v=Q39EVAstoRM',
            'info_dict': {
                'id': 'Q39EVAstoRM',
                'ext': 'mp4',
                'title': 'Clash Of Clans#14 Dicas De Ataque Para CV 4',
                'description': 'md5:ee18a25c350637c8faff806845bddee9',
                'upload_date': '20151107',
                'uploader_id': 'UCCr7TALkRbo3EtFzETQF1LA',
                'uploader': 'CH GAMER DROID',
            },
            'params': {
                'skip_download': True,
            },
            'skip': 'This video does not exist.',
        },
        {
            # Video with incomplete 'yt:stretch=16:'
            'url': 'https://www.youtube.com/watch?v=FRhJzUSJbGI',
            'only_matching': True,
        },
        {
            # Video licensed under Creative Commons
            'url': 'https://www.youtube.com/watch?v=M4gD1WSo5mA',
            'info_dict': {
                'id': 'M4gD1WSo5mA',
                'ext': 'mp4',
                'title': 'md5:e41008789470fc2533a3252216f1c1d1',
                'description': 'md5:a677553cf0840649b731a3024aeff4cc',
                'duration': 721,
                'upload_date': '20150128',
                'uploader_id': 'BerkmanCenter',
                'uploader_url': r're:https?://(?:www\.)?youtube\.com/user/BerkmanCenter',
                'uploader': 'The Berkman Klein Center for Internet & Society',
                'license': 'Creative Commons Attribution license (reuse allowed)',
                'channel_id': 'UCuLGmD72gJDBwmLw06X58SA',
                'channel_url': 'https://www.youtube.com/channel/UCuLGmD72gJDBwmLw06X58SA',
                'like_count': int,
                'age_limit': 0,
                'tags': ['Copyright (Legal Subject)', 'Law (Industry)', 'William W. Fisher (Author)'],
                'channel': 'The Berkman Klein Center for Internet & Society',
                'availability': 'public',
                'view_count': int,
                'categories': ['Education'],
                'thumbnail': 'https://i.ytimg.com/vi_webp/M4gD1WSo5mA/maxresdefault.webp',
                'live_status': 'not_live',
                'playable_in_embed': True,
                'comment_count': int,
                'channel_follower_count': int,
                'chapters': list,
            },
            'params': {
                'skip_download': True,
            },
        },
        {
            # Channel-like uploader_url
            'url': 'https://www.youtube.com/watch?v=eQcmzGIKrzg',
            'info_dict': {
                'id': 'eQcmzGIKrzg',
                'ext': 'mp4',
                'title': 'Democratic Socialism and Foreign Policy | Bernie Sanders',
                'description': 'md5:13a2503d7b5904ef4b223aa101628f39',
                'duration': 4060,
                'upload_date': '20151120',
                'uploader': 'Bernie Sanders',
                'uploader_id': 'UCH1dpzjCEiGAt8CXkryhkZg',
                'uploader_url': r're:https?://(?:www\.)?youtube\.com/channel/UCH1dpzjCEiGAt8CXkryhkZg',
                'license': 'Creative Commons Attribution license (reuse allowed)',
                'playable_in_embed': True,
                'tags': 'count:12',
                'like_count': int,
                'channel_id': 'UCH1dpzjCEiGAt8CXkryhkZg',
                'age_limit': 0,
                'availability': 'public',
                'categories': ['News & Politics'],
                'channel': 'Bernie Sanders',
                'thumbnail': 'https://i.ytimg.com/vi_webp/eQcmzGIKrzg/maxresdefault.webp',
                'view_count': int,
                'live_status': 'not_live',
                'channel_url': 'https://www.youtube.com/channel/UCH1dpzjCEiGAt8CXkryhkZg',
                'comment_count': int,
                'channel_follower_count': int,
                'chapters': list,
            },
            'params': {
                'skip_download': True,
            },
        },
        {
            'url': 'https://www.youtube.com/watch?feature=player_embedded&amp;amp;v=V36LpHqtcDY',
            'only_matching': True,
        },
        {
            # YouTube Red paid video (https://github.com/ytdl-org/youtube-dl/issues/10059)
            'url': 'https://www.youtube.com/watch?v=i1Ko8UG-Tdo',
            'only_matching': True,
        },
        {
            # Rental video preview
            'url': 'https://www.youtube.com/watch?v=yYr8q0y5Jfg',
            'info_dict': {
                'id': 'uGpuVWrhIzE',
                'ext': 'mp4',
                'title': 'Piku - Trailer',
                'description': 'md5:c36bd60c3fd6f1954086c083c72092eb',
                'upload_date': '20150811',
                'uploader': 'FlixMatrix',
                'uploader_id': 'FlixMatrixKaravan',
                'uploader_url': r're:https?://(?:www\.)?youtube\.com/user/FlixMatrixKaravan',
                'license': 'Standard YouTube License',
            },
            'params': {
                'skip_download': True,
            },
            'skip': 'This video is not available.',
        },
        {
            # YouTube Red video with episode data
            'url': 'https://www.youtube.com/watch?v=iqKdEhx-dD4',
            'info_dict': {
                'id': 'iqKdEhx-dD4',
                'ext': 'mp4',
                'title': 'Isolation - Mind Field (Ep 1)',
                'description': 'md5:f540112edec5d09fc8cc752d3d4ba3cd',
                'duration': 2085,
                'upload_date': '20170118',
                'uploader': 'Vsauce',
                'uploader_id': 'Vsauce',
                'uploader_url': r're:https?://(?:www\.)?youtube\.com/user/Vsauce',
                'series': 'Mind Field',
                'season_number': 1,
                'episode_number': 1,
                'thumbnail': 'https://i.ytimg.com/vi_webp/iqKdEhx-dD4/maxresdefault.webp',
                'tags': 'count:12',
                'view_count': int,
                'availability': 'public',
                'age_limit': 0,
                'channel': 'Vsauce',
                'episode': 'Episode 1',
                'categories': ['Entertainment'],
                'season': 'Season 1',
                'channel_id': 'UC6nSFpj9HTCZ5t-N3Rm3-HA',
                'channel_url': 'https://www.youtube.com/channel/UC6nSFpj9HTCZ5t-N3Rm3-HA',
                'like_count': int,
                'playable_in_embed': True,
                'live_status': 'not_live',
                'channel_follower_count': int
            },
            'params': {
                'skip_download': True,
            },
            'expected_warnings': [
                'Skipping DASH manifest',
            ],
        },
        {
            # The following content has been identified by the YouTube community
            # as inappropriate or offensive to some audiences.
            'url': 'https://www.youtube.com/watch?v=6SJNVb0GnPI',
            'info_dict': {
                'id': '6SJNVb0GnPI',
                'ext': 'mp4',
                'title': 'Race Differences in Intelligence',
                'description': 'md5:5d161533167390427a1f8ee89a1fc6f1',
                'duration': 965,
                'upload_date': '20140124',
                'uploader': 'New Century Foundation',
                'uploader_id': 'UCEJYpZGqgUob0zVVEaLhvVg',
                'uploader_url': r're:https?://(?:www\.)?youtube\.com/channel/UCEJYpZGqgUob0zVVEaLhvVg',
            },
            'params': {
                'skip_download': True,
            },
            'skip': 'This video has been removed for violating YouTube\'s policy on hate speech.',
        },
        {
            # itag 212
            'url': '1t24XAntNCY',
            'only_matching': True,
        },
        {
            # geo restricted to JP
            'url': 'sJL6WA-aGkQ',
            'only_matching': True,
        },
        {
            'url': 'https://invidio.us/watch?v=BaW_jenozKc',
            'only_matching': True,
        },
        {
            'url': 'https://redirect.invidious.io/watch?v=BaW_jenozKc',
            'only_matching': True,
        },
        {
            # from https://nitter.pussthecat.org/YouTube/status/1360363141947944964#m
            'url': 'https://redirect.invidious.io/Yh0AhrY9GjA',
            'only_matching': True,
        },
        {
            # DRM protected
            'url': 'https://www.youtube.com/watch?v=s7_qI6_mIXc',
            'only_matching': True,
        },
        {
            # Video with unsupported adaptive stream type formats
            'url': 'https://www.youtube.com/watch?v=Z4Vy8R84T1U',
            'info_dict': {
                'id': 'Z4Vy8R84T1U',
                'ext': 'mp4',
                'title': 'saman SMAN 53 Jakarta(Sancety) opening COFFEE4th at SMAN 53 Jakarta',
                'description': 'md5:d41d8cd98f00b204e9800998ecf8427e',
                'duration': 433,
                'upload_date': '20130923',
                'uploader': 'Amelia Putri Harwita',
                'uploader_id': 'UCpOxM49HJxmC1qCalXyB3_Q',
                'uploader_url': r're:https?://(?:www\.)?youtube\.com/channel/UCpOxM49HJxmC1qCalXyB3_Q',
                'formats': 'maxcount:10',
            },
            'params': {
                'skip_download': True,
                'youtube_include_dash_manifest': False,
            },
            'skip': 'not actual anymore',
        },
        {
            # Youtube Music Auto-generated description
            'url': 'https://music.youtube.com/watch?v=MgNrAu2pzNs',
            'info_dict': {
                'id': 'MgNrAu2pzNs',
                'ext': 'mp4',
                'title': 'Voyeur Girl',
                'description': 'md5:7ae382a65843d6df2685993e90a8628f',
                'upload_date': '20190312',
                'uploader': 'Stephen - Topic',
                'uploader_id': 'UC-pWHpBjdGG69N9mM2auIAA',
                'artist': 'Stephen',
                'track': 'Voyeur Girl',
                'album': 'it\'s too much love to know my dear',
                'release_date': '20190313',
                'release_year': 2019,
                'alt_title': 'Voyeur Girl',
                'view_count': int,
                'uploader_url': 'http://www.youtube.com/channel/UC-pWHpBjdGG69N9mM2auIAA',
                'playable_in_embed': True,
                'like_count': int,
                'categories': ['Music'],
                'channel_url': 'https://www.youtube.com/channel/UC-pWHpBjdGG69N9mM2auIAA',
                'channel': 'Stephen',
                'availability': 'public',
                'creator': 'Stephen',
                'duration': 169,
                'thumbnail': 'https://i.ytimg.com/vi_webp/MgNrAu2pzNs/maxresdefault.webp',
                'age_limit': 0,
                'channel_id': 'UC-pWHpBjdGG69N9mM2auIAA',
                'tags': 'count:11',
                'live_status': 'not_live',
                'channel_follower_count': int
            },
            'params': {
                'skip_download': True,
            },
        },
        {
            'url': 'https://www.youtubekids.com/watch?v=3b8nCWDgZ6Q',
            'only_matching': True,
        },
        {
            # invalid -> valid video id redirection
            'url': 'DJztXj2GPfl',
            'info_dict': {
                'id': 'DJztXj2GPfk',
                'ext': 'mp4',
                'title': 'Panjabi MC - Mundian To Bach Ke (The Dictator Soundtrack)',
                'description': 'md5:bf577a41da97918e94fa9798d9228825',
                'upload_date': '20090125',
                'uploader': 'Prochorowka',
                'uploader_id': 'Prochorowka',
                'uploader_url': r're:https?://(?:www\.)?youtube\.com/user/Prochorowka',
                'artist': 'Panjabi MC',
                'track': 'Beware of the Boys (Mundian to Bach Ke) - Motivo Hi-Lectro Remix',
                'album': 'Beware of the Boys (Mundian To Bach Ke)',
            },
            'params': {
                'skip_download': True,
            },
            'skip': 'Video unavailable',
        },
        {
            # empty description results in an empty string
            'url': 'https://www.youtube.com/watch?v=x41yOUIvK2k',
            'info_dict': {
                'id': 'x41yOUIvK2k',
                'ext': 'mp4',
                'title': 'IMG 3456',
                'description': '',
                'upload_date': '20170613',
                'uploader_id': 'ElevageOrVert',
                'uploader': 'ElevageOrVert',
                'view_count': int,
                'thumbnail': 'https://i.ytimg.com/vi_webp/x41yOUIvK2k/maxresdefault.webp',
                'uploader_url': 'http://www.youtube.com/user/ElevageOrVert',
                'like_count': int,
                'channel_id': 'UCo03ZQPBW5U4UC3regpt1nw',
                'tags': [],
                'channel_url': 'https://www.youtube.com/channel/UCo03ZQPBW5U4UC3regpt1nw',
                'availability': 'public',
                'age_limit': 0,
                'categories': ['Pets & Animals'],
                'duration': 7,
                'playable_in_embed': True,
                'live_status': 'not_live',
                'channel': 'ElevageOrVert',
                'channel_follower_count': int
            },
            'params': {
                'skip_download': True,
            },
        },
        {
            # with '};' inside yt initial data (see [1])
            # see [2] for an example with '};' inside ytInitialPlayerResponse
            # 1. https://github.com/ytdl-org/youtube-dl/issues/27093
            # 2. https://github.com/ytdl-org/youtube-dl/issues/27216
            'url': 'https://www.youtube.com/watch?v=CHqg6qOn4no',
            'info_dict': {
                'id': 'CHqg6qOn4no',
                'ext': 'mp4',
                'title': 'Part 77   Sort a list of simple types in c#',
                'description': 'md5:b8746fa52e10cdbf47997903f13b20dc',
                'upload_date': '20130831',
                'uploader_id': 'kudvenkat',
                'uploader': 'kudvenkat',
                'channel_id': 'UCCTVrRB5KpIiK6V2GGVsR1Q',
                'like_count': int,
                'uploader_url': 'http://www.youtube.com/user/kudvenkat',
                'channel_url': 'https://www.youtube.com/channel/UCCTVrRB5KpIiK6V2GGVsR1Q',
                'live_status': 'not_live',
                'categories': ['Education'],
                'availability': 'public',
                'thumbnail': 'https://i.ytimg.com/vi/CHqg6qOn4no/sddefault.jpg',
                'tags': 'count:12',
                'playable_in_embed': True,
                'age_limit': 0,
                'view_count': int,
                'duration': 522,
                'channel': 'kudvenkat',
                'comment_count': int,
                'channel_follower_count': int,
                'chapters': list,
            },
            'params': {
                'skip_download': True,
            },
        },
        {
            # another example of '};' in ytInitialData
            'url': 'https://www.youtube.com/watch?v=gVfgbahppCY',
            'only_matching': True,
        },
        {
            'url': 'https://www.youtube.com/watch_popup?v=63RmMXCd_bQ',
            'only_matching': True,
        },
        {
            # https://github.com/ytdl-org/youtube-dl/pull/28094
            'url': 'OtqTfy26tG0',
            'info_dict': {
                'id': 'OtqTfy26tG0',
                'ext': 'mp4',
                'title': 'Burn Out',
                'description': 'md5:8d07b84dcbcbfb34bc12a56d968b6131',
                'upload_date': '20141120',
                'uploader': 'The Cinematic Orchestra - Topic',
                'uploader_id': 'UCIzsJBIyo8hhpFm1NK0uLgw',
                'uploader_url': r're:https?://(?:www\.)?youtube\.com/channel/UCIzsJBIyo8hhpFm1NK0uLgw',
                'artist': 'The Cinematic Orchestra',
                'track': 'Burn Out',
                'album': 'Every Day',
                'like_count': int,
                'live_status': 'not_live',
                'alt_title': 'Burn Out',
                'duration': 614,
                'age_limit': 0,
                'view_count': int,
                'channel_url': 'https://www.youtube.com/channel/UCIzsJBIyo8hhpFm1NK0uLgw',
                'creator': 'The Cinematic Orchestra',
                'channel': 'The Cinematic Orchestra',
                'tags': ['The Cinematic Orchestra', 'Every Day', 'Burn Out'],
                'channel_id': 'UCIzsJBIyo8hhpFm1NK0uLgw',
                'availability': 'public',
                'thumbnail': 'https://i.ytimg.com/vi/OtqTfy26tG0/maxresdefault.jpg',
                'categories': ['Music'],
                'playable_in_embed': True,
                'channel_follower_count': int
            },
            'params': {
                'skip_download': True,
            },
        },
        {
            # controversial video, only works with bpctr when authenticated with cookies
            'url': 'https://www.youtube.com/watch?v=nGC3D_FkCmg',
            'only_matching': True,
        },
        {
            # controversial video, requires bpctr/contentCheckOk
            'url': 'https://www.youtube.com/watch?v=SZJvDhaSDnc',
            'info_dict': {
                'id': 'SZJvDhaSDnc',
                'ext': 'mp4',
                'title': 'San Diego teen commits suicide after bullying over embarrassing video',
                'channel_id': 'UC-SJ6nODDmufqBzPBwCvYvQ',
                'uploader': 'CBS Mornings',
                'uploader_id': 'CBSThisMorning',
                'upload_date': '20140716',
                'description': 'md5:acde3a73d3f133fc97e837a9f76b53b7',
                'duration': 170,
                'categories': ['News & Politics'],
                'uploader_url': 'http://www.youtube.com/user/CBSThisMorning',
                'view_count': int,
                'channel': 'CBS Mornings',
                'tags': ['suicide', 'bullying', 'video', 'cbs', 'news'],
                'thumbnail': 'https://i.ytimg.com/vi/SZJvDhaSDnc/hqdefault.jpg',
                'age_limit': 18,
                'availability': 'needs_auth',
                'channel_url': 'https://www.youtube.com/channel/UC-SJ6nODDmufqBzPBwCvYvQ',
                'like_count': int,
                'live_status': 'not_live',
                'playable_in_embed': True,
                'channel_follower_count': int
            }
        },
        {
            # restricted location, https://github.com/ytdl-org/youtube-dl/issues/28685
            'url': 'cBvYw8_A0vQ',
            'info_dict': {
                'id': 'cBvYw8_A0vQ',
                'ext': 'mp4',
                'title': '4K Ueno Okachimachi  Street  Scenes  上野御徒町歩き',
                'description': 'md5:ea770e474b7cd6722b4c95b833c03630',
                'upload_date': '20201120',
                'uploader': 'Walk around Japan',
                'uploader_id': 'UC3o_t8PzBmXf5S9b7GLx1Mw',
                'uploader_url': r're:https?://(?:www\.)?youtube\.com/channel/UC3o_t8PzBmXf5S9b7GLx1Mw',
                'duration': 1456,
                'categories': ['Travel & Events'],
                'channel_id': 'UC3o_t8PzBmXf5S9b7GLx1Mw',
                'view_count': int,
                'channel': 'Walk around Japan',
                'tags': ['Ueno Tokyo', 'Okachimachi Tokyo', 'Ameyoko Street', 'Tokyo attraction', 'Travel in Tokyo'],
                'thumbnail': 'https://i.ytimg.com/vi_webp/cBvYw8_A0vQ/hqdefault.webp',
                'age_limit': 0,
                'availability': 'public',
                'channel_url': 'https://www.youtube.com/channel/UC3o_t8PzBmXf5S9b7GLx1Mw',
                'live_status': 'not_live',
                'playable_in_embed': True,
                'channel_follower_count': int
            },
            'params': {
                'skip_download': True,
            },
        }, {
            # Has multiple audio streams
            'url': 'WaOKSUlf4TM',
            'only_matching': True
        }, {
            # Requires Premium: has format 141 when requested using YTM url
            'url': 'https://music.youtube.com/watch?v=XclachpHxis',
            'only_matching': True
        }, {
            # multiple subtitles with same lang_code
            'url': 'https://www.youtube.com/watch?v=wsQiKKfKxug',
            'only_matching': True,
        }, {
            # Force use android client fallback
            'url': 'https://www.youtube.com/watch?v=YOelRv7fMxY',
            'info_dict': {
                'id': 'YOelRv7fMxY',
                'title': 'DIGGING A SECRET TUNNEL Part 1',
                'ext': '3gp',
                'upload_date': '20210624',
                'channel_id': 'UCp68_FLety0O-n9QU6phsgw',
                'uploader': 'colinfurze',
                'uploader_id': 'colinfurze',
                'channel_url': r're:https?://(?:www\.)?youtube\.com/channel/UCp68_FLety0O-n9QU6phsgw',
                'description': 'md5:5d5991195d599b56cd0c4148907eec50',
                'duration': 596,
                'categories': ['Entertainment'],
                'uploader_url': 'http://www.youtube.com/user/colinfurze',
                'view_count': int,
                'channel': 'colinfurze',
                'tags': ['Colin', 'furze', 'Terry', 'tunnel', 'underground', 'bunker'],
                'thumbnail': 'https://i.ytimg.com/vi/YOelRv7fMxY/maxresdefault.jpg',
                'age_limit': 0,
                'availability': 'public',
                'like_count': int,
                'live_status': 'not_live',
                'playable_in_embed': True,
                'channel_follower_count': int,
                'chapters': list,
            },
            'params': {
                'format': '17',  # 3gp format available on android
                'extractor_args': {'youtube': {'player_client': ['android']}},
            },
        },
        {
            # Skip download of additional client configs (remix client config in this case)
            'url': 'https://music.youtube.com/watch?v=MgNrAu2pzNs',
            'only_matching': True,
            'params': {
                'extractor_args': {'youtube': {'player_skip': ['configs']}},
            },
        }, {
            # shorts
            'url': 'https://www.youtube.com/shorts/BGQWPY4IigY',
            'only_matching': True,
        }, {
            'note': 'Storyboards',
            'url': 'https://www.youtube.com/watch?v=5KLPxDtMqe8',
            'info_dict': {
                'id': '5KLPxDtMqe8',
                'ext': 'mhtml',
                'format_id': 'sb0',
                'title': 'Your Brain is Plastic',
                'uploader_id': 'scishow',
                'description': 'md5:89cd86034bdb5466cd87c6ba206cd2bc',
                'upload_date': '20140324',
                'uploader': 'SciShow',
                'like_count': int,
                'channel_id': 'UCZYTClx2T1of7BRZ86-8fow',
                'channel_url': 'https://www.youtube.com/channel/UCZYTClx2T1of7BRZ86-8fow',
                'view_count': int,
                'thumbnail': 'https://i.ytimg.com/vi/5KLPxDtMqe8/maxresdefault.jpg',
                'playable_in_embed': True,
                'tags': 'count:12',
                'uploader_url': 'http://www.youtube.com/user/scishow',
                'availability': 'public',
                'channel': 'SciShow',
                'live_status': 'not_live',
                'duration': 248,
                'categories': ['Education'],
                'age_limit': 0,
                'channel_follower_count': int,
                'chapters': list,
            }, 'params': {'format': 'mhtml', 'skip_download': True}
        }, {
            # Ensure video upload_date is in UTC timezone (video was uploaded 1641170939)
            'url': 'https://www.youtube.com/watch?v=2NUZ8W2llS4',
            'info_dict': {
                'id': '2NUZ8W2llS4',
                'ext': 'mp4',
                'title': 'The NP that test your phone performance 🙂',
                'description': 'md5:144494b24d4f9dfacb97c1bbef5de84d',
                'uploader': 'Leon Nguyen',
                'uploader_id': 'VNSXIII',
                'uploader_url': 'http://www.youtube.com/user/VNSXIII',
                'channel_id': 'UCRqNBSOHgilHfAczlUmlWHA',
                'channel_url': 'https://www.youtube.com/channel/UCRqNBSOHgilHfAczlUmlWHA',
                'duration': 21,
                'view_count': int,
                'age_limit': 0,
                'categories': ['Gaming'],
                'tags': 'count:23',
                'playable_in_embed': True,
                'live_status': 'not_live',
                'upload_date': '20220103',
                'like_count': int,
                'availability': 'public',
                'channel': 'Leon Nguyen',
                'thumbnail': 'https://i.ytimg.com/vi_webp/2NUZ8W2llS4/maxresdefault.webp',
                'comment_count': int,
                'channel_follower_count': int
            }
        }, {
            # Same video as above, but with --compat-opt no-youtube-prefer-utc-upload-date
            'url': 'https://www.youtube.com/watch?v=2NUZ8W2llS4',
            'info_dict': {
                'id': '2NUZ8W2llS4',
                'ext': 'mp4',
                'title': 'The NP that test your phone performance 🙂',
                'description': 'md5:144494b24d4f9dfacb97c1bbef5de84d',
                'uploader': 'Leon Nguyen',
                'uploader_id': 'VNSXIII',
                'uploader_url': 'http://www.youtube.com/user/VNSXIII',
                'channel_id': 'UCRqNBSOHgilHfAczlUmlWHA',
                'channel_url': 'https://www.youtube.com/channel/UCRqNBSOHgilHfAczlUmlWHA',
                'duration': 21,
                'view_count': int,
                'age_limit': 0,
                'categories': ['Gaming'],
                'tags': 'count:23',
                'playable_in_embed': True,
                'live_status': 'not_live',
                'upload_date': '20220102',
                'like_count': int,
                'availability': 'public',
                'channel': 'Leon Nguyen',
                'thumbnail': 'https://i.ytimg.com/vi_webp/2NUZ8W2llS4/maxresdefault.webp',
                'comment_count': int,
                'channel_follower_count': int
            },
            'params': {'compat_opts': ['no-youtube-prefer-utc-upload-date']}
        }, {
            # date text is premiered video, ensure upload date in UTC (published 1641172509)
            'url': 'https://www.youtube.com/watch?v=mzZzzBU6lrM',
            'info_dict': {
                'id': 'mzZzzBU6lrM',
                'ext': 'mp4',
                'title': 'I Met GeorgeNotFound In Real Life...',
                'description': 'md5:cca98a355c7184e750f711f3a1b22c84',
                'uploader': 'Quackity',
                'uploader_id': 'QuackityHQ',
                'uploader_url': 'http://www.youtube.com/user/QuackityHQ',
                'channel_id': 'UC_8NknAFiyhOUaZqHR3lq3Q',
                'channel_url': 'https://www.youtube.com/channel/UC_8NknAFiyhOUaZqHR3lq3Q',
                'duration': 955,
                'view_count': int,
                'age_limit': 0,
                'categories': ['Entertainment'],
                'tags': 'count:26',
                'playable_in_embed': True,
                'live_status': 'not_live',
                'release_timestamp': 1641172509,
                'release_date': '20220103',
                'upload_date': '20220103',
                'like_count': int,
                'availability': 'public',
                'channel': 'Quackity',
                'thumbnail': 'https://i.ytimg.com/vi/mzZzzBU6lrM/maxresdefault.jpg',
                'channel_follower_count': int
            }
        },
        {   # continuous livestream. Microformat upload date should be preferred.
            # Upload date was 2021-06-19 (not UTC), while stream start is 2021-11-27
            'url': 'https://www.youtube.com/watch?v=kgx4WGK0oNU',
            'info_dict': {
                'id': 'kgx4WGK0oNU',
                'title': r're:jazz\/lofi hip hop radio🌱chill beats to relax\/study to \[LIVE 24\/7\] \d{4}-\d{2}-\d{2} \d{2}:\d{2}',
                'ext': 'mp4',
                'channel_id': 'UC84whx2xxsiA1gXHXXqKGOA',
                'availability': 'public',
                'age_limit': 0,
                'release_timestamp': 1637975704,
                'upload_date': '20210619',
                'channel_url': 'https://www.youtube.com/channel/UC84whx2xxsiA1gXHXXqKGOA',
                'live_status': 'is_live',
                'thumbnail': 'https://i.ytimg.com/vi/kgx4WGK0oNU/maxresdefault.jpg',
                'uploader': '阿鲍Abao',
                'uploader_url': 'http://www.youtube.com/channel/UC84whx2xxsiA1gXHXXqKGOA',
                'channel': 'Abao in Tokyo',
                'channel_follower_count': int,
                'release_date': '20211127',
                'tags': 'count:39',
                'categories': ['People & Blogs'],
                'like_count': int,
                'uploader_id': 'UC84whx2xxsiA1gXHXXqKGOA',
                'view_count': int,
                'playable_in_embed': True,
                'description': 'md5:2ef1d002cad520f65825346e2084e49d',
                'concurrent_view_count': int,
            },
            'params': {'skip_download': True}
        }, {
            # Story. Requires specific player params to work.
            'url': 'https://www.youtube.com/watch?v=vv8qTUWmulI',
            'info_dict': {
                'id': 'vv8qTUWmulI',
                'ext': 'mp4',
                'availability': 'unlisted',
                'view_count': int,
                'channel_id': 'UCzIZ8HrzDgc-pNQDUG6avBA',
                'upload_date': '20220526',
                'categories': ['Education'],
                'title': 'Story',
                'channel': 'IT\'S HISTORY',
                'description': '',
                'uploader_id': 'BlastfromthePast',
                'duration': 12,
                'uploader': 'IT\'S HISTORY',
                'playable_in_embed': True,
                'age_limit': 0,
                'live_status': 'not_live',
                'tags': [],
                'thumbnail': 'https://i.ytimg.com/vi_webp/vv8qTUWmulI/maxresdefault.webp',
                'uploader_url': 'http://www.youtube.com/user/BlastfromthePast',
                'channel_url': 'https://www.youtube.com/channel/UCzIZ8HrzDgc-pNQDUG6avBA',
            },
            'skip': 'stories get removed after some period of time',
        }, {
            'url': 'https://www.youtube.com/watch?v=tjjjtzRLHvA',
            'info_dict': {
                'id': 'tjjjtzRLHvA',
                'ext': 'mp4',
                'title': 'ハッシュタグ無し };if window.ytcsi',
                'upload_date': '20220323',
                'like_count': int,
                'availability': 'unlisted',
                'channel': 'nao20010128nao',
                'thumbnail': 'https://i.ytimg.com/vi_webp/tjjjtzRLHvA/maxresdefault.webp',
                'age_limit': 0,
                'uploader': 'nao20010128nao',
                'uploader_id': 'nao20010128nao',
                'categories': ['Music'],
                'view_count': int,
                'description': '',
                'channel_url': 'https://www.youtube.com/channel/UCdqltm_7iv1Vs6kp6Syke5A',
                'channel_id': 'UCdqltm_7iv1Vs6kp6Syke5A',
                'live_status': 'not_live',
                'playable_in_embed': True,
                'channel_follower_count': int,
                'duration': 6,
                'tags': [],
                'uploader_url': 'http://www.youtube.com/user/nao20010128nao',
            }
        }, {
            # Prefer primary title+description language metadata by default
            # Do not prefer translated description if primary is empty
            'url': 'https://www.youtube.com/watch?v=el3E4MbxRqQ',
            'info_dict': {
                'id': 'el3E4MbxRqQ',
                'ext': 'mp4',
                'title': 'dlp test video 2 - primary sv no desc',
                'description': '',
                'channel': 'cole-dlp-test-acc',
                'tags': [],
                'view_count': int,
                'channel_url': 'https://www.youtube.com/channel/UCiu-3thuViMebBjw_5nWYrA',
                'like_count': int,
                'playable_in_embed': True,
                'availability': 'unlisted',
                'thumbnail': 'https://i.ytimg.com/vi_webp/el3E4MbxRqQ/maxresdefault.webp',
                'age_limit': 0,
                'duration': 5,
                'uploader_id': 'UCiu-3thuViMebBjw_5nWYrA',
                'uploader_url': 'http://www.youtube.com/channel/UCiu-3thuViMebBjw_5nWYrA',
                'live_status': 'not_live',
                'upload_date': '20220908',
                'categories': ['People & Blogs'],
                'uploader': 'cole-dlp-test-acc',
                'channel_id': 'UCiu-3thuViMebBjw_5nWYrA',
            },
            'params': {'skip_download': True}
        }, {
            # Extractor argument: prefer translated title+description
            'url': 'https://www.youtube.com/watch?v=gHKT4uU8Zng',
            'info_dict': {
                'id': 'gHKT4uU8Zng',
                'ext': 'mp4',
                'channel': 'cole-dlp-test-acc',
                'tags': [],
                'duration': 5,
                'live_status': 'not_live',
                'channel_id': 'UCiu-3thuViMebBjw_5nWYrA',
                'upload_date': '20220728',
                'uploader_id': 'UCiu-3thuViMebBjw_5nWYrA',
                'view_count': int,
                'categories': ['People & Blogs'],
                'thumbnail': 'https://i.ytimg.com/vi_webp/gHKT4uU8Zng/maxresdefault.webp',
                'title': 'dlp test video title translated (fr)',
                'availability': 'public',
                'uploader': 'cole-dlp-test-acc',
                'age_limit': 0,
                'description': 'dlp test video description translated (fr)',
                'playable_in_embed': True,
                'channel_url': 'https://www.youtube.com/channel/UCiu-3thuViMebBjw_5nWYrA',
                'uploader_url': 'http://www.youtube.com/channel/UCiu-3thuViMebBjw_5nWYrA',
            },
            'params': {'skip_download': True, 'extractor_args': {'youtube': {'lang': ['fr']}}},
            'expected_warnings': [r'Preferring "fr" translated fields'],
        }, {
            'note': '6 channel audio',
            'url': 'https://www.youtube.com/watch?v=zgdo7-RRjgo',
            'only_matching': True,
        }, {
            'note': 'Multiple HLS formats with same itag',
            'url': 'https://www.youtube.com/watch?v=kX3nB4PpJko',
            'info_dict': {
                'id': 'kX3nB4PpJko',
                'ext': 'mp4',
                'categories': ['Entertainment'],
                'description': 'md5:e8031ff6e426cdb6a77670c9b81f6fa6',
                'uploader_url': 'http://www.youtube.com/user/MrBeast6000',
                'live_status': 'not_live',
                'duration': 937,
                'channel_follower_count': int,
                'thumbnail': 'https://i.ytimg.com/vi_webp/kX3nB4PpJko/maxresdefault.webp',
                'title': 'Last To Take Hand Off Jet, Keeps It!',
                'channel': 'MrBeast',
                'playable_in_embed': True,
                'view_count': int,
                'upload_date': '20221112',
                'uploader': 'MrBeast',
                'uploader_id': 'MrBeast6000',
                'channel_url': 'https://www.youtube.com/channel/UCX6OQ3DkcsbYNE6H8uQQuVA',
                'age_limit': 0,
                'availability': 'public',
                'channel_id': 'UCX6OQ3DkcsbYNE6H8uQQuVA',
                'like_count': int,
                'tags': [],
            },
            'params': {'extractor_args': {'youtube': {'player_client': ['ios']}}, 'format': '233-1'},
        }, {
            'note': 'Audio formats with Dynamic Range Compression',
            'url': 'https://www.youtube.com/watch?v=Tq92D6wQ1mg',
            'info_dict': {
                'id': 'Tq92D6wQ1mg',
                'ext': 'weba',
                'title': '[MMD] Adios - EVERGLOW [+Motion DL]',
                'channel_url': 'https://www.youtube.com/channel/UC1yoRdFoFJaCY-AGfD9W0wQ',
                'channel_id': 'UC1yoRdFoFJaCY-AGfD9W0wQ',
                'channel_follower_count': int,
                'description': 'md5:17eccca93a786d51bc67646756894066',
                'upload_date': '20191228',
                'uploader_url': 'http://www.youtube.com/channel/UC1yoRdFoFJaCY-AGfD9W0wQ',
                'tags': ['mmd', 'dance', 'mikumikudance', 'kpop', 'vtuber'],
                'playable_in_embed': True,
                'like_count': int,
                'categories': ['Entertainment'],
                'thumbnail': 'https://i.ytimg.com/vi/Tq92D6wQ1mg/sddefault.jpg',
                'age_limit': 18,
                'channel': 'Projekt Melody',
                'uploader_id': 'UC1yoRdFoFJaCY-AGfD9W0wQ',
                'view_count': int,
                'availability': 'needs_auth',
                'comment_count': int,
                'live_status': 'not_live',
                'uploader': 'Projekt Melody',
                'duration': 106,
            },
            'params': {'extractor_args': {'youtube': {'player_client': ['tv_embedded']}}, 'format': '251-drc'},
        },
        {
            'url': 'https://www.youtube.com/live/qVv6vCqciTM',
            'info_dict': {
                'id': 'qVv6vCqciTM',
                'ext': 'mp4',
                'age_limit': 0,
                'uploader_id': 'UCIdEIHpS0TdkqRkHL5OkLtA',
                'comment_count': int,
                'chapters': 'count:13',
                'upload_date': '20221223',
                'thumbnail': 'https://i.ytimg.com/vi/qVv6vCqciTM/maxresdefault.jpg',
                'channel_url': 'https://www.youtube.com/channel/UCIdEIHpS0TdkqRkHL5OkLtA',
                'uploader_url': 'http://www.youtube.com/channel/UCIdEIHpS0TdkqRkHL5OkLtA',
                'like_count': int,
                'release_date': '20221223',
                'tags': ['Vtuber', '月ノ美兎', '名取さな', 'にじさんじ', 'クリスマス', '3D配信'],
                'title': '【 #インターネット女クリスマス 】3Dで歌ってはしゃぐインターネットの女たち【月ノ美兎/名取さな】',
                'view_count': int,
                'playable_in_embed': True,
                'duration': 4438,
                'availability': 'public',
                'channel_follower_count': int,
                'channel_id': 'UCIdEIHpS0TdkqRkHL5OkLtA',
                'categories': ['Entertainment'],
                'live_status': 'was_live',
                'release_timestamp': 1671793345,
                'channel': 'さなちゃんねる',
                'description': 'md5:6aebf95cc4a1d731aebc01ad6cc9806d',
                'uploader': 'さなちゃんねる',
            },
        },
    ]

    _WEBPAGE_TESTS = [
        # YouTube <object> embed
        {
            'url': 'http://www.improbable.com/2017/04/03/untrained-modern-youths-and-ancient-masters-in-selfie-portraits/',
            'md5': '873c81d308b979f0e23ee7e620b312a3',
            'info_dict': {
                'id': 'msN87y-iEx0',
                'ext': 'mp4',
                'title': 'Feynman: Mirrors FUN TO IMAGINE 6',
                'upload_date': '20080526',
                'description': 'md5:873c81d308b979f0e23ee7e620b312a3',
                'uploader': 'Christopher Sykes',
                'uploader_id': 'ChristopherJSykes',
                'age_limit': 0,
                'tags': ['feynman', 'mirror', 'science', 'physics', 'imagination', 'fun', 'cool', 'puzzle'],
                'channel_id': 'UCCeo--lls1vna5YJABWAcVA',
                'playable_in_embed': True,
                'thumbnail': 'https://i.ytimg.com/vi/msN87y-iEx0/hqdefault.jpg',
                'like_count': int,
                'comment_count': int,
                'channel': 'Christopher Sykes',
                'live_status': 'not_live',
                'channel_url': 'https://www.youtube.com/channel/UCCeo--lls1vna5YJABWAcVA',
                'availability': 'public',
                'duration': 195,
                'view_count': int,
                'categories': ['Science & Technology'],
                'channel_follower_count': int,
                'uploader_url': 'http://www.youtube.com/user/ChristopherJSykes',
            },
            'params': {
                'skip_download': True,
            }
        },
    ]

    @classmethod
    def suitable(cls, url):
        from ..utils import parse_qs

        qs = parse_qs(url)
        if qs.get('list', [None])[0]:
            return False
        return super().suitable(url)

    def __init__(self, *args, **kwargs):
        super().__init__(*args, **kwargs)
        self._code_cache = {}
        self._player_cache = {}

    def _prepare_live_from_start_formats(self, formats, video_id, live_start_time, url, webpage_url, smuggled_data, is_live):
        lock = threading.Lock()
        start_time = time.time()
        formats = [f for f in formats if f.get('is_from_start')]

        def refetch_manifest(format_id, delay):
            nonlocal formats, start_time, is_live
            if time.time() <= start_time + delay:
                return

            _, _, prs, player_url = self._download_player_responses(url, smuggled_data, video_id, webpage_url)
            video_details = traverse_obj(prs, (..., 'videoDetails'), expected_type=dict)
            microformats = traverse_obj(
                prs, (..., 'microformat', 'playerMicroformatRenderer'),
                expected_type=dict)
            _, live_status, _, formats, _ = self._list_formats(video_id, microformats, video_details, prs, player_url)
            is_live = live_status == 'is_live'
            start_time = time.time()

        def mpd_feed(format_id, delay):
            """
            @returns (manifest_url, manifest_stream_number, is_live) or None
            """
            for retry in self.RetryManager(fatal=False):
                with lock:
                    refetch_manifest(format_id, delay)

                f = next((f for f in formats if f['format_id'] == format_id), None)
                if not f:
                    if not is_live:
                        retry.error = f'{video_id}: Video is no longer live'
                    else:
                        retry.error = f'Cannot find refreshed manifest for format {format_id}{bug_reports_message()}'
                    continue
                return f['manifest_url'], f['manifest_stream_number'], is_live
            return None

        for f in formats:
            f['is_live'] = is_live
            gen = functools.partial(self._live_dash_fragments, video_id, f['format_id'],
                                    live_start_time, mpd_feed, not is_live and f.copy())
            if is_live:
                f['fragments'] = gen
                f['protocol'] = 'http_dash_segments_generator'
            else:
                f['fragments'] = LazyList(gen({}))
                del f['is_from_start']

    def _live_dash_fragments(self, video_id, format_id, live_start_time, mpd_feed, manifestless_orig_fmt, ctx):
        FETCH_SPAN, MAX_DURATION = 5, 432000

        mpd_url, stream_number, is_live = None, None, True

        begin_index = 0
        download_start_time = ctx.get('start') or time.time()

        lack_early_segments = download_start_time - (live_start_time or download_start_time) > MAX_DURATION
        if lack_early_segments:
            self.report_warning(bug_reports_message(
                'Starting download from the last 120 hours of the live stream since '
                'YouTube does not have data before that. If you think this is wrong,'), only_once=True)
            lack_early_segments = True

        known_idx, no_fragment_score, last_segment_url = begin_index, 0, None
        fragments, fragment_base_url = None, None

        def _extract_sequence_from_mpd(refresh_sequence, immediate):
            nonlocal mpd_url, stream_number, is_live, no_fragment_score, fragments, fragment_base_url
            # Obtain from MPD's maximum seq value
            old_mpd_url = mpd_url
            last_error = ctx.pop('last_error', None)
            expire_fast = immediate or last_error and isinstance(last_error, urllib.error.HTTPError) and last_error.code == 403
            mpd_url, stream_number, is_live = (mpd_feed(format_id, 5 if expire_fast else 18000)
                                               or (mpd_url, stream_number, False))
            if not refresh_sequence:
                if expire_fast and not is_live:
                    return False, last_seq
                elif old_mpd_url == mpd_url:
                    return True, last_seq
            if manifestless_orig_fmt:
                fmt_info = manifestless_orig_fmt
            else:
                try:
                    fmts, _ = self._extract_mpd_formats_and_subtitles(
                        mpd_url, None, note=False, errnote=False, fatal=False)
                except ExtractorError:
                    fmts = None
                if not fmts:
                    no_fragment_score += 2
                    return False, last_seq
                fmt_info = next(x for x in fmts if x['manifest_stream_number'] == stream_number)
            fragments = fmt_info['fragments']
            fragment_base_url = fmt_info['fragment_base_url']
            assert fragment_base_url

            _last_seq = int(re.search(r'(?:/|^)sq/(\d+)', fragments[-1]['path']).group(1))
            return True, _last_seq

        self.write_debug(f'[{video_id}] Generating fragments for format {format_id}')
        while is_live:
            fetch_time = time.time()
            if no_fragment_score > 30:
                return
            if last_segment_url:
                # Obtain from "X-Head-Seqnum" header value from each segment
                try:
                    urlh = self._request_webpage(
                        last_segment_url, None, note=False, errnote=False, fatal=False)
                except ExtractorError:
                    urlh = None
                last_seq = try_get(urlh, lambda x: int_or_none(x.headers['X-Head-Seqnum']))
                if last_seq is None:
                    no_fragment_score += 2
                    last_segment_url = None
                    continue
            else:
                should_continue, last_seq = _extract_sequence_from_mpd(True, no_fragment_score > 15)
                no_fragment_score += 2
                if not should_continue:
                    continue

            if known_idx > last_seq:
                last_segment_url = None
                continue

            last_seq += 1

            if begin_index < 0 and known_idx < 0:
                # skip from the start when it's negative value
                known_idx = last_seq + begin_index
            if lack_early_segments:
                known_idx = max(known_idx, last_seq - int(MAX_DURATION // fragments[-1]['duration']))
            try:
                for idx in range(known_idx, last_seq):
                    # do not update sequence here or you'll get skipped some part of it
                    should_continue, _ = _extract_sequence_from_mpd(False, False)
                    if not should_continue:
                        known_idx = idx - 1
                        raise ExtractorError('breaking out of outer loop')
                    last_segment_url = urljoin(fragment_base_url, 'sq/%d' % idx)
                    yield {
                        'url': last_segment_url,
                        'fragment_count': last_seq,
                    }
                if known_idx == last_seq:
                    no_fragment_score += 5
                else:
                    no_fragment_score = 0
                known_idx = last_seq
            except ExtractorError:
                continue

            if manifestless_orig_fmt:
                # Stop at the first iteration if running for post-live manifestless;
                # fragment count no longer increase since it starts
                break

            time.sleep(max(0, FETCH_SPAN + fetch_time - time.time()))

    def _extract_player_url(self, *ytcfgs, webpage=None):
        player_url = traverse_obj(
            ytcfgs, (..., 'PLAYER_JS_URL'), (..., 'WEB_PLAYER_CONTEXT_CONFIGS', ..., 'jsUrl'),
            get_all=False, expected_type=str)
        if not player_url:
            return
        return urljoin('https://www.youtube.com', player_url)

    def _download_player_url(self, video_id, fatal=False):
        res = self._download_webpage(
            'https://www.youtube.com/iframe_api',
            note='Downloading iframe API JS', video_id=video_id, fatal=fatal)
        if res:
            player_version = self._search_regex(
                r'player\\?/([0-9a-fA-F]{8})\\?/', res, 'player version', fatal=fatal)
            if player_version:
                return f'https://www.youtube.com/s/player/{player_version}/player_ias.vflset/en_US/base.js'

    def _signature_cache_id(self, example_sig):
        """ Return a string representation of a signature """
        return '.'.join(str(len(part)) for part in example_sig.split('.'))

    @classmethod
    def _extract_player_info(cls, player_url):
        for player_re in cls._PLAYER_INFO_RE:
            id_m = re.search(player_re, player_url)
            if id_m:
                break
        else:
            raise ExtractorError('Cannot identify player %r' % player_url)
        return id_m.group('id')

    def _load_player(self, video_id, player_url, fatal=True):
        player_id = self._extract_player_info(player_url)
        if player_id not in self._code_cache:
            code = self._download_webpage(
                player_url, video_id, fatal=fatal,
                note='Downloading player ' + player_id,
                errnote='Download of %s failed' % player_url)
            if code:
                self._code_cache[player_id] = code
        return self._code_cache.get(player_id)

    def _extract_signature_function(self, video_id, player_url, example_sig):
        player_id = self._extract_player_info(player_url)

        # Read from filesystem cache
        func_id = f'js_{player_id}_{self._signature_cache_id(example_sig)}'
        assert os.path.basename(func_id) == func_id

        self.write_debug(f'Extracting signature function {func_id}')
        cache_spec, code = self.cache.load('youtube-sigfuncs', func_id), None

        if not cache_spec:
            code = self._load_player(video_id, player_url)
        if code:
            res = self._parse_sig_js(code)
            test_string = ''.join(map(chr, range(len(example_sig))))
            cache_spec = [ord(c) for c in res(test_string)]
            self.cache.store('youtube-sigfuncs', func_id, cache_spec)

        return lambda s: ''.join(s[i] for i in cache_spec)

    def _print_sig_code(self, func, example_sig):
        if not self.get_param('youtube_print_sig_code'):
            return

        def gen_sig_code(idxs):
            def _genslice(start, end, step):
                starts = '' if start == 0 else str(start)
                ends = (':%d' % (end + step)) if end + step >= 0 else ':'
                steps = '' if step == 1 else (':%d' % step)
                return f's[{starts}{ends}{steps}]'

            step = None
            # Quelch pyflakes warnings - start will be set when step is set
            start = '(Never used)'
            for i, prev in zip(idxs[1:], idxs[:-1]):
                if step is not None:
                    if i - prev == step:
                        continue
                    yield _genslice(start, prev, step)
                    step = None
                    continue
                if i - prev in [-1, 1]:
                    step = i - prev
                    start = prev
                    continue
                else:
                    yield 's[%d]' % prev
            if step is None:
                yield 's[%d]' % i
            else:
                yield _genslice(start, i, step)

        test_string = ''.join(map(chr, range(len(example_sig))))
        cache_res = func(test_string)
        cache_spec = [ord(c) for c in cache_res]
        expr_code = ' + '.join(gen_sig_code(cache_spec))
        signature_id_tuple = '(%s)' % (
            ', '.join(str(len(p)) for p in example_sig.split('.')))
        code = ('if tuple(len(p) for p in s.split(\'.\')) == %s:\n'
                '    return %s\n') % (signature_id_tuple, expr_code)
        self.to_screen('Extracted signature function:\n' + code)

    def _parse_sig_js(self, jscode):
        funcname = self._search_regex(
            (r'\b[cs]\s*&&\s*[adf]\.set\([^,]+\s*,\s*encodeURIComponent\s*\(\s*(?P<sig>[a-zA-Z0-9$]+)\(',
             r'\b[a-zA-Z0-9]+\s*&&\s*[a-zA-Z0-9]+\.set\([^,]+\s*,\s*encodeURIComponent\s*\(\s*(?P<sig>[a-zA-Z0-9$]+)\(',
             r'\bm=(?P<sig>[a-zA-Z0-9$]{2,})\(decodeURIComponent\(h\.s\)\)',
             r'\bc&&\(c=(?P<sig>[a-zA-Z0-9$]{2,})\(decodeURIComponent\(c\)\)',
             r'(?:\b|[^a-zA-Z0-9$])(?P<sig>[a-zA-Z0-9$]{2,})\s*=\s*function\(\s*a\s*\)\s*{\s*a\s*=\s*a\.split\(\s*""\s*\);[a-zA-Z0-9$]{2}\.[a-zA-Z0-9$]{2}\(a,\d+\)',
             r'(?:\b|[^a-zA-Z0-9$])(?P<sig>[a-zA-Z0-9$]{2,})\s*=\s*function\(\s*a\s*\)\s*{\s*a\s*=\s*a\.split\(\s*""\s*\)',
             r'(?P<sig>[a-zA-Z0-9$]+)\s*=\s*function\(\s*a\s*\)\s*{\s*a\s*=\s*a\.split\(\s*""\s*\)',
             # Obsolete patterns
             r'(["\'])signature\1\s*,\s*(?P<sig>[a-zA-Z0-9$]+)\(',
             r'\.sig\|\|(?P<sig>[a-zA-Z0-9$]+)\(',
             r'yt\.akamaized\.net/\)\s*\|\|\s*.*?\s*[cs]\s*&&\s*[adf]\.set\([^,]+\s*,\s*(?:encodeURIComponent\s*\()?\s*(?P<sig>[a-zA-Z0-9$]+)\(',
             r'\b[cs]\s*&&\s*[adf]\.set\([^,]+\s*,\s*(?P<sig>[a-zA-Z0-9$]+)\(',
             r'\b[a-zA-Z0-9]+\s*&&\s*[a-zA-Z0-9]+\.set\([^,]+\s*,\s*(?P<sig>[a-zA-Z0-9$]+)\(',
             r'\bc\s*&&\s*a\.set\([^,]+\s*,\s*\([^)]*\)\s*\(\s*(?P<sig>[a-zA-Z0-9$]+)\(',
             r'\bc\s*&&\s*[a-zA-Z0-9]+\.set\([^,]+\s*,\s*\([^)]*\)\s*\(\s*(?P<sig>[a-zA-Z0-9$]+)\(',
             r'\bc\s*&&\s*[a-zA-Z0-9]+\.set\([^,]+\s*,\s*\([^)]*\)\s*\(\s*(?P<sig>[a-zA-Z0-9$]+)\('),
            jscode, 'Initial JS player signature function name', group='sig')

        jsi = JSInterpreter(jscode)
        initial_function = jsi.extract_function(funcname)
        return lambda s: initial_function([s])

    def _cached(self, func, *cache_id):
        def inner(*args, **kwargs):
            if cache_id not in self._player_cache:
                try:
                    self._player_cache[cache_id] = func(*args, **kwargs)
                except ExtractorError as e:
                    self._player_cache[cache_id] = e
                except Exception as e:
                    self._player_cache[cache_id] = ExtractorError(traceback.format_exc(), cause=e)

            ret = self._player_cache[cache_id]
            if isinstance(ret, Exception):
                raise ret
            return ret
        return inner

    def _decrypt_signature(self, s, video_id, player_url):
        """Turn the encrypted s field into a working signature"""
        extract_sig = self._cached(
            self._extract_signature_function, 'sig', player_url, self._signature_cache_id(s))
        func = extract_sig(video_id, player_url, s)
        self._print_sig_code(func, s)
        return func(s)

    def _decrypt_nsig(self, s, video_id, player_url):
        """Turn the encrypted n field into a working signature"""
        if player_url is None:
            raise ExtractorError('Cannot decrypt nsig without player_url')
        player_url = urljoin('https://www.youtube.com', player_url)

        try:
            jsi, player_id, func_code = self._extract_n_function_code(video_id, player_url)
        except ExtractorError as e:
            raise ExtractorError('Unable to extract nsig function code', cause=e)
        if self.get_param('youtube_print_sig_code'):
            self.to_screen(f'Extracted nsig function from {player_id}:\n{func_code[1]}\n')

        try:
            extract_nsig = self._cached(self._extract_n_function_from_code, 'nsig func', player_url)
            ret = extract_nsig(jsi, func_code)(s)
        except JSInterpreter.Exception as e:
            try:
                jsi = PhantomJSwrapper(self, timeout=5000)
            except ExtractorError:
                raise e
            self.report_warning(
                f'Native nsig extraction failed: Trying with PhantomJS\n'
                f'         n = {s} ; player = {player_url}', video_id)
            self.write_debug(e, only_once=True)

            args, func_body = func_code
            ret = jsi.execute(
                f'console.log(function({", ".join(args)}) {{ {func_body} }}({s!r}));',
                video_id=video_id, note='Executing signature code').strip()

        self.write_debug(f'Decrypted nsig {s} => {ret}')
        return ret

    def _extract_n_function_name(self, jscode):
        funcname, idx = self._search_regex(
            r'\.get\("n"\)\)&&\(b=(?P<nfunc>[a-zA-Z0-9$]+)(?:\[(?P<idx>\d+)\])?\([a-zA-Z0-9]\)',
            jscode, 'Initial JS player n function name', group=('nfunc', 'idx'))
        if not idx:
            return funcname

        return json.loads(js_to_json(self._search_regex(
            rf'var {re.escape(funcname)}\s*=\s*(\[.+?\]);', jscode,
            f'Initial JS player n function list ({funcname}.{idx})')))[int(idx)]

    def _extract_n_function_code(self, video_id, player_url):
        player_id = self._extract_player_info(player_url)
        func_code = self.cache.load('youtube-nsig', player_id, min_ver='2022.09.1')
        jscode = func_code or self._load_player(video_id, player_url)
        jsi = JSInterpreter(jscode)

        if func_code:
            return jsi, player_id, func_code

        func_name = self._extract_n_function_name(jscode)

        # For redundancy
        func_code = self._search_regex(
            r'''(?xs)%s\s*=\s*function\s*\((?P<var>[\w$]+)\)\s*
                     # NB: The end of the regex is intentionally kept strict
                     {(?P<code>.+?}\s*return\ [\w$]+.join\(""\))};''' % func_name,
            jscode, 'nsig function', group=('var', 'code'), default=None)
        if func_code:
            func_code = ([func_code[0]], func_code[1])
        else:
            self.write_debug('Extracting nsig function with jsinterp')
            func_code = jsi.extract_function_code(func_name)

        self.cache.store('youtube-nsig', player_id, func_code)
        return jsi, player_id, func_code

    def _extract_n_function_from_code(self, jsi, func_code):
        func = jsi.extract_function_from_code(*func_code)

        def extract_nsig(s):
            try:
                ret = func([s])
            except JSInterpreter.Exception:
                raise
            except Exception as e:
                raise JSInterpreter.Exception(traceback.format_exc(), cause=e)

            if ret.startswith('enhanced_except_'):
                raise JSInterpreter.Exception('Signature function returned an exception')
            return ret

        return extract_nsig

    def _extract_signature_timestamp(self, video_id, player_url, ytcfg=None, fatal=False):
        """
        Extract signatureTimestamp (sts)
        Required to tell API what sig/player version is in use.
        """
        sts = None
        if isinstance(ytcfg, dict):
            sts = int_or_none(ytcfg.get('STS'))

        if not sts:
            # Attempt to extract from player
            if player_url is None:
                error_msg = 'Cannot extract signature timestamp without player_url.'
                if fatal:
                    raise ExtractorError(error_msg)
                self.report_warning(error_msg)
                return
            code = self._load_player(video_id, player_url, fatal=fatal)
            if code:
                sts = int_or_none(self._search_regex(
                    r'(?:signatureTimestamp|sts)\s*:\s*(?P<sts>[0-9]{5})', code,
                    'JS player signature timestamp', group='sts', fatal=fatal))
        return sts

    def _mark_watched(self, video_id, player_responses):
        for is_full, key in enumerate(('videostatsPlaybackUrl', 'videostatsWatchtimeUrl')):
            label = 'fully ' if is_full else ''
            url = get_first(player_responses, ('playbackTracking', key, 'baseUrl'),
                            expected_type=url_or_none)
            if not url:
                self.report_warning(f'Unable to mark {label}watched')
                return
            parsed_url = urllib.parse.urlparse(url)
            qs = urllib.parse.parse_qs(parsed_url.query)

            # cpn generation algorithm is reverse engineered from base.js.
            # In fact it works even with dummy cpn.
            CPN_ALPHABET = 'abcdefghijklmnopqrstuvwxyzABCDEFGHIJKLMNOPQRSTUVWXYZ0123456789-_'
            cpn = ''.join(CPN_ALPHABET[random.randint(0, 256) & 63] for _ in range(0, 16))

            # # more consistent results setting it to right before the end
            video_length = [str(float((qs.get('len') or ['1.5'])[0]) - 1)]

            qs.update({
                'ver': ['2'],
                'cpn': [cpn],
                'cmt': video_length,
                'el': 'detailpage',  # otherwise defaults to "shorts"
            })

            if is_full:
                # these seem to mark watchtime "history" in the real world
                # they're required, so send in a single value
                qs.update({
                    'st': 0,
                    'et': video_length,
                })

            url = urllib.parse.urlunparse(
                parsed_url._replace(query=urllib.parse.urlencode(qs, True)))

            self._download_webpage(
                url, video_id, f'Marking {label}watched',
                'Unable to mark watched', fatal=False)

    @classmethod
    def _extract_from_webpage(cls, url, webpage):
        # Invidious Instances
        # https://github.com/yt-dlp/yt-dlp/issues/195
        # https://github.com/iv-org/invidious/pull/1730
        mobj = re.search(
            r'<link rel="alternate" href="(?P<url>https://www\.youtube\.com/watch\?v=[0-9A-Za-z_-]{11})"',
            webpage)
        if mobj:
            yield cls.url_result(mobj.group('url'), cls)
            raise cls.StopExtraction()

        yield from super()._extract_from_webpage(url, webpage)

        # lazyYT YouTube embed
        for id_ in re.findall(r'class="lazyYT" data-youtube-id="([^"]+)"', webpage):
            yield cls.url_result(unescapeHTML(id_), cls, id_)

        # Wordpress "YouTube Video Importer" plugin
        for m in re.findall(r'''(?x)<div[^>]+
                class=(?P<q1>[\'"])[^\'"]*\byvii_single_video_player\b[^\'"]*(?P=q1)[^>]+
                data-video_id=(?P<q2>[\'"])([^\'"]+)(?P=q2)''', webpage):
            yield cls.url_result(m[-1], cls, m[-1])

    @classmethod
    def extract_id(cls, url):
        video_id = cls.get_temp_id(url)
        if not video_id:
            raise ExtractorError(f'Invalid URL: {url}')
        return video_id

    def _extract_chapters_from_json(self, data, duration):
        chapter_list = traverse_obj(
            data, (
                'playerOverlays', 'playerOverlayRenderer', 'decoratedPlayerBarRenderer',
                'decoratedPlayerBarRenderer', 'playerBar', 'chapteredPlayerBarRenderer', 'chapters'
            ), expected_type=list)

        return self._extract_chapters(
            chapter_list,
            chapter_time=lambda chapter: float_or_none(
                traverse_obj(chapter, ('chapterRenderer', 'timeRangeStartMillis')), scale=1000),
            chapter_title=lambda chapter: traverse_obj(
                chapter, ('chapterRenderer', 'title', 'simpleText'), expected_type=str),
            duration=duration)

    def _extract_chapters_from_engagement_panel(self, data, duration):
        content_list = traverse_obj(
            data,
            ('engagementPanels', ..., 'engagementPanelSectionListRenderer', 'content', 'macroMarkersListRenderer', 'contents'),
            expected_type=list)
        chapter_time = lambda chapter: parse_duration(self._get_text(chapter, 'timeDescription'))
        chapter_title = lambda chapter: self._get_text(chapter, 'title')

        return next(filter(None, (
            self._extract_chapters(traverse_obj(contents, (..., 'macroMarkersListItemRenderer')),
                                   chapter_time, chapter_title, duration)
            for contents in content_list)), [])

    def _extract_chapters_from_description(self, description, duration):
        duration_re = r'(?:\d+:)?\d{1,2}:\d{2}'
        sep_re = r'(?m)^\s*(%s)\b\W*\s(%s)\s*$'
        return self._extract_chapters(
            re.findall(sep_re % (duration_re, r'.+?'), description or ''),
            chapter_time=lambda x: parse_duration(x[0]), chapter_title=lambda x: x[1],
            duration=duration, strict=False) or self._extract_chapters(
            re.findall(sep_re % (r'.+?', duration_re), description or ''),
            chapter_time=lambda x: parse_duration(x[1]), chapter_title=lambda x: x[0],
            duration=duration, strict=False)

    def _extract_chapters(self, chapter_list, chapter_time, chapter_title, duration, strict=True):
        if not duration:
            return
        chapter_list = [{
            'start_time': chapter_time(chapter),
            'title': chapter_title(chapter),
        } for chapter in chapter_list or []]
        if not strict:
            chapter_list.sort(key=lambda c: c['start_time'] or 0)

        chapters = [{'start_time': 0}]
        for idx, chapter in enumerate(chapter_list):
            if chapter['start_time'] is None:
                self.report_warning(f'Incomplete chapter {idx}')
            elif chapters[-1]['start_time'] <= chapter['start_time'] <= duration:
                chapters.append(chapter)
            elif chapter not in chapters:
                self.report_warning(
                    f'Invalid start time ({chapter["start_time"]} < {chapters[-1]["start_time"]}) for chapter "{chapter["title"]}"')
        return chapters[1:]

    def _extract_comment(self, comment_renderer, parent=None):
        comment_id = comment_renderer.get('commentId')
        if not comment_id:
            return

        text = self._get_text(comment_renderer, 'contentText')

        # Timestamp is an estimate calculated from the current time and time_text
        time_text = self._get_text(comment_renderer, 'publishedTimeText') or ''
        timestamp = self._parse_time_text(time_text)

        author = self._get_text(comment_renderer, 'authorText')
        author_id = try_get(comment_renderer,
                            lambda x: x['authorEndpoint']['browseEndpoint']['browseId'], str)

        votes = parse_count(try_get(comment_renderer, (lambda x: x['voteCount']['simpleText'],
                                                       lambda x: x['likeCount']), str)) or 0
        author_thumbnail = try_get(comment_renderer,
                                   lambda x: x['authorThumbnail']['thumbnails'][-1]['url'], str)

        author_is_uploader = try_get(comment_renderer, lambda x: x['authorIsChannelOwner'], bool)
        is_favorited = 'creatorHeart' in (try_get(
            comment_renderer, lambda x: x['actionButtons']['commentActionButtonsRenderer'], dict) or {})
        return {
            'id': comment_id,
            'text': text,
            'timestamp': timestamp,
            'time_text': time_text,
            'like_count': votes,
            'is_favorited': is_favorited,
            'author': author,
            'author_id': author_id,
            'author_thumbnail': author_thumbnail,
            'author_is_uploader': author_is_uploader,
            'parent': parent or 'root'
        }

    def _comment_entries(self, root_continuation_data, ytcfg, video_id, parent=None, tracker=None):

        get_single_config_arg = lambda c: self._configuration_arg(c, [''])[0]

        def extract_header(contents):
            _continuation = None
            for content in contents:
                comments_header_renderer = traverse_obj(content, 'commentsHeaderRenderer')
                expected_comment_count = self._get_count(
                    comments_header_renderer, 'countText', 'commentsCount')

                if expected_comment_count:
                    tracker['est_total'] = expected_comment_count
                    self.to_screen(f'Downloading ~{expected_comment_count} comments')
                comment_sort_index = int(get_single_config_arg('comment_sort') != 'top')  # 1 = new, 0 = top

                sort_menu_item = try_get(
                    comments_header_renderer,
                    lambda x: x['sortMenu']['sortFilterSubMenuRenderer']['subMenuItems'][comment_sort_index], dict) or {}
                sort_continuation_ep = sort_menu_item.get('serviceEndpoint') or {}

                _continuation = self._extract_continuation_ep_data(sort_continuation_ep) or self._extract_continuation(sort_menu_item)
                if not _continuation:
                    continue

                sort_text = str_or_none(sort_menu_item.get('title'))
                if not sort_text:
                    sort_text = 'top comments' if comment_sort_index == 0 else 'newest first'
                self.to_screen('Sorting comments by %s' % sort_text.lower())
                break
            return _continuation

        def extract_thread(contents):
            if not parent:
                tracker['current_page_thread'] = 0
            for content in contents:
                if not parent and tracker['total_parent_comments'] >= max_parents:
                    yield
                comment_thread_renderer = try_get(content, lambda x: x['commentThreadRenderer'])
                comment_renderer = get_first(
                    (comment_thread_renderer, content), [['commentRenderer', ('comment', 'commentRenderer')]],
                    expected_type=dict, default={})

                comment = self._extract_comment(comment_renderer, parent)
                if not comment:
                    continue

                tracker['running_total'] += 1
                tracker['total_reply_comments' if parent else 'total_parent_comments'] += 1
                yield comment

                # Attempt to get the replies
                comment_replies_renderer = try_get(
                    comment_thread_renderer, lambda x: x['replies']['commentRepliesRenderer'], dict)

                if comment_replies_renderer:
                    tracker['current_page_thread'] += 1
                    comment_entries_iter = self._comment_entries(
                        comment_replies_renderer, ytcfg, video_id,
                        parent=comment.get('id'), tracker=tracker)
                    yield from itertools.islice(comment_entries_iter, min(
                        max_replies_per_thread, max(0, max_replies - tracker['total_reply_comments'])))

        # Keeps track of counts across recursive calls
        if not tracker:
            tracker = dict(
                running_total=0,
                est_total=0,
                current_page_thread=0,
                total_parent_comments=0,
                total_reply_comments=0)

        # TODO: Deprecated
        # YouTube comments have a max depth of 2
        max_depth = int_or_none(get_single_config_arg('max_comment_depth'))
        if max_depth:
            self._downloader.deprecated_feature('[youtube] max_comment_depth extractor argument is deprecated. '
                                                'Set max replies in the max-comments extractor argument instead')
        if max_depth == 1 and parent:
            return

        max_comments, max_parents, max_replies, max_replies_per_thread, *_ = map(
            lambda p: int_or_none(p, default=sys.maxsize), self._configuration_arg('max_comments', ) + [''] * 4)

        continuation = self._extract_continuation(root_continuation_data)

        response = None
        is_forced_continuation = False
        is_first_continuation = parent is None
        if is_first_continuation and not continuation:
            # Sometimes you can get comments by generating the continuation yourself,
            # even if YouTube initially reports them being disabled - e.g. stories comments.
            # Note: if the comment section is actually disabled, YouTube may return a response with
            # required check_get_keys missing. So we will disable that check initially in this case.
            continuation = self._build_api_continuation_query(self._generate_comment_continuation(video_id))
            is_forced_continuation = True

        for page_num in itertools.count(0):
            if not continuation:
                break
            headers = self.generate_api_headers(ytcfg=ytcfg, visitor_data=self._extract_visitor_data(response))
            comment_prog_str = f"({tracker['running_total']}/{tracker['est_total']})"
            if page_num == 0:
                if is_first_continuation:
                    note_prefix = 'Downloading comment section API JSON'
                else:
                    note_prefix = '    Downloading comment API JSON reply thread %d %s' % (
                        tracker['current_page_thread'], comment_prog_str)
            else:
                note_prefix = '%sDownloading comment%s API JSON page %d %s' % (
                    '       ' if parent else '', ' replies' if parent else '',
                    page_num, comment_prog_str)
            try:
                response = self._extract_response(
                    item_id=None, query=continuation,
                    ep='next', ytcfg=ytcfg, headers=headers, note=note_prefix,
                    check_get_keys='onResponseReceivedEndpoints' if not is_forced_continuation else None)
            except ExtractorError as e:
                # Ignore incomplete data error for replies if retries didn't work.
                # This is to allow any other parent comments and comment threads to be downloaded.
                # See: https://github.com/yt-dlp/yt-dlp/issues/4669
                if 'incomplete data' in str(e).lower() and parent and self.get_param('ignoreerrors') is True:
                    self.report_warning(
                        'Received incomplete data for a comment reply thread and retrying did not help. '
                        'Ignoring to let other comments be downloaded.')
                else:
                    raise
            is_forced_continuation = False
            continuation_contents = traverse_obj(
                response, 'onResponseReceivedEndpoints', expected_type=list, default=[])

            continuation = None
            for continuation_section in continuation_contents:
                continuation_items = traverse_obj(
                    continuation_section,
                    (('reloadContinuationItemsCommand', 'appendContinuationItemsAction'), 'continuationItems'),
                    get_all=False, expected_type=list) or []
                if is_first_continuation:
                    continuation = extract_header(continuation_items)
                    is_first_continuation = False
                    if continuation:
                        break
                    continue

                for entry in extract_thread(continuation_items):
                    if not entry:
                        return
                    yield entry
                continuation = self._extract_continuation({'contents': continuation_items})
                if continuation:
                    break

        message = self._get_text(root_continuation_data, ('contents', ..., 'messageRenderer', 'text'), max_runs=1)
        if message and not parent and tracker['running_total'] == 0:
            self.report_warning(f'Youtube said: {message}', video_id=video_id, only_once=True)
            raise self.CommentsDisabled

    @staticmethod
    def _generate_comment_continuation(video_id):
        """
        Generates initial comment section continuation token from given video id
        """
        token = f'\x12\r\x12\x0b{video_id}\x18\x062\'"\x11"\x0b{video_id}0\x00x\x020\x00B\x10comments-section'
        return base64.b64encode(token.encode()).decode()

    def _get_comments(self, ytcfg, video_id, contents, webpage):
        """Entry for comment extraction"""
        def _real_comment_extract(contents):
            renderer = next((
                item for item in traverse_obj(contents, (..., 'itemSectionRenderer'), default={})
                if item.get('sectionIdentifier') == 'comment-item-section'), None)
            yield from self._comment_entries(renderer, ytcfg, video_id)

        max_comments = int_or_none(self._configuration_arg('max_comments', [''])[0])
        return itertools.islice(_real_comment_extract(contents), 0, max_comments)

    @staticmethod
    def _get_checkok_params():
        return {'contentCheckOk': True, 'racyCheckOk': True}

    @classmethod
    def _generate_player_context(cls, sts=None):
        context = {
            'html5Preference': 'HTML5_PREF_WANTS',
        }
        if sts is not None:
            context['signatureTimestamp'] = sts
        return {
            'playbackContext': {
                'contentPlaybackContext': context
            },
            **cls._get_checkok_params()
        }

    @staticmethod
    def _is_agegated(player_response):
        if traverse_obj(player_response, ('playabilityStatus', 'desktopLegacyAgeGateReason')):
            return True

        reasons = traverse_obj(player_response, ('playabilityStatus', ('status', 'reason')))
        AGE_GATE_REASONS = (
            'confirm your age', 'age-restricted', 'inappropriate',  # reason
            'age_verification_required', 'age_check_required',  # status
        )
        return any(expected in reason for expected in AGE_GATE_REASONS for reason in reasons)

    @staticmethod
    def _is_unplayable(player_response):
        return traverse_obj(player_response, ('playabilityStatus', 'status')) == 'UNPLAYABLE'

    _STORY_PLAYER_PARAMS = '8AEB'

    def _extract_player_response(self, client, video_id, master_ytcfg, player_ytcfg, player_url, initial_pr, smuggled_data):

        session_index = self._extract_session_index(player_ytcfg, master_ytcfg)
        syncid = self._extract_account_syncid(player_ytcfg, master_ytcfg, initial_pr)
        sts = self._extract_signature_timestamp(video_id, player_url, master_ytcfg, fatal=False) if player_url else None
        headers = self.generate_api_headers(
            ytcfg=player_ytcfg, account_syncid=syncid, session_index=session_index, default_client=client)

        yt_query = {
            'videoId': video_id,
        }
        if smuggled_data.get('is_story') or _split_innertube_client(client)[0] == 'android':
            yt_query['params'] = self._STORY_PLAYER_PARAMS

        yt_query.update(self._generate_player_context(sts))
        return self._extract_response(
            item_id=video_id, ep='player', query=yt_query,
            ytcfg=player_ytcfg, headers=headers, fatal=True,
            default_client=client,
            note='Downloading %s player API JSON' % client.replace('_', ' ').strip()
        ) or None

    def _get_requested_clients(self, url, smuggled_data):
        requested_clients = []
        default = ['android', 'web']
        allowed_clients = sorted(
            (client for client in INNERTUBE_CLIENTS.keys() if client[:1] != '_'),
            key=lambda client: INNERTUBE_CLIENTS[client]['priority'], reverse=True)
        for client in self._configuration_arg('player_client'):
            if client in allowed_clients:
                requested_clients.append(client)
            elif client == 'default':
                requested_clients.extend(default)
            elif client == 'all':
                requested_clients.extend(allowed_clients)
            else:
                self.report_warning(f'Skipping unsupported client {client}')
        if not requested_clients:
            requested_clients = default

        if smuggled_data.get('is_music_url') or self.is_music_url(url):
            requested_clients.extend(
                f'{client}_music' for client in requested_clients if f'{client}_music' in INNERTUBE_CLIENTS)

        return orderedSet(requested_clients)

    def _extract_player_responses(self, clients, video_id, webpage, master_ytcfg, smuggled_data):
        initial_pr = None
        if webpage:
            initial_pr = self._search_json(
                self._YT_INITIAL_PLAYER_RESPONSE_RE, webpage, 'initial player response', video_id, fatal=False)

        all_clients = set(clients)
        clients = clients[::-1]
        prs = []

        def append_client(*client_names):
            """ Append the first client name that exists but not already used """
            for client_name in client_names:
                actual_client = _split_innertube_client(client_name)[0]
                if actual_client in INNERTUBE_CLIENTS:
                    if actual_client not in all_clients:
                        clients.append(client_name)
                        all_clients.add(actual_client)
                        return

        # Android player_response does not have microFormats which are needed for
        # extraction of some data. So we return the initial_pr with formats
        # stripped out even if not requested by the user
        # See: https://github.com/yt-dlp/yt-dlp/issues/501
        if initial_pr:
            pr = dict(initial_pr)
            pr['streamingData'] = None
            prs.append(pr)

        last_error = None
        tried_iframe_fallback = False
        player_url = None
        while clients:
            client, base_client, variant = _split_innertube_client(clients.pop())
            player_ytcfg = master_ytcfg if client == 'web' else {}
            if 'configs' not in self._configuration_arg('player_skip') and client != 'web':
                player_ytcfg = self._download_ytcfg(client, video_id) or player_ytcfg

            player_url = player_url or self._extract_player_url(master_ytcfg, player_ytcfg, webpage=webpage)
            require_js_player = self._get_default_ytcfg(client).get('REQUIRE_JS_PLAYER')
            if 'js' in self._configuration_arg('player_skip'):
                require_js_player = False
                player_url = None

            if not player_url and not tried_iframe_fallback and require_js_player:
                player_url = self._download_player_url(video_id)
                tried_iframe_fallback = True

            try:
                pr = initial_pr if client == 'web' and initial_pr else self._extract_player_response(
                    client, video_id, player_ytcfg or master_ytcfg, player_ytcfg, player_url if require_js_player else None, initial_pr, smuggled_data)
            except ExtractorError as e:
                if last_error:
                    self.report_warning(last_error)
                last_error = e
                continue

            if pr:
                # YouTube may return a different video player response than expected.
                # See: https://github.com/TeamNewPipe/NewPipe/issues/8713
                pr_video_id = traverse_obj(pr, ('videoDetails', 'videoId'))
                if pr_video_id and pr_video_id != video_id:
                    self.report_warning(
                        f'Skipping player response from {client} client (got player response for video "{pr_video_id}" instead of "{video_id}")' + bug_reports_message())
                else:
                    prs.append(pr)

            # creator clients can bypass AGE_VERIFICATION_REQUIRED if logged in
            if variant == 'embedded' and self._is_unplayable(pr) and self.is_authenticated:
                append_client(f'{base_client}_creator')
            elif self._is_agegated(pr):
                if variant == 'tv_embedded':
                    append_client(f'{base_client}_embedded')
                elif not variant:
                    append_client(f'tv_embedded.{base_client}', f'{base_client}_embedded')

        if last_error:
            if not len(prs):
                raise last_error
            self.report_warning(last_error)
        return prs, player_url

    def _needs_live_processing(self, live_status, duration):
        if (live_status == 'is_live' and self.get_param('live_from_start')
                or live_status == 'post_live' and (duration or 0) > 4 * 3600):
            return live_status

    def _extract_formats_and_subtitles(self, streaming_data, video_id, player_url, live_status, duration):
        itags, stream_ids = collections.defaultdict(set), []
        itag_qualities, res_qualities = {}, {0: None}
        q = qualities([
            # Normally tiny is the smallest video-only formats. But
            # audio-only formats with unknown quality may get tagged as tiny
            'tiny',
            'audio_quality_ultralow', 'audio_quality_low', 'audio_quality_medium', 'audio_quality_high',  # Audio only formats
            'small', 'medium', 'large', 'hd720', 'hd1080', 'hd1440', 'hd2160', 'hd2880', 'highres'
        ])
        streaming_formats = traverse_obj(streaming_data, (..., ('formats', 'adaptiveFormats'), ...))

        for fmt in streaming_formats:
            if fmt.get('targetDurationSec'):
                continue

            itag = str_or_none(fmt.get('itag'))
            audio_track = fmt.get('audioTrack') or {}
            stream_id = (itag, audio_track.get('id'), fmt.get('isDrc'))
            if stream_id in stream_ids:
                continue

            quality = fmt.get('quality')
            height = int_or_none(fmt.get('height'))
            if quality == 'tiny' or not quality:
                quality = fmt.get('audioQuality', '').lower() or quality
            # The 3gp format (17) in android client has a quality of "small",
            # but is actually worse than other formats
            if itag == '17':
                quality = 'tiny'
            if quality:
                if itag:
                    itag_qualities[itag] = quality
                if height:
                    res_qualities[height] = quality
            # FORMAT_STREAM_TYPE_OTF(otf=1) requires downloading the init fragment
            # (adding `&sq=0` to the URL) and parsing emsg box to determine the
            # number of fragment that would subsequently requested with (`&sq=N`)
            if fmt.get('type') == 'FORMAT_STREAM_TYPE_OTF':
                continue

            fmt_url = fmt.get('url')
            if not fmt_url:
                sc = urllib.parse.parse_qs(fmt.get('signatureCipher'))
                fmt_url = url_or_none(try_get(sc, lambda x: x['url'][0]))
                encrypted_sig = try_get(sc, lambda x: x['s'][0])
                if not all((sc, fmt_url, player_url, encrypted_sig)):
                    continue
                try:
                    fmt_url += '&%s=%s' % (
                        traverse_obj(sc, ('sp', -1)) or 'signature',
                        self._decrypt_signature(encrypted_sig, video_id, player_url)
                    )
                except ExtractorError as e:
                    self.report_warning('Signature extraction failed: Some formats may be missing',
                                        video_id=video_id, only_once=True)
                    self.write_debug(e, only_once=True)
                    continue

            query = parse_qs(fmt_url)
            throttled = False
            if query.get('n'):
                try:
                    decrypt_nsig = self._cached(self._decrypt_nsig, 'nsig', query['n'][0])
                    fmt_url = update_url_query(fmt_url, {
                        'n': decrypt_nsig(query['n'][0], video_id, player_url)
                    })
                except ExtractorError as e:
                    phantomjs_hint = ''
                    if isinstance(e, JSInterpreter.Exception):
                        phantomjs_hint = (f'         Install {self._downloader._format_err("PhantomJS", self._downloader.Styles.EMPHASIS)} '
                                          f'to workaround the issue. {PhantomJSwrapper.INSTALL_HINT}\n')
                    if player_url:
                        self.report_warning(
                            f'nsig extraction failed: You may experience throttling for some formats\n{phantomjs_hint}'
                            f'         n = {query["n"][0]} ; player = {player_url}', video_id=video_id, only_once=True)
                        self.write_debug(e, only_once=True)
                    else:
                        self.report_warning(
                            'Cannot decrypt nsig without player_url: You may experience throttling for some formats',
                            video_id=video_id, only_once=True)
                    throttled = True

            tbr = float_or_none(fmt.get('averageBitrate') or fmt.get('bitrate'), 1000)
            language_preference = (
                10 if audio_track.get('audioIsDefault') and 10
                else -10 if 'descriptive' in (audio_track.get('displayName') or '').lower() and -10
                else -1)
            # Some formats may have much smaller duration than others (possibly damaged during encoding)
            # E.g. 2-nOtRESiUc Ref: https://github.com/yt-dlp/yt-dlp/issues/2823
            # Make sure to avoid false positives with small duration differences.
            # E.g. __2ABJjxzNo, ySuUZEjARPY
            is_damaged = try_get(fmt, lambda x: float(x['approxDurationMs']) / duration < 500)
            if is_damaged:
                self.report_warning(
                    f'{video_id}: Some formats are possibly damaged. They will be deprioritized', only_once=True)
            dct = {
                'asr': int_or_none(fmt.get('audioSampleRate')),
                'filesize': int_or_none(fmt.get('contentLength')),
                'format_id': f'{itag}{"-drc" if fmt.get("isDrc") else ""}',
                'format_note': join_nonempty(
                    '%s%s' % (audio_track.get('displayName') or '',
                              ' (default)' if language_preference > 0 else ''),
                    fmt.get('qualityLabel') or quality.replace('audio_quality_', ''),
                    'DRC' if fmt.get('isDrc') else None,
                    try_get(fmt, lambda x: x['projectionType'].replace('RECTANGULAR', '').lower()),
                    try_get(fmt, lambda x: x['spatialAudioType'].replace('SPATIAL_AUDIO_TYPE_', '').lower()),
                    throttled and 'THROTTLED', is_damaged and 'DAMAGED', delim=', '),
                # Format 22 is likely to be damaged. See https://github.com/yt-dlp/yt-dlp/issues/3372
                'source_preference': -10 if throttled else -5 if itag == '22' else -1,
                'fps': int_or_none(fmt.get('fps')) or None,
                'audio_channels': fmt.get('audioChannels'),
                'height': height,
                'quality': q(quality) - bool(fmt.get('isDrc')) / 2,
                'has_drm': bool(fmt.get('drmFamilies')),
                'tbr': tbr,
                'url': fmt_url,
                'width': int_or_none(fmt.get('width')),
                'language': join_nonempty(audio_track.get('id', '').split('.')[0],
                                          'desc' if language_preference < -1 else '') or None,
                'language_preference': language_preference,
                # Strictly de-prioritize damaged and 3gp formats
                'preference': -10 if is_damaged else -2 if itag == '17' else None,
            }
            mime_mobj = re.match(
                r'((?:[^/]+)/(?:[^;]+))(?:;\s*codecs="([^"]+)")?', fmt.get('mimeType') or '')
            if mime_mobj:
                dct['ext'] = mimetype2ext(mime_mobj.group(1))
                dct.update(parse_codecs(mime_mobj.group(2)))
            no_audio = dct.get('acodec') == 'none'
            no_video = dct.get('vcodec') == 'none'
            if no_audio:
                dct['vbr'] = tbr
            if no_video:
                dct['abr'] = tbr
            if no_audio or no_video:
                dct['downloader_options'] = {
                    # Youtube throttles chunks >~10M
                    'http_chunk_size': 10485760,
                }
                if dct.get('ext'):
                    dct['container'] = dct['ext'] + '_dash'

            if itag:
                itags[itag].add(('https', dct.get('language')))
                stream_ids.append(stream_id)
            yield dct

        needs_live_processing = self._needs_live_processing(live_status, duration)
        skip_bad_formats = not self._configuration_arg('include_incomplete_formats')

        skip_manifests = set(self._configuration_arg('skip'))
        if (not self.get_param('youtube_include_hls_manifest', True)
                or needs_live_processing == 'is_live'  # These will be filtered out by YoutubeDL anyway
                or needs_live_processing and skip_bad_formats):
            skip_manifests.add('hls')

        if not self.get_param('youtube_include_dash_manifest', True):
            skip_manifests.add('dash')
        if self._configuration_arg('include_live_dash'):
            self._downloader.deprecated_feature('[youtube] include_live_dash extractor argument is deprecated. '
                                                'Use include_incomplete_formats extractor argument instead')
        elif skip_bad_formats and live_status == 'is_live' and needs_live_processing != 'is_live':
            skip_manifests.add('dash')

        def process_manifest_format(f, proto, itag):
            key = (proto, f.get('language'))
            if key in itags[itag]:
                return False
            itags[itag].add(key)

            if any(p != proto for p, _ in itags[itag]):
                f['format_id'] = f'{itag}-{proto}'
            elif itag:
                f['format_id'] = itag

            f['quality'] = q(itag_qualities.get(try_get(f, lambda f: f['format_id'].split('-')[0]), -1))
            if f['quality'] == -1 and f.get('height'):
                f['quality'] = q(res_qualities[min(res_qualities, key=lambda x: abs(x - f['height']))])
            return True

        subtitles = {}
        for sd in streaming_data:
            hls_manifest_url = 'hls' not in skip_manifests and sd.get('hlsManifestUrl')
            if hls_manifest_url:
                fmts, subs = self._extract_m3u8_formats_and_subtitles(
                    hls_manifest_url, video_id, 'mp4', fatal=False, live=live_status == 'is_live')
                subtitles = self._merge_subtitles(subs, subtitles)
                for f in fmts:
                    if process_manifest_format(f, 'hls', self._search_regex(
                            r'/itag/(\d+)', f['url'], 'itag', default=None)):
                        yield f

            dash_manifest_url = 'dash' not in skip_manifests and sd.get('dashManifestUrl')
            if dash_manifest_url:
                formats, subs = self._extract_mpd_formats_and_subtitles(dash_manifest_url, video_id, fatal=False)
                subtitles = self._merge_subtitles(subs, subtitles)  # Prioritize HLS subs over DASH
                for f in formats:
                    if process_manifest_format(f, 'dash', f['format_id']):
                        f['filesize'] = int_or_none(self._search_regex(
                            r'/clen/(\d+)', f.get('fragment_base_url') or f['url'], 'file size', default=None))
                        if needs_live_processing:
                            f['is_from_start'] = True

                        yield f
        yield subtitles

    def _extract_storyboard(self, player_responses, duration):
        spec = get_first(
            player_responses, ('storyboards', 'playerStoryboardSpecRenderer', 'spec'), default='').split('|')[::-1]
        base_url = url_or_none(urljoin('https://i.ytimg.com/', spec.pop() or None))
        if not base_url:
            return
        L = len(spec) - 1
        for i, args in enumerate(spec):
            args = args.split('#')
            counts = list(map(int_or_none, args[:5]))
            if len(args) != 8 or not all(counts):
                self.report_warning(f'Malformed storyboard {i}: {"#".join(args)}{bug_reports_message()}')
                continue
            width, height, frame_count, cols, rows = counts
            N, sigh = args[6:]

            url = base_url.replace('$L', str(L - i)).replace('$N', N) + f'&sigh={sigh}'
            fragment_count = frame_count / (cols * rows)
            fragment_duration = duration / fragment_count
            yield {
                'format_id': f'sb{i}',
                'format_note': 'storyboard',
                'ext': 'mhtml',
                'protocol': 'mhtml',
                'acodec': 'none',
                'vcodec': 'none',
                'url': url,
                'width': width,
                'height': height,
                'fps': frame_count / duration,
                'rows': rows,
                'columns': cols,
                'fragments': [{
                    'url': url.replace('$M', str(j)),
                    'duration': min(fragment_duration, duration - (j * fragment_duration)),
                } for j in range(math.ceil(fragment_count))],
            }

    def _download_player_responses(self, url, smuggled_data, video_id, webpage_url):
        webpage = None
        if 'webpage' not in self._configuration_arg('player_skip'):
            query = {'bpctr': '9999999999', 'has_verified': '1'}
            if smuggled_data.get('is_story'):
                query['pp'] = self._STORY_PLAYER_PARAMS
            webpage = self._download_webpage(
                webpage_url, video_id, fatal=False, query=query)

        master_ytcfg = self.extract_ytcfg(video_id, webpage) or self._get_default_ytcfg()

        player_responses, player_url = self._extract_player_responses(
            self._get_requested_clients(url, smuggled_data),
            video_id, webpage, master_ytcfg, smuggled_data)

        return webpage, master_ytcfg, player_responses, player_url

    def _list_formats(self, video_id, microformats, video_details, player_responses, player_url, duration=None):
        live_broadcast_details = traverse_obj(microformats, (..., 'liveBroadcastDetails'))
        is_live = get_first(video_details, 'isLive')
        if is_live is None:
            is_live = get_first(live_broadcast_details, 'isLiveNow')
        live_content = get_first(video_details, 'isLiveContent')
        is_upcoming = get_first(video_details, 'isUpcoming')
        post_live = get_first(video_details, 'isPostLiveDvr')
        live_status = ('post_live' if post_live
                       else 'is_live' if is_live
                       else 'is_upcoming' if is_upcoming
                       else 'was_live' if live_content
                       else 'not_live' if False in (is_live, live_content)
                       else None)
        streaming_data = traverse_obj(player_responses, (..., 'streamingData'))
        *formats, subtitles = self._extract_formats_and_subtitles(streaming_data, video_id, player_url, live_status, duration)

        return live_broadcast_details, live_status, streaming_data, formats, subtitles

    def _real_extract(self, url):
        url, smuggled_data = unsmuggle_url(url, {})
        video_id = self._match_id(url)

        base_url = self.http_scheme() + '//www.youtube.com/'
        webpage_url = base_url + 'watch?v=' + video_id

        webpage, master_ytcfg, player_responses, player_url = self._download_player_responses(url, smuggled_data, video_id, webpage_url)

        playability_statuses = traverse_obj(
            player_responses, (..., 'playabilityStatus'), expected_type=dict)

        trailer_video_id = get_first(
            playability_statuses,
            ('errorScreen', 'playerLegacyDesktopYpcTrailerRenderer', 'trailerVideoId'),
            expected_type=str)
        if trailer_video_id:
            return self.url_result(
                trailer_video_id, self.ie_key(), trailer_video_id)

        search_meta = ((lambda x: self._html_search_meta(x, webpage, default=None))
                       if webpage else (lambda x: None))

        video_details = traverse_obj(player_responses, (..., 'videoDetails'), expected_type=dict)
        microformats = traverse_obj(
            player_responses, (..., 'microformat', 'playerMicroformatRenderer'),
            expected_type=dict)

        translated_title = self._get_text(microformats, (..., 'title'))
        video_title = (self._preferred_lang and translated_title
                       or get_first(video_details, 'title')  # primary
                       or translated_title
                       or search_meta(['og:title', 'twitter:title', 'title']))
        translated_description = self._get_text(microformats, (..., 'description'))
        original_description = get_first(video_details, 'shortDescription')
        video_description = (
            self._preferred_lang and translated_description
            # If original description is blank, it will be an empty string.
            # Do not prefer translated description in this case.
            or original_description if original_description is not None else translated_description)

        multifeed_metadata_list = get_first(
            player_responses,
            ('multicamera', 'playerLegacyMulticameraRenderer', 'metadataList'),
            expected_type=str)
        if multifeed_metadata_list and not smuggled_data.get('force_singlefeed'):
            if self.get_param('noplaylist'):
                self.to_screen('Downloading just video %s because of --no-playlist' % video_id)
            else:
                entries = []
                feed_ids = []
                for feed in multifeed_metadata_list.split(','):
                    # Unquote should take place before split on comma (,) since textual
                    # fields may contain comma as well (see
                    # https://github.com/ytdl-org/youtube-dl/issues/8536)
                    feed_data = urllib.parse.parse_qs(
                        urllib.parse.unquote_plus(feed))

                    def feed_entry(name):
                        return try_get(
                            feed_data, lambda x: x[name][0], str)

                    feed_id = feed_entry('id')
                    if not feed_id:
                        continue
                    feed_title = feed_entry('title')
                    title = video_title
                    if feed_title:
                        title += ' (%s)' % feed_title
                    entries.append({
                        '_type': 'url_transparent',
                        'ie_key': 'Youtube',
                        'url': smuggle_url(
                            '%swatch?v=%s' % (base_url, feed_data['id'][0]),
                            {'force_singlefeed': True}),
                        'title': title,
                    })
                    feed_ids.append(feed_id)
                self.to_screen(
                    'Downloading multifeed video (%s) - add --no-playlist to just download video %s'
                    % (', '.join(feed_ids), video_id))
                return self.playlist_result(
                    entries, video_id, video_title, video_description)

        duration = (int_or_none(get_first(video_details, 'lengthSeconds'))
                    or int_or_none(get_first(microformats, 'lengthSeconds'))
                    or parse_duration(search_meta('duration')) or None)

        live_broadcast_details, live_status, streaming_data, formats, automatic_captions = \
            self._list_formats(video_id, microformats, video_details, player_responses, player_url, duration)
        if live_status == 'post_live':
            self.write_debug(f'{video_id}: Video is in Post-Live Manifestless mode')

        if not formats:
            if not self.get_param('allow_unplayable_formats') and traverse_obj(streaming_data, (..., 'licenseInfos')):
                self.report_drm(video_id)
            pemr = get_first(
                playability_statuses,
                ('errorScreen', 'playerErrorMessageRenderer'), expected_type=dict) or {}
            reason = self._get_text(pemr, 'reason') or get_first(playability_statuses, 'reason')
            subreason = clean_html(self._get_text(pemr, 'subreason') or '')
            if subreason:
                if subreason == 'The uploader has not made this video available in your country.':
                    countries = get_first(microformats, 'availableCountries')
                    if not countries:
                        regions_allowed = search_meta('regionsAllowed')
                        countries = regions_allowed.split(',') if regions_allowed else None
                    self.raise_geo_restricted(subreason, countries, metadata_available=True)
                reason += f'. {subreason}'
            if reason:
                self.raise_no_formats(reason, expected=True)

        keywords = get_first(video_details, 'keywords', expected_type=list) or []
        if not keywords and webpage:
            keywords = [
                unescapeHTML(m.group('content'))
                for m in re.finditer(self._meta_regex('og:video:tag'), webpage)]
        for keyword in keywords:
            if keyword.startswith('yt:stretch='):
                mobj = re.search(r'(\d+)\s*:\s*(\d+)', keyword)
                if mobj:
                    # NB: float is intentional for forcing float division
                    w, h = (float(v) for v in mobj.groups())
                    if w > 0 and h > 0:
                        ratio = w / h
                        for f in formats:
                            if f.get('vcodec') != 'none':
                                f['stretched_ratio'] = ratio
                        break
        thumbnails = self._extract_thumbnails((video_details, microformats), (..., ..., 'thumbnail'))
        thumbnail_url = search_meta(['og:image', 'twitter:image'])
        if thumbnail_url:
            thumbnails.append({
                'url': thumbnail_url,
            })
        original_thumbnails = thumbnails.copy()

        # The best resolution thumbnails sometimes does not appear in the webpage
        # See: https://github.com/yt-dlp/yt-dlp/issues/340
        # List of possible thumbnails - Ref: <https://stackoverflow.com/a/20542029>
        thumbnail_names = [
            # While the *1,*2,*3 thumbnails are just below their corresponding "*default" variants
            # in resolution, these are not the custom thumbnail. So de-prioritize them
            'maxresdefault', 'hq720', 'sddefault', 'hqdefault', '0', 'mqdefault', 'default',
            'sd1', 'sd2', 'sd3', 'hq1', 'hq2', 'hq3', 'mq1', 'mq2', 'mq3', '1', '2', '3'
        ]
        n_thumbnail_names = len(thumbnail_names)
        thumbnails.extend({
            'url': 'https://i.ytimg.com/vi{webp}/{video_id}/{name}{live}.{ext}'.format(
                video_id=video_id, name=name, ext=ext,
                webp='_webp' if ext == 'webp' else '', live='_live' if live_status == 'is_live' else ''),
        } for name in thumbnail_names for ext in ('webp', 'jpg'))
        for thumb in thumbnails:
            i = next((i for i, t in enumerate(thumbnail_names) if f'/{video_id}/{t}' in thumb['url']), n_thumbnail_names)
            thumb['preference'] = (0 if '.webp' in thumb['url'] else -1) - (2 * i)
        self._remove_duplicate_formats(thumbnails)
        self._downloader._sort_thumbnails(original_thumbnails)

        category = get_first(microformats, 'category') or search_meta('genre')
        channel_id = str_or_none(
            get_first(video_details, 'channelId')
            or get_first(microformats, 'externalChannelId')
            or search_meta('channelId'))
        owner_profile_url = get_first(microformats, 'ownerProfileUrl')

        live_start_time = parse_iso8601(get_first(live_broadcast_details, 'startTimestamp'))
        live_end_time = parse_iso8601(get_first(live_broadcast_details, 'endTimestamp'))
        if not duration and live_end_time and live_start_time:
            duration = live_end_time - live_start_time

        needs_live_processing = self._needs_live_processing(live_status, duration)

        def is_bad_format(fmt):
            if needs_live_processing and not fmt.get('is_from_start'):
                return True
            elif (live_status == 'is_live' and needs_live_processing != 'is_live'
                    and fmt.get('protocol') == 'http_dash_segments'):
                return True

        for fmt in filter(is_bad_format, formats):
            fmt['preference'] = (fmt.get('preference') or -1) - 10
            fmt['format_note'] = join_nonempty(fmt.get('format_note'), '(Last 4 hours)', delim=' ')

        if needs_live_processing:
            self._prepare_live_from_start_formats(
                formats, video_id, live_start_time, url, webpage_url, smuggled_data, live_status == 'is_live')

        formats.extend(self._extract_storyboard(player_responses, duration))

        info = {
            'id': video_id,
            'title': video_title,
            'formats': formats,
            'thumbnails': thumbnails,
            # The best thumbnail that we are sure exists. Prevents unnecessary
            # URL checking if user don't care about getting the best possible thumbnail
            'thumbnail': traverse_obj(original_thumbnails, (-1, 'url')),
            'description': video_description,
            'uploader': get_first(video_details, 'author'),
            'uploader_id': self._search_regex(r'/(?:channel|user)/([^/?&#]+)', owner_profile_url, 'uploader id') if owner_profile_url else None,
            'uploader_url': owner_profile_url,
            'channel_id': channel_id,
            'channel_url': format_field(channel_id, None, 'https://www.youtube.com/channel/%s'),
            'duration': duration,
            'view_count': int_or_none(
                get_first((video_details, microformats), (..., 'viewCount'))
                or search_meta('interactionCount')),
            'average_rating': float_or_none(get_first(video_details, 'averageRating')),
            'age_limit': 18 if (
                get_first(microformats, 'isFamilySafe') is False
                or search_meta('isFamilyFriendly') == 'false'
                or search_meta('og:restrictions:age') == '18+') else 0,
            'webpage_url': webpage_url,
            'categories': [category] if category else None,
            'tags': keywords,
            'playable_in_embed': get_first(playability_statuses, 'playableInEmbed'),
            'live_status': live_status,
            'release_timestamp': live_start_time,
            '_format_sort_fields': (  # source_preference is lower for throttled/potentially damaged formats
                'quality', 'res', 'fps', 'hdr:12', 'source', 'vcodec:vp9.2', 'channels', 'acodec', 'lang', 'proto')
        }

        subtitles = {}
        pctr = traverse_obj(player_responses, (..., 'captions', 'playerCaptionsTracklistRenderer'), expected_type=dict)
        if pctr:
            def get_lang_code(track):
                return (remove_start(track.get('vssId') or '', '.').replace('.', '-')
                        or track.get('languageCode'))

            # Converted into dicts to remove duplicates
            captions = {
                get_lang_code(sub): sub
                for sub in traverse_obj(pctr, (..., 'captionTracks', ...))}
            translation_languages = {
                lang.get('languageCode'): self._get_text(lang.get('languageName'), max_runs=1)
                for lang in traverse_obj(pctr, (..., 'translationLanguages', ...))}

            def process_language(container, base_url, lang_code, sub_name, query):
                lang_subs = container.setdefault(lang_code, [])
                for fmt in self._SUBTITLE_FORMATS:
                    query.update({
                        'fmt': fmt,
                    })
                    lang_subs.append({
                        'ext': fmt,
                        'url': urljoin('https://www.youtube.com', update_url_query(base_url, query)),
                        'name': sub_name,
                    })

            # NB: Constructing the full subtitle dictionary is slow
            get_translated_subs = 'translated_subs' not in self._configuration_arg('skip') and (
                self.get_param('writeautomaticsub', False) or self.get_param('listsubtitles'))
            for lang_code, caption_track in captions.items():
                base_url = caption_track.get('baseUrl')
                orig_lang = parse_qs(base_url).get('lang', [None])[-1]
                if not base_url:
                    continue
                lang_name = self._get_text(caption_track, 'name', max_runs=1)
                if caption_track.get('kind') != 'asr':
                    if not lang_code:
                        continue
                    process_language(
                        subtitles, base_url, lang_code, lang_name, {})
                    if not caption_track.get('isTranslatable'):
                        continue
                for trans_code, trans_name in translation_languages.items():
                    if not trans_code:
                        continue
                    orig_trans_code = trans_code
                    if caption_track.get('kind') != 'asr' and trans_code != 'und':
                        if not get_translated_subs:
                            continue
                        trans_code += f'-{lang_code}'
                        trans_name += format_field(lang_name, None, ' from %s')
                    # Add an "-orig" label to the original language so that it can be distinguished.
                    # The subs are returned without "-orig" as well for compatibility
                    if lang_code == f'a-{orig_trans_code}':
                        process_language(
                            automatic_captions, base_url, f'{trans_code}-orig', f'{trans_name} (Original)', {})
                    # Setting tlang=lang returns damaged subtitles.
                    process_language(automatic_captions, base_url, trans_code, trans_name,
                                     {} if orig_lang == orig_trans_code else {'tlang': trans_code})

        info['automatic_captions'] = automatic_captions
        info['subtitles'] = subtitles

        parsed_url = urllib.parse.urlparse(url)
        for component in [parsed_url.fragment, parsed_url.query]:
            query = urllib.parse.parse_qs(component)
            for k, v in query.items():
                for d_k, s_ks in [('start', ('start', 't')), ('end', ('end',))]:
                    d_k += '_time'
                    if d_k not in info and k in s_ks:
                        info[d_k] = parse_duration(query[k][0])

        # Youtube Music Auto-generated description
        if video_description:
            mobj = re.search(
                r'''(?xs)
                    (?P<track>[^·\n]+)·(?P<artist>[^\n]+)\n+
                    (?P<album>[^\n]+)
                    (?:.+?℗\s*(?P<release_year>\d{4})(?!\d))?
                    (?:.+?Released on\s*:\s*(?P<release_date>\d{4}-\d{2}-\d{2}))?
                    (.+?\nArtist\s*:\s*(?P<clean_artist>[^\n]+))?
                    .+\nAuto-generated\ by\ YouTube\.\s*$
                ''', video_description)
            if mobj:
                release_year = mobj.group('release_year')
                release_date = mobj.group('release_date')
                if release_date:
                    release_date = release_date.replace('-', '')
                    if not release_year:
                        release_year = release_date[:4]
                info.update({
                    'album': mobj.group('album'.strip()),
                    'artist': mobj.group('clean_artist') or ', '.join(a.strip() for a in mobj.group('artist').split('·')),
                    'track': mobj.group('track').strip(),
                    'release_date': release_date,
                    'release_year': int_or_none(release_year),
                })

        initial_data = None
        if webpage:
            initial_data = self.extract_yt_initial_data(video_id, webpage, fatal=False)
        if not initial_data:
            query = {'videoId': video_id}
            query.update(self._get_checkok_params())
            initial_data = self._extract_response(
                item_id=video_id, ep='next', fatal=False,
                ytcfg=master_ytcfg, query=query,
                headers=self.generate_api_headers(ytcfg=master_ytcfg),
                note='Downloading initial data API JSON')

        info['comment_count'] = traverse_obj(initial_data, (
            'contents', 'twoColumnWatchNextResults', 'results', 'results', 'contents', ..., 'itemSectionRenderer',
            'contents', ..., 'commentsEntryPointHeaderRenderer', 'commentCount', 'simpleText'
        ), (
            'engagementPanels', lambda _, v: v['engagementPanelSectionListRenderer']['panelIdentifier'] == 'comment-item-section',
            'engagementPanelSectionListRenderer', 'header', 'engagementPanelTitleHeaderRenderer', 'contextualInfo', 'runs', ..., 'text'
        ), expected_type=int_or_none, get_all=False)

        try:  # This will error if there is no livechat
            initial_data['contents']['twoColumnWatchNextResults']['conversationBar']['liveChatRenderer']['continuations'][0]['reloadContinuationData']['continuation']
        except (KeyError, IndexError, TypeError):
            pass
        else:
            info.setdefault('subtitles', {})['live_chat'] = [{
                # url is needed to set cookies
                'url': f'https://www.youtube.com/watch?v={video_id}&bpctr=9999999999&has_verified=1',
                'video_id': video_id,
                'ext': 'json',
                'protocol': ('youtube_live_chat' if live_status in ('is_live', 'is_upcoming')
                             else 'youtube_live_chat_replay'),
            }]

        if initial_data:
            info['chapters'] = (
                self._extract_chapters_from_json(initial_data, duration)
                or self._extract_chapters_from_engagement_panel(initial_data, duration)
                or self._extract_chapters_from_description(video_description, duration)
                or None)

        contents = traverse_obj(
            initial_data, ('contents', 'twoColumnWatchNextResults', 'results', 'results', 'contents'),
            expected_type=list, default=[])

        vpir = get_first(contents, 'videoPrimaryInfoRenderer')
        if vpir:
            stl = vpir.get('superTitleLink')
            if stl:
                stl = self._get_text(stl)
                if try_get(
                        vpir,
                        lambda x: x['superTitleIcon']['iconType']) == 'LOCATION_PIN':
                    info['location'] = stl
                else:
                    mobj = re.search(r'(.+?)\s*S(\d+)\s*•?\s*E(\d+)', stl)
                    if mobj:
                        info.update({
                            'series': mobj.group(1),
                            'season_number': int(mobj.group(2)),
                            'episode_number': int(mobj.group(3)),
                        })
            for tlb in (try_get(
                    vpir,
                    lambda x: x['videoActions']['menuRenderer']['topLevelButtons'],
                    list) or []):
                tbrs = variadic(
                    traverse_obj(
                        tlb, ('toggleButtonRenderer', ...),
                        ('segmentedLikeDislikeButtonRenderer', ..., 'toggleButtonRenderer')))
                for tbr in tbrs:
                    for getter, regex in [(
                            lambda x: x['defaultText']['accessibility']['accessibilityData'],
                            r'(?P<count>[\d,]+)\s*(?P<type>(?:dis)?like)'), ([
                                lambda x: x['accessibility'],
                                lambda x: x['accessibilityData']['accessibilityData'],
                            ], r'(?P<type>(?:dis)?like) this video along with (?P<count>[\d,]+) other people')]:
                        label = (try_get(tbr, getter, dict) or {}).get('label')
                        if label:
                            mobj = re.match(regex, label)
                            if mobj:
                                info[mobj.group('type') + '_count'] = str_to_int(mobj.group('count'))
                                break
            sbr_tooltip = try_get(
                vpir, lambda x: x['sentimentBar']['sentimentBarRenderer']['tooltip'])
            if sbr_tooltip:
                like_count, dislike_count = sbr_tooltip.split(' / ')
                info.update({
                    'like_count': str_to_int(like_count),
                    'dislike_count': str_to_int(dislike_count),
                })
            vcr = traverse_obj(vpir, ('viewCount', 'videoViewCountRenderer'))
            if vcr:
                vc = self._get_count(vcr, 'viewCount')
                # Upcoming premieres with waiting count are treated as live here
                if vcr.get('isLive'):
                    info['concurrent_view_count'] = vc
                elif info.get('view_count') is None:
                    info['view_count'] = vc

        vsir = get_first(contents, 'videoSecondaryInfoRenderer')
        if vsir:
            vor = traverse_obj(vsir, ('owner', 'videoOwnerRenderer'))
            info.update({
                'channel': self._get_text(vor, 'title'),
                'channel_follower_count': self._get_count(vor, 'subscriberCountText')})

            rows = try_get(
                vsir,
                lambda x: x['metadataRowContainer']['metadataRowContainerRenderer']['rows'],
                list) or []
            multiple_songs = False
            for row in rows:
                if try_get(row, lambda x: x['metadataRowRenderer']['hasDividerLine']) is True:
                    multiple_songs = True
                    break
            for row in rows:
                mrr = row.get('metadataRowRenderer') or {}
                mrr_title = mrr.get('title')
                if not mrr_title:
                    continue
                mrr_title = self._get_text(mrr, 'title')
                mrr_contents_text = self._get_text(mrr, ('contents', 0))
                if mrr_title == 'License':
                    info['license'] = mrr_contents_text
                elif not multiple_songs:
                    if mrr_title == 'Album':
                        info['album'] = mrr_contents_text
                    elif mrr_title == 'Artist':
                        info['artist'] = mrr_contents_text
                    elif mrr_title == 'Song':
                        info['track'] = mrr_contents_text

        fallbacks = {
            'channel': 'uploader',
            'channel_id': 'uploader_id',
            'channel_url': 'uploader_url',
        }

        # The upload date for scheduled, live and past live streams / premieres in microformats
        # may be different from the stream date. Although not in UTC, we will prefer it in this case.
        # See: https://github.com/yt-dlp/yt-dlp/pull/2223#issuecomment-1008485139
        upload_date = (
            unified_strdate(get_first(microformats, 'uploadDate'))
            or unified_strdate(search_meta('uploadDate')))
        if not upload_date or (
            live_status in ('not_live', None)
            and 'no-youtube-prefer-utc-upload-date' not in self.get_param('compat_opts', [])
        ):
            upload_date = strftime_or_none(
                self._parse_time_text(self._get_text(vpir, 'dateText')), '%Y%m%d') or upload_date
        info['upload_date'] = upload_date

        for to, frm in fallbacks.items():
            if not info.get(to):
                info[to] = info.get(frm)

        for s_k, d_k in [('artist', 'creator'), ('track', 'alt_title')]:
            v = info.get(s_k)
            if v:
                info[d_k] = v

        badges = self._extract_badges(traverse_obj(contents, (..., 'videoPrimaryInfoRenderer'), get_all=False))

        is_private = (self._has_badge(badges, BadgeType.AVAILABILITY_PRIVATE)
                      or get_first(video_details, 'isPrivate', expected_type=bool))

        info['availability'] = (
            'public' if self._has_badge(badges, BadgeType.AVAILABILITY_PUBLIC)
            else self._availability(
                is_private=is_private,
                needs_premium=(
                    self._has_badge(badges, BadgeType.AVAILABILITY_PREMIUM)
                    or False if initial_data and is_private is not None else None),
                needs_subscription=(
                    self._has_badge(badges, BadgeType.AVAILABILITY_SUBSCRIPTION)
                    or False if initial_data and is_private is not None else None),
                needs_auth=info['age_limit'] >= 18,
                is_unlisted=None if is_private is None else (
                    self._has_badge(badges, BadgeType.AVAILABILITY_UNLISTED)
                    or get_first(microformats, 'isUnlisted', expected_type=bool))))

        info['__post_extractor'] = self.extract_comments(master_ytcfg, video_id, contents, webpage)

        self.mark_watched(video_id, player_responses)

        return info


class YoutubeTabBaseInfoExtractor(YoutubeBaseInfoExtractor):
    @staticmethod
    def passthrough_smuggled_data(func):
        def _smuggle(info, smuggled_data):
            if info.get('_type') not in ('url', 'url_transparent'):
                return info
            if smuggled_data.get('is_music_url'):
                parsed_url = urllib.parse.urlparse(info['url'])
                if parsed_url.netloc in ('www.youtube.com', 'music.youtube.com'):
                    smuggled_data.pop('is_music_url')
                    info['url'] = urllib.parse.urlunparse(parsed_url._replace(netloc='music.youtube.com'))
            if smuggled_data:
                info['url'] = smuggle_url(info['url'], smuggled_data)
            return info

        @functools.wraps(func)
        def wrapper(self, url):
            url, smuggled_data = unsmuggle_url(url, {})
            if self.is_music_url(url):
                smuggled_data['is_music_url'] = True
            info_dict = func(self, url, smuggled_data)
            if smuggled_data:
                _smuggle(info_dict, smuggled_data)
                if info_dict.get('entries'):
                    info_dict['entries'] = (_smuggle(i, smuggled_data.copy()) for i in info_dict['entries'])
            return info_dict
        return wrapper

    def _extract_channel_id(self, webpage):
        channel_id = self._html_search_meta(
            'channelId', webpage, 'channel id', default=None)
        if channel_id:
            return channel_id
        channel_url = self._html_search_meta(
            ('og:url', 'al:ios:url', 'al:android:url', 'al:web:url',
             'twitter:url', 'twitter:app:url:iphone', 'twitter:app:url:ipad',
             'twitter:app:url:googleplay'), webpage, 'channel url')
        return self._search_regex(
            r'https?://(?:www\.)?youtube\.com/channel/([^/?#&])+',
            channel_url, 'channel id')

    @staticmethod
    def _extract_basic_item_renderer(item):
        # Modified from _extract_grid_item_renderer
        known_basic_renderers = (
            'playlistRenderer', 'videoRenderer', 'channelRenderer', 'showRenderer', 'reelItemRenderer'
        )
        for key, renderer in item.items():
            if not isinstance(renderer, dict):
                continue
            elif key in known_basic_renderers:
                return renderer
            elif key.startswith('grid') and key.endswith('Renderer'):
                return renderer

    def _extract_channel_renderer(self, renderer):
        channel_id = renderer['channelId']
        title = self._get_text(renderer, 'title')
        channel_url = f'https://www.youtube.com/channel/{channel_id}'
        return {
            '_type': 'url',
            'url': channel_url,
            'id': channel_id,
            'ie_key': YoutubeTabIE.ie_key(),
            'channel': title,
            'channel_id': channel_id,
            'channel_url': channel_url,
            'title': title,
            'channel_follower_count': self._get_count(renderer, 'subscriberCountText'),
            'thumbnails': self._extract_thumbnails(renderer, 'thumbnail'),
            'playlist_count': self._get_count(renderer, 'videoCountText'),
            'description': self._get_text(renderer, 'descriptionSnippet'),
        }

    def _grid_entries(self, grid_renderer):
        for item in grid_renderer['items']:
            if not isinstance(item, dict):
                continue
            renderer = self._extract_basic_item_renderer(item)
            if not isinstance(renderer, dict):
                continue
            title = self._get_text(renderer, 'title')

            # playlist
            playlist_id = renderer.get('playlistId')
            if playlist_id:
                yield self.url_result(
                    'https://www.youtube.com/playlist?list=%s' % playlist_id,
                    ie=YoutubeTabIE.ie_key(), video_id=playlist_id,
                    video_title=title)
                continue
            # video
            video_id = renderer.get('videoId')
            if video_id:
                yield self._extract_video(renderer)
                continue
            # channel
            channel_id = renderer.get('channelId')
            if channel_id:
                yield self._extract_channel_renderer(renderer)
                continue
            # generic endpoint URL support
            ep_url = urljoin('https://www.youtube.com/', try_get(
                renderer, lambda x: x['navigationEndpoint']['commandMetadata']['webCommandMetadata']['url'],
                str))
            if ep_url:
                for ie in (YoutubeTabIE, YoutubePlaylistIE, YoutubeIE):
                    if ie.suitable(ep_url):
                        yield self.url_result(
                            ep_url, ie=ie.ie_key(), video_id=ie._match_id(ep_url), video_title=title)
                        break

    def _music_reponsive_list_entry(self, renderer):
        video_id = traverse_obj(renderer, ('playlistItemData', 'videoId'))
        if video_id:
            return self.url_result(f'https://music.youtube.com/watch?v={video_id}',
                                   ie=YoutubeIE.ie_key(), video_id=video_id)
        playlist_id = traverse_obj(renderer, ('navigationEndpoint', 'watchEndpoint', 'playlistId'))
        if playlist_id:
            video_id = traverse_obj(renderer, ('navigationEndpoint', 'watchEndpoint', 'videoId'))
            if video_id:
                return self.url_result(f'https://music.youtube.com/watch?v={video_id}&list={playlist_id}',
                                       ie=YoutubeTabIE.ie_key(), video_id=playlist_id)
            return self.url_result(f'https://music.youtube.com/playlist?list={playlist_id}',
                                   ie=YoutubeTabIE.ie_key(), video_id=playlist_id)
        browse_id = traverse_obj(renderer, ('navigationEndpoint', 'browseEndpoint', 'browseId'))
        if browse_id:
            return self.url_result(f'https://music.youtube.com/browse/{browse_id}',
                                   ie=YoutubeTabIE.ie_key(), video_id=browse_id)

    def _shelf_entries_from_content(self, shelf_renderer):
        content = shelf_renderer.get('content')
        if not isinstance(content, dict):
            return
        renderer = content.get('gridRenderer') or content.get('expandedShelfContentsRenderer')
        if renderer:
            # TODO: add support for nested playlists so each shelf is processed
            # as separate playlist
            # TODO: this includes only first N items
            yield from self._grid_entries(renderer)
        renderer = content.get('horizontalListRenderer')
        if renderer:
            # TODO
            pass

    def _shelf_entries(self, shelf_renderer, skip_channels=False):
        ep = try_get(
            shelf_renderer, lambda x: x['endpoint']['commandMetadata']['webCommandMetadata']['url'],
            str)
        shelf_url = urljoin('https://www.youtube.com', ep)
        if shelf_url:
            # Skipping links to another channels, note that checking for
            # endpoint.commandMetadata.webCommandMetadata.webPageTypwebPageType == WEB_PAGE_TYPE_CHANNEL
            # will not work
            if skip_channels and '/channels?' in shelf_url:
                return
            title = self._get_text(shelf_renderer, 'title')
            yield self.url_result(shelf_url, video_title=title)
        # Shelf may not contain shelf URL, fallback to extraction from content
        yield from self._shelf_entries_from_content(shelf_renderer)

    def _playlist_entries(self, video_list_renderer):
        for content in video_list_renderer['contents']:
            if not isinstance(content, dict):
                continue
            renderer = content.get('playlistVideoRenderer') or content.get('playlistPanelVideoRenderer')
            if not isinstance(renderer, dict):
                continue
            video_id = renderer.get('videoId')
            if not video_id:
                continue
            yield self._extract_video(renderer)

    def _rich_entries(self, rich_grid_renderer):
        renderer = traverse_obj(
            rich_grid_renderer, ('content', ('videoRenderer', 'reelItemRenderer')), get_all=False) or {}
        video_id = renderer.get('videoId')
        if not video_id:
            return
        yield self._extract_video(renderer)

    def _video_entry(self, video_renderer):
        video_id = video_renderer.get('videoId')
        if video_id:
            return self._extract_video(video_renderer)

    def _hashtag_tile_entry(self, hashtag_tile_renderer):
        url = urljoin('https://youtube.com', traverse_obj(
            hashtag_tile_renderer, ('onTapCommand', 'commandMetadata', 'webCommandMetadata', 'url')))
        if url:
            return self.url_result(
                url, ie=YoutubeTabIE.ie_key(), title=self._get_text(hashtag_tile_renderer, 'hashtag'))

    def _post_thread_entries(self, post_thread_renderer):
        post_renderer = try_get(
            post_thread_renderer, lambda x: x['post']['backstagePostRenderer'], dict)
        if not post_renderer:
            return
        # video attachment
        video_renderer = try_get(
            post_renderer, lambda x: x['backstageAttachment']['videoRenderer'], dict) or {}
        video_id = video_renderer.get('videoId')
        if video_id:
            entry = self._extract_video(video_renderer)
            if entry:
                yield entry
        # playlist attachment
        playlist_id = try_get(
            post_renderer, lambda x: x['backstageAttachment']['playlistRenderer']['playlistId'], str)
        if playlist_id:
            yield self.url_result(
                'https://www.youtube.com/playlist?list=%s' % playlist_id,
                ie=YoutubeTabIE.ie_key(), video_id=playlist_id)
        # inline video links
        runs = try_get(post_renderer, lambda x: x['contentText']['runs'], list) or []
        for run in runs:
            if not isinstance(run, dict):
                continue
            ep_url = try_get(
                run, lambda x: x['navigationEndpoint']['urlEndpoint']['url'], str)
            if not ep_url:
                continue
            if not YoutubeIE.suitable(ep_url):
                continue
            ep_video_id = YoutubeIE._match_id(ep_url)
            if video_id == ep_video_id:
                continue
            yield self.url_result(ep_url, ie=YoutubeIE.ie_key(), video_id=ep_video_id)

    def _post_thread_continuation_entries(self, post_thread_continuation):
        contents = post_thread_continuation.get('contents')
        if not isinstance(contents, list):
            return
        for content in contents:
            renderer = content.get('backstagePostThreadRenderer')
            if isinstance(renderer, dict):
                yield from self._post_thread_entries(renderer)
                continue
            renderer = content.get('videoRenderer')
            if isinstance(renderer, dict):
                yield self._video_entry(renderer)

    r''' # unused
    def _rich_grid_entries(self, contents):
        for content in contents:
            video_renderer = try_get(content, lambda x: x['richItemRenderer']['content']['videoRenderer'], dict)
            if video_renderer:
                entry = self._video_entry(video_renderer)
                if entry:
                    yield entry
    '''

    def _report_history_entries(self, renderer):
        for url in traverse_obj(renderer, (
                'rows', ..., 'reportHistoryTableRowRenderer', 'cells', ...,
                'reportHistoryTableCellRenderer', 'cell', 'reportHistoryTableTextCellRenderer', 'text', 'runs', ...,
                'navigationEndpoint', 'commandMetadata', 'webCommandMetadata', 'url')):
            yield self.url_result(urljoin('https://www.youtube.com', url), YoutubeIE)

    def _extract_entries(self, parent_renderer, continuation_list):
        # continuation_list is modified in-place with continuation_list = [continuation_token]
        continuation_list[:] = [None]
        contents = try_get(parent_renderer, lambda x: x['contents'], list) or []
        for content in contents:
            if not isinstance(content, dict):
                continue
            is_renderer = traverse_obj(
                content, 'itemSectionRenderer', 'musicShelfRenderer', 'musicShelfContinuation',
                expected_type=dict)
            if not is_renderer:
                if content.get('richItemRenderer'):
                    for entry in self._rich_entries(content['richItemRenderer']):
                        yield entry
                    continuation_list[0] = self._extract_continuation(parent_renderer)
                elif content.get('reportHistorySectionRenderer'):  # https://www.youtube.com/reporthistory
                    table = traverse_obj(content, ('reportHistorySectionRenderer', 'table', 'tableRenderer'))
                    yield from self._report_history_entries(table)
                    continuation_list[0] = self._extract_continuation(table)
                continue

            isr_contents = try_get(is_renderer, lambda x: x['contents'], list) or []
            for isr_content in isr_contents:
                if not isinstance(isr_content, dict):
                    continue

                known_renderers = {
                    'playlistVideoListRenderer': self._playlist_entries,
                    'gridRenderer': self._grid_entries,
                    'reelShelfRenderer': self._grid_entries,
                    'shelfRenderer': self._shelf_entries,
                    'musicResponsiveListItemRenderer': lambda x: [self._music_reponsive_list_entry(x)],
                    'backstagePostThreadRenderer': self._post_thread_entries,
                    'videoRenderer': lambda x: [self._video_entry(x)],
                    'playlistRenderer': lambda x: self._grid_entries({'items': [{'playlistRenderer': x}]}),
                    'channelRenderer': lambda x: self._grid_entries({'items': [{'channelRenderer': x}]}),
                    'hashtagTileRenderer': lambda x: [self._hashtag_tile_entry(x)]
                }
                for key, renderer in isr_content.items():
                    if key not in known_renderers:
                        continue
                    for entry in known_renderers[key](renderer):
                        if entry:
                            yield entry
                    continuation_list[0] = self._extract_continuation(renderer)
                    break

            if not continuation_list[0]:
                continuation_list[0] = self._extract_continuation(is_renderer)

        if not continuation_list[0]:
            continuation_list[0] = self._extract_continuation(parent_renderer)

    def _entries(self, tab, item_id, ytcfg, account_syncid, visitor_data):
        continuation_list = [None]
        extract_entries = lambda x: self._extract_entries(x, continuation_list)
        tab_content = try_get(tab, lambda x: x['content'], dict)
        if not tab_content:
            return
        parent_renderer = (
            try_get(tab_content, lambda x: x['sectionListRenderer'], dict)
            or try_get(tab_content, lambda x: x['richGridRenderer'], dict) or {})
        yield from extract_entries(parent_renderer)
        continuation = continuation_list[0]

        for page_num in itertools.count(1):
            if not continuation:
                break
            headers = self.generate_api_headers(
                ytcfg=ytcfg, account_syncid=account_syncid, visitor_data=visitor_data)
            response = self._extract_response(
                item_id=f'{item_id} page {page_num}',
                query=continuation, headers=headers, ytcfg=ytcfg,
                check_get_keys=('continuationContents', 'onResponseReceivedActions', 'onResponseReceivedEndpoints'))

            if not response:
                break
            # Extracting updated visitor data is required to prevent an infinite extraction loop in some cases
            # See: https://github.com/ytdl-org/youtube-dl/issues/28702
            visitor_data = self._extract_visitor_data(response) or visitor_data

            known_renderers = {
                'videoRenderer': (self._grid_entries, 'items'),  # for membership tab
                'gridPlaylistRenderer': (self._grid_entries, 'items'),
                'gridVideoRenderer': (self._grid_entries, 'items'),
                'gridChannelRenderer': (self._grid_entries, 'items'),
                'playlistVideoRenderer': (self._playlist_entries, 'contents'),
                'itemSectionRenderer': (extract_entries, 'contents'),  # for feeds
                'richItemRenderer': (extract_entries, 'contents'),  # for hashtag
                'backstagePostThreadRenderer': (self._post_thread_continuation_entries, 'contents'),
                'reportHistoryTableRowRenderer': (self._report_history_entries, 'rows'),
                'playlistVideoListContinuation': (self._playlist_entries, None),
                'gridContinuation': (self._grid_entries, None),
                'itemSectionContinuation': (self._post_thread_continuation_entries, None),
                'sectionListContinuation': (extract_entries, None),  # for feeds
            }

            continuation_items = traverse_obj(response, (
                ('onResponseReceivedActions', 'onResponseReceivedEndpoints'), ...,
                'appendContinuationItemsAction', 'continuationItems'
            ), 'continuationContents', get_all=False)
            continuation_item = traverse_obj(continuation_items, 0, None, expected_type=dict, default={})

            video_items_renderer = None
            for key in continuation_item.keys():
                if key not in known_renderers:
                    continue
                func, parent_key = known_renderers[key]
                video_items_renderer = {parent_key: continuation_items} if parent_key else continuation_items
                continuation_list = [None]
                yield from func(video_items_renderer)
                continuation = continuation_list[0] or self._extract_continuation(video_items_renderer)

            if not video_items_renderer:
                break

    @staticmethod
    def _extract_selected_tab(tabs, fatal=True):
        for tab_renderer in tabs:
            if tab_renderer.get('selected'):
                return tab_renderer
        if fatal:
            raise ExtractorError('Unable to find selected tab')

    @staticmethod
    def _extract_tab_renderers(response):
        return traverse_obj(
            response, ('contents', 'twoColumnBrowseResultsRenderer', 'tabs', ..., ('tabRenderer', 'expandableTabRenderer')), expected_type=dict)

    def _extract_from_tabs(self, item_id, ytcfg, data, tabs):
        metadata = self._extract_metadata_from_tabs(item_id, data)

        selected_tab = self._extract_selected_tab(tabs)
        metadata['title'] += format_field(selected_tab, 'title', ' - %s')
        metadata['title'] += format_field(selected_tab, 'expandedText', ' - %s')

        return self.playlist_result(
            self._entries(
                selected_tab, metadata['id'], ytcfg,
                self._extract_account_syncid(ytcfg, data),
                self._extract_visitor_data(data, ytcfg)),
            **metadata)

    def _extract_metadata_from_tabs(self, item_id, data):
        info = {'id': item_id}

        metadata_renderer = traverse_obj(data, ('metadata', 'channelMetadataRenderer'), expected_type=dict)
        if metadata_renderer:
            info.update({
                'uploader': metadata_renderer.get('title'),
                'uploader_id': metadata_renderer.get('externalId'),
                'uploader_url': metadata_renderer.get('channelUrl'),
            })
            if info['uploader_id']:
                info['id'] = info['uploader_id']
        else:
            metadata_renderer = traverse_obj(data, ('metadata', 'playlistMetadataRenderer'), expected_type=dict)

        # We can get the uncropped banner/avatar by replacing the crop params with '=s0'
        # See: https://github.com/yt-dlp/yt-dlp/issues/2237#issuecomment-1013694714
        def _get_uncropped(url):
            return url_or_none((url or '').split('=')[0] + '=s0')

        avatar_thumbnails = self._extract_thumbnails(metadata_renderer, 'avatar')
        if avatar_thumbnails:
            uncropped_avatar = _get_uncropped(avatar_thumbnails[0]['url'])
            if uncropped_avatar:
                avatar_thumbnails.append({
                    'url': uncropped_avatar,
                    'id': 'avatar_uncropped',
                    'preference': 1
                })

        channel_banners = self._extract_thumbnails(
            data, ('header', ..., ('banner', 'mobileBanner', 'tvBanner')))
        for banner in channel_banners:
            banner['preference'] = -10

        if channel_banners:
            uncropped_banner = _get_uncropped(channel_banners[0]['url'])
            if uncropped_banner:
                channel_banners.append({
                    'url': uncropped_banner,
                    'id': 'banner_uncropped',
                    'preference': -5
                })

        # Deprecated - remove primary_sidebar_renderer when layout discontinued
        primary_sidebar_renderer = self._extract_sidebar_info_renderer(data, 'playlistSidebarPrimaryInfoRenderer')
        playlist_header_renderer = traverse_obj(data, ('header', 'playlistHeaderRenderer'), expected_type=dict)

        primary_thumbnails = self._extract_thumbnails(
            primary_sidebar_renderer, ('thumbnailRenderer', ('playlistVideoThumbnailRenderer', 'playlistCustomThumbnailRenderer'), 'thumbnail'))
        playlist_thumbnails = self._extract_thumbnails(
            playlist_header_renderer, ('playlistHeaderBanner', 'heroPlaylistThumbnailRenderer', 'thumbnail'))

        info.update({
            'title': (traverse_obj(metadata_renderer, 'title')
                      or self._get_text(data, ('header', 'hashtagHeaderRenderer', 'hashtag'))
                      or info['id']),
            'availability': self._extract_availability(data),
            'channel_follower_count': self._get_count(data, ('header', ..., 'subscriberCountText')),
            'description': try_get(metadata_renderer, lambda x: x.get('description', '')),
            'tags': try_get(metadata_renderer or {}, lambda x: x.get('keywords', '').split()),
            'thumbnails': (primary_thumbnails or playlist_thumbnails) + avatar_thumbnails + channel_banners,
        })

        # Playlist stats is a text runs array containing [video count, view count, last updated].
        # last updated or (view count and last updated) may be missing.
        playlist_stats = get_first(
            (primary_sidebar_renderer, playlist_header_renderer), (('stats', 'briefStats', 'numVideosText'), ))

        last_updated_unix = self._parse_time_text(
            self._get_text(playlist_stats, 2)  # deprecated, remove when old layout discontinued
            or self._get_text(playlist_header_renderer, ('byline', 1, 'playlistBylineRenderer', 'text')))
        info['modified_date'] = strftime_or_none(last_updated_unix, '%Y%m%d')

        info['view_count'] = self._get_count(playlist_stats, 1)
        if info['view_count'] is None:  # 0 is allowed
            info['view_count'] = self._get_count(playlist_header_renderer, 'viewCountText')

        info['playlist_count'] = self._get_count(playlist_stats, 0)
        if info['playlist_count'] is None:  # 0 is allowed
            info['playlist_count'] = self._get_count(playlist_header_renderer, ('byline', 0, 'playlistBylineRenderer', 'text'))

        if not info.get('uploader_id'):
            owner = traverse_obj(playlist_header_renderer, 'ownerText')
            if not owner:  # Deprecated
                owner = traverse_obj(
                    self._extract_sidebar_info_renderer(data, 'playlistSidebarSecondaryInfoRenderer'),
                    ('videoOwner', 'videoOwnerRenderer', 'title'))
            owner_text = self._get_text(owner)
            browse_ep = traverse_obj(owner, ('runs', 0, 'navigationEndpoint', 'browseEndpoint')) or {}
            info.update({
                'uploader': self._search_regex(r'^by (.+) and \d+ others?$', owner_text, 'uploader', default=owner_text),
                'uploader_id': browse_ep.get('browseId'),
                'uploader_url': urljoin('https://www.youtube.com', browse_ep.get('canonicalBaseUrl'))
            })

        info.update({
            'channel': info['uploader'],
            'channel_id': info['uploader_id'],
            'channel_url': info['uploader_url']
        })
        return info

    def _extract_inline_playlist(self, playlist, playlist_id, data, ytcfg):
        first_id = last_id = response = None
        for page_num in itertools.count(1):
            videos = list(self._playlist_entries(playlist))
            if not videos:
                return
            start = next((i for i, v in enumerate(videos) if v['id'] == last_id), -1) + 1
            if start >= len(videos):
                return
            yield from videos[start:]
            first_id = first_id or videos[0]['id']
            last_id = videos[-1]['id']
            watch_endpoint = try_get(
                playlist, lambda x: x['contents'][-1]['playlistPanelVideoRenderer']['navigationEndpoint']['watchEndpoint'])
            headers = self.generate_api_headers(
                ytcfg=ytcfg, account_syncid=self._extract_account_syncid(ytcfg, data),
                visitor_data=self._extract_visitor_data(response, data, ytcfg))
            query = {
                'playlistId': playlist_id,
                'videoId': watch_endpoint.get('videoId') or last_id,
                'index': watch_endpoint.get('index') or len(videos),
                'params': watch_endpoint.get('params') or 'OAE%3D'
            }
            response = self._extract_response(
                item_id='%s page %d' % (playlist_id, page_num),
                query=query, ep='next', headers=headers, ytcfg=ytcfg,
                check_get_keys='contents'
            )
            playlist = try_get(
                response, lambda x: x['contents']['twoColumnWatchNextResults']['playlist']['playlist'], dict)

    def _extract_from_playlist(self, item_id, url, data, playlist, ytcfg):
        title = playlist.get('title') or try_get(
            data, lambda x: x['titleText']['simpleText'], str)
        playlist_id = playlist.get('playlistId') or item_id

        # Delegating everything except mix playlists to regular tab-based playlist URL
        playlist_url = urljoin(url, try_get(
            playlist, lambda x: x['endpoint']['commandMetadata']['webCommandMetadata']['url'],
            str))

        # Some playlists are unviewable but YouTube still provides a link to the (broken) playlist page [1]
        # [1] MLCT, RLTDwFCb4jeqaKWnciAYM-ZVHg
        is_known_unviewable = re.fullmatch(r'MLCT|RLTD[\w-]{22}', playlist_id)

        if playlist_url and playlist_url != url and not is_known_unviewable:
            return self.url_result(
                playlist_url, ie=YoutubeTabIE.ie_key(), video_id=playlist_id,
                video_title=title)

        return self.playlist_result(
            self._extract_inline_playlist(playlist, playlist_id, data, ytcfg),
            playlist_id=playlist_id, playlist_title=title)

    def _extract_availability(self, data):
        """
        Gets the availability of a given playlist/tab.
        Note: Unless YouTube tells us explicitly, we do not assume it is public
        @param data: response
        """
        sidebar_renderer = self._extract_sidebar_info_renderer(data, 'playlistSidebarPrimaryInfoRenderer') or {}
        playlist_header_renderer = traverse_obj(data, ('header', 'playlistHeaderRenderer')) or {}
        player_header_privacy = playlist_header_renderer.get('privacy')

        badges = self._extract_badges(sidebar_renderer)

        # Personal playlists, when authenticated, have a dropdown visibility selector instead of a badge
        privacy_setting_icon = get_first(
            (playlist_header_renderer, sidebar_renderer),
            ('privacyForm', 'dropdownFormFieldRenderer', 'dropdown', 'dropdownRenderer', 'entries',
             lambda _, v: v['privacyDropdownItemRenderer']['isSelected'], 'privacyDropdownItemRenderer', 'icon', 'iconType'),
            expected_type=str)

        microformats_is_unlisted = traverse_obj(
            data, ('microformat', 'microformatDataRenderer', 'unlisted'), expected_type=bool)

        return (
            'public' if (
                self._has_badge(badges, BadgeType.AVAILABILITY_PUBLIC)
                or player_header_privacy == 'PUBLIC'
                or privacy_setting_icon == 'PRIVACY_PUBLIC')
            else self._availability(
                is_private=(
                    self._has_badge(badges, BadgeType.AVAILABILITY_PRIVATE)
                    or player_header_privacy == 'PRIVATE' if player_header_privacy is not None
                    else privacy_setting_icon == 'PRIVACY_PRIVATE' if privacy_setting_icon is not None else None),
                is_unlisted=(
                    self._has_badge(badges, BadgeType.AVAILABILITY_UNLISTED)
                    or player_header_privacy == 'UNLISTED' if player_header_privacy is not None
                    else privacy_setting_icon == 'PRIVACY_UNLISTED' if privacy_setting_icon is not None
                    else microformats_is_unlisted if microformats_is_unlisted is not None else None),
                needs_subscription=self._has_badge(badges, BadgeType.AVAILABILITY_SUBSCRIPTION) or None,
                needs_premium=self._has_badge(badges, BadgeType.AVAILABILITY_PREMIUM) or None,
                needs_auth=False))

    @staticmethod
    def _extract_sidebar_info_renderer(data, info_renderer, expected_type=dict):
        sidebar_renderer = try_get(
            data, lambda x: x['sidebar']['playlistSidebarRenderer']['items'], list) or []
        for item in sidebar_renderer:
            renderer = try_get(item, lambda x: x[info_renderer], expected_type)
            if renderer:
                return renderer

    def _reload_with_unavailable_videos(self, item_id, data, ytcfg):
        """
        Reload playlists with unavailable videos (e.g. private videos, region blocked, etc.)
        """
        is_playlist = bool(traverse_obj(
            data, ('metadata', 'playlistMetadataRenderer'), ('header', 'playlistHeaderRenderer')))
        if not is_playlist:
            return
        headers = self.generate_api_headers(
            ytcfg=ytcfg, account_syncid=self._extract_account_syncid(ytcfg, data),
            visitor_data=self._extract_visitor_data(data, ytcfg))
        query = {
            'params': 'wgYCCAA=',
            'browseId': f'VL{item_id}'
        }
        return self._extract_response(
            item_id=item_id, headers=headers, query=query,
            check_get_keys='contents', fatal=False, ytcfg=ytcfg,
            note='Redownloading playlist API JSON with unavailable videos')

    @functools.cached_property
    def skip_webpage(self):
        return 'webpage' in self._configuration_arg('skip', ie_key=YoutubeTabIE.ie_key())

    def _extract_webpage(self, url, item_id, fatal=True):
        webpage, data = None, None
        for retry in self.RetryManager(fatal=fatal):
            try:
                webpage = self._download_webpage(url, item_id, note='Downloading webpage')
                data = self.extract_yt_initial_data(item_id, webpage or '', fatal=fatal) or {}
            except ExtractorError as e:
                if isinstance(e.cause, network_exceptions):
                    if not isinstance(e.cause, urllib.error.HTTPError) or e.cause.code not in (403, 429):
                        retry.error = e
                        continue
                self._error_or_warning(e, fatal=fatal)
                break

            try:
                self._extract_and_report_alerts(data)
            except ExtractorError as e:
                self._error_or_warning(e, fatal=fatal)
                break

            # Sometimes youtube returns a webpage with incomplete ytInitialData
            # See: https://github.com/yt-dlp/yt-dlp/issues/116
            if not traverse_obj(data, 'contents', 'currentVideoEndpoint', 'onResponseReceivedActions'):
                retry.error = ExtractorError('Incomplete yt initial data received')
                continue

        return webpage, data

    def _report_playlist_authcheck(self, ytcfg, fatal=True):
        """Use if failed to extract ytcfg (and data) from initial webpage"""
        if not ytcfg and self.is_authenticated:
            msg = 'Playlists that require authentication may not extract correctly without a successful webpage download'
            if 'authcheck' not in self._configuration_arg('skip', ie_key=YoutubeTabIE.ie_key()) and fatal:
                raise ExtractorError(
                    f'{msg}. If you are not downloading private content, or '
                    'your cookies are only for the first account and channel,'
                    ' pass "--extractor-args youtubetab:skip=authcheck" to skip this check',
                    expected=True)
            self.report_warning(msg, only_once=True)

    def _extract_data(self, url, item_id, ytcfg=None, fatal=True, webpage_fatal=False, default_client='web'):
        data = None
        if not self.skip_webpage:
            webpage, data = self._extract_webpage(url, item_id, fatal=webpage_fatal)
            ytcfg = ytcfg or self.extract_ytcfg(item_id, webpage)
            # Reject webpage data if redirected to home page without explicitly requesting
            selected_tab = self._extract_selected_tab(self._extract_tab_renderers(data), fatal=False) or {}
            if (url != 'https://www.youtube.com/feed/recommended'
                    and selected_tab.get('tabIdentifier') == 'FEwhat_to_watch'  # Home page
                    and 'no-youtube-channel-redirect' not in self.get_param('compat_opts', [])):
                msg = 'The channel/playlist does not exist and the URL redirected to youtube.com home page'
                if fatal:
                    raise ExtractorError(msg, expected=True)
                self.report_warning(msg, only_once=True)
        if not data:
            self._report_playlist_authcheck(ytcfg, fatal=fatal)
            data = self._extract_tab_endpoint(url, item_id, ytcfg, fatal=fatal, default_client=default_client)
        return data, ytcfg

    def _extract_tab_endpoint(self, url, item_id, ytcfg=None, fatal=True, default_client='web'):
        headers = self.generate_api_headers(ytcfg=ytcfg, default_client=default_client)
        resolve_response = self._extract_response(
            item_id=item_id, query={'url': url}, check_get_keys='endpoint', headers=headers, ytcfg=ytcfg, fatal=fatal,
            ep='navigation/resolve_url', note='Downloading API parameters API JSON', default_client=default_client)
        endpoints = {'browseEndpoint': 'browse', 'watchEndpoint': 'next'}
        for ep_key, ep in endpoints.items():
            params = try_get(resolve_response, lambda x: x['endpoint'][ep_key], dict)
            if params:
                return self._extract_response(
                    item_id=item_id, query=params, ep=ep, headers=headers,
                    ytcfg=ytcfg, fatal=fatal, default_client=default_client,
                    check_get_keys=('contents', 'currentVideoEndpoint', 'onResponseReceivedActions'))
        err_note = 'Failed to resolve url (does the playlist exist?)'
        if fatal:
            raise ExtractorError(err_note, expected=True)
        self.report_warning(err_note, item_id)

    _SEARCH_PARAMS = None

    def _search_results(self, query, params=NO_DEFAULT, default_client='web'):
        data = {'query': query}
        if params is NO_DEFAULT:
            params = self._SEARCH_PARAMS
        if params:
            data['params'] = params

        content_keys = (
            ('contents', 'twoColumnSearchResultsRenderer', 'primaryContents', 'sectionListRenderer', 'contents'),
            ('onResponseReceivedCommands', 0, 'appendContinuationItemsAction', 'continuationItems'),
            # ytmusic search
            ('contents', 'tabbedSearchResultsRenderer', 'tabs', 0, 'tabRenderer', 'content', 'sectionListRenderer', 'contents'),
            ('continuationContents', ),
        )
        display_id = f'query "{query}"'
        check_get_keys = tuple({keys[0] for keys in content_keys})
        ytcfg = self._download_ytcfg(default_client, display_id) if not self.skip_webpage else {}
        self._report_playlist_authcheck(ytcfg, fatal=False)

        continuation_list = [None]
        search = None
        for page_num in itertools.count(1):
            data.update(continuation_list[0] or {})
            headers = self.generate_api_headers(
                ytcfg=ytcfg, visitor_data=self._extract_visitor_data(search), default_client=default_client)
            search = self._extract_response(
                item_id=f'{display_id} page {page_num}', ep='search', query=data,
                default_client=default_client, check_get_keys=check_get_keys, ytcfg=ytcfg, headers=headers)
            slr_contents = traverse_obj(search, *content_keys)
            yield from self._extract_entries({'contents': list(variadic(slr_contents))}, continuation_list)
            if not continuation_list[0]:
                break


class YoutubeTabIE(YoutubeTabBaseInfoExtractor):
    IE_DESC = 'YouTube Tabs'
    _VALID_URL = r'''(?x:
        https?://
            (?!consent\.)(?:\w+\.)?
            (?:
                youtube(?:kids)?\.com|
                %(invidious)s
            )/
            (?:
                (?P<channel_type>channel|c|user|browse)/|
                (?P<not_channel>
                    feed/|hashtag/|
                    (?:playlist|watch)\?.*?\blist=
                )|
                (?!(?:%(reserved_names)s)\b)  # Direct URLs
            )
            (?P<id>[^/?\#&]+)
    )''' % {
        'reserved_names': YoutubeBaseInfoExtractor._RESERVED_NAMES,
        'invidious': '|'.join(YoutubeBaseInfoExtractor._INVIDIOUS_SITES),
    }
    IE_NAME = 'youtube:tab'

    _TESTS = [{
        'note': 'playlists, multipage',
        'url': 'https://www.youtube.com/c/ИгорьКлейнер/playlists?view=1&flow=grid',
        'playlist_mincount': 94,
        'info_dict': {
            'id': 'UCqj7Cz7revf5maW9g5pgNcg',
            'title': 'Igor Kleiner - Playlists',
            'description': 'md5:be97ee0f14ee314f1f002cf187166ee2',
            'uploader': 'Igor Kleiner',
            'uploader_id': 'UCqj7Cz7revf5maW9g5pgNcg',
            'channel': 'Igor Kleiner',
            'channel_id': 'UCqj7Cz7revf5maW9g5pgNcg',
            'tags': ['"критическое', 'мышление"', '"наука', 'просто"', 'математика', '"анализ', 'данных"'],
            'channel_url': 'https://www.youtube.com/channel/UCqj7Cz7revf5maW9g5pgNcg',
            'uploader_url': 'https://www.youtube.com/channel/UCqj7Cz7revf5maW9g5pgNcg',
            'channel_follower_count': int
        },
    }, {
        'note': 'playlists, multipage, different order',
        'url': 'https://www.youtube.com/user/igorkle1/playlists?view=1&sort=dd',
        'playlist_mincount': 94,
        'info_dict': {
            'id': 'UCqj7Cz7revf5maW9g5pgNcg',
            'title': 'Igor Kleiner - Playlists',
            'description': 'md5:be97ee0f14ee314f1f002cf187166ee2',
            'uploader_id': 'UCqj7Cz7revf5maW9g5pgNcg',
            'uploader': 'Igor Kleiner',
            'uploader_url': 'https://www.youtube.com/channel/UCqj7Cz7revf5maW9g5pgNcg',
            'tags': ['"критическое', 'мышление"', '"наука', 'просто"', 'математика', '"анализ', 'данных"'],
            'channel_id': 'UCqj7Cz7revf5maW9g5pgNcg',
            'channel': 'Igor Kleiner',
            'channel_url': 'https://www.youtube.com/channel/UCqj7Cz7revf5maW9g5pgNcg',
            'channel_follower_count': int
        },
    }, {
        'note': 'playlists, series',
        'url': 'https://www.youtube.com/c/3blue1brown/playlists?view=50&sort=dd&shelf_id=3',
        'playlist_mincount': 5,
        'info_dict': {
            'id': 'UCYO_jab_esuFRV4b17AJtAw',
            'title': '3Blue1Brown - Playlists',
            'description': 'md5:e1384e8a133307dd10edee76e875d62f',
            'uploader_id': 'UCYO_jab_esuFRV4b17AJtAw',
            'uploader': '3Blue1Brown',
            'channel_url': 'https://www.youtube.com/channel/UCYO_jab_esuFRV4b17AJtAw',
            'uploader_url': 'https://www.youtube.com/channel/UCYO_jab_esuFRV4b17AJtAw',
            'channel': '3Blue1Brown',
            'channel_id': 'UCYO_jab_esuFRV4b17AJtAw',
            'tags': ['Mathematics'],
            'channel_follower_count': int
        },
    }, {
        'note': 'playlists, singlepage',
        'url': 'https://www.youtube.com/user/ThirstForScience/playlists',
        'playlist_mincount': 4,
        'info_dict': {
            'id': 'UCAEtajcuhQ6an9WEzY9LEMQ',
            'title': 'ThirstForScience - Playlists',
            'description': 'md5:609399d937ea957b0f53cbffb747a14c',
            'uploader': 'ThirstForScience',
            'uploader_id': 'UCAEtajcuhQ6an9WEzY9LEMQ',
            'uploader_url': 'https://www.youtube.com/channel/UCAEtajcuhQ6an9WEzY9LEMQ',
            'channel_url': 'https://www.youtube.com/channel/UCAEtajcuhQ6an9WEzY9LEMQ',
            'channel_id': 'UCAEtajcuhQ6an9WEzY9LEMQ',
            'tags': 'count:13',
            'channel': 'ThirstForScience',
            'channel_follower_count': int
        }
    }, {
        'url': 'https://www.youtube.com/c/ChristophLaimer/playlists',
        'only_matching': True,
    }, {
        'note': 'basic, single video playlist',
        'url': 'https://www.youtube.com/playlist?list=PL4lCao7KL_QFVb7Iudeipvc2BCavECqzc',
        'info_dict': {
            'uploader_id': 'UCmlqkdCBesrv2Lak1mF_MxA',
            'uploader': 'Sergey M.',
            'id': 'PL4lCao7KL_QFVb7Iudeipvc2BCavECqzc',
            'title': 'youtube-dl public playlist',
            'description': '',
            'tags': [],
            'view_count': int,
            'modified_date': '20201130',
            'channel': 'Sergey M.',
            'channel_id': 'UCmlqkdCBesrv2Lak1mF_MxA',
            'uploader_url': 'https://www.youtube.com/channel/UCmlqkdCBesrv2Lak1mF_MxA',
            'channel_url': 'https://www.youtube.com/channel/UCmlqkdCBesrv2Lak1mF_MxA',
            'availability': 'public',
        },
        'playlist_count': 1,
    }, {
        'note': 'empty playlist',
        'url': 'https://www.youtube.com/playlist?list=PL4lCao7KL_QFodcLWhDpGCYnngnHtQ-Xf',
        'info_dict': {
            'uploader_id': 'UCmlqkdCBesrv2Lak1mF_MxA',
            'uploader': 'Sergey M.',
            'id': 'PL4lCao7KL_QFodcLWhDpGCYnngnHtQ-Xf',
            'title': 'youtube-dl empty playlist',
            'tags': [],
            'channel': 'Sergey M.',
            'description': '',
            'modified_date': '20160902',
            'channel_id': 'UCmlqkdCBesrv2Lak1mF_MxA',
            'channel_url': 'https://www.youtube.com/channel/UCmlqkdCBesrv2Lak1mF_MxA',
            'uploader_url': 'https://www.youtube.com/channel/UCmlqkdCBesrv2Lak1mF_MxA',
            'availability': 'public',
        },
        'playlist_count': 0,
    }, {
        'note': 'Home tab',
        'url': 'https://www.youtube.com/channel/UCKfVa3S1e4PHvxWcwyMMg8w/featured',
        'info_dict': {
            'id': 'UCKfVa3S1e4PHvxWcwyMMg8w',
            'title': 'lex will - Home',
            'description': 'md5:2163c5d0ff54ed5f598d6a7e6211e488',
            'uploader': 'lex will',
            'uploader_id': 'UCKfVa3S1e4PHvxWcwyMMg8w',
            'channel': 'lex will',
            'tags': ['bible', 'history', 'prophesy'],
            'uploader_url': 'https://www.youtube.com/channel/UCKfVa3S1e4PHvxWcwyMMg8w',
            'channel_url': 'https://www.youtube.com/channel/UCKfVa3S1e4PHvxWcwyMMg8w',
            'channel_id': 'UCKfVa3S1e4PHvxWcwyMMg8w',
            'channel_follower_count': int
        },
        'playlist_mincount': 2,
    }, {
        'note': 'Videos tab',
        'url': 'https://www.youtube.com/channel/UCKfVa3S1e4PHvxWcwyMMg8w/videos',
        'info_dict': {
            'id': 'UCKfVa3S1e4PHvxWcwyMMg8w',
            'title': 'lex will - Videos',
            'description': 'md5:2163c5d0ff54ed5f598d6a7e6211e488',
            'uploader': 'lex will',
            'uploader_id': 'UCKfVa3S1e4PHvxWcwyMMg8w',
            'tags': ['bible', 'history', 'prophesy'],
            'channel_url': 'https://www.youtube.com/channel/UCKfVa3S1e4PHvxWcwyMMg8w',
            'channel_id': 'UCKfVa3S1e4PHvxWcwyMMg8w',
            'uploader_url': 'https://www.youtube.com/channel/UCKfVa3S1e4PHvxWcwyMMg8w',
            'channel': 'lex will',
            'channel_follower_count': int
        },
        'playlist_mincount': 975,
    }, {
        'note': 'Videos tab, sorted by popular',
        'url': 'https://www.youtube.com/channel/UCKfVa3S1e4PHvxWcwyMMg8w/videos?view=0&sort=p&flow=grid',
        'info_dict': {
            'id': 'UCKfVa3S1e4PHvxWcwyMMg8w',
            'title': 'lex will - Videos',
            'description': 'md5:2163c5d0ff54ed5f598d6a7e6211e488',
            'uploader': 'lex will',
            'uploader_id': 'UCKfVa3S1e4PHvxWcwyMMg8w',
            'channel_id': 'UCKfVa3S1e4PHvxWcwyMMg8w',
            'uploader_url': 'https://www.youtube.com/channel/UCKfVa3S1e4PHvxWcwyMMg8w',
            'channel': 'lex will',
            'tags': ['bible', 'history', 'prophesy'],
            'channel_url': 'https://www.youtube.com/channel/UCKfVa3S1e4PHvxWcwyMMg8w',
            'channel_follower_count': int
        },
        'playlist_mincount': 199,
    }, {
        'note': 'Playlists tab',
        'url': 'https://www.youtube.com/channel/UCKfVa3S1e4PHvxWcwyMMg8w/playlists',
        'info_dict': {
            'id': 'UCKfVa3S1e4PHvxWcwyMMg8w',
            'title': 'lex will - Playlists',
            'description': 'md5:2163c5d0ff54ed5f598d6a7e6211e488',
            'uploader': 'lex will',
            'uploader_id': 'UCKfVa3S1e4PHvxWcwyMMg8w',
            'uploader_url': 'https://www.youtube.com/channel/UCKfVa3S1e4PHvxWcwyMMg8w',
            'channel': 'lex will',
            'channel_url': 'https://www.youtube.com/channel/UCKfVa3S1e4PHvxWcwyMMg8w',
            'channel_id': 'UCKfVa3S1e4PHvxWcwyMMg8w',
            'tags': ['bible', 'history', 'prophesy'],
            'channel_follower_count': int
        },
        'playlist_mincount': 17,
    }, {
        'note': 'Community tab',
        'url': 'https://www.youtube.com/channel/UCKfVa3S1e4PHvxWcwyMMg8w/community',
        'info_dict': {
            'id': 'UCKfVa3S1e4PHvxWcwyMMg8w',
            'title': 'lex will - Community',
            'description': 'md5:2163c5d0ff54ed5f598d6a7e6211e488',
            'uploader': 'lex will',
            'uploader_id': 'UCKfVa3S1e4PHvxWcwyMMg8w',
            'uploader_url': 'https://www.youtube.com/channel/UCKfVa3S1e4PHvxWcwyMMg8w',
            'channel': 'lex will',
            'channel_url': 'https://www.youtube.com/channel/UCKfVa3S1e4PHvxWcwyMMg8w',
            'channel_id': 'UCKfVa3S1e4PHvxWcwyMMg8w',
            'tags': ['bible', 'history', 'prophesy'],
            'channel_follower_count': int
        },
        'playlist_mincount': 18,
    }, {
        'note': 'Channels tab',
        'url': 'https://www.youtube.com/channel/UCKfVa3S1e4PHvxWcwyMMg8w/channels',
        'info_dict': {
            'id': 'UCKfVa3S1e4PHvxWcwyMMg8w',
            'title': 'lex will - Channels',
            'description': 'md5:2163c5d0ff54ed5f598d6a7e6211e488',
            'uploader': 'lex will',
            'uploader_id': 'UCKfVa3S1e4PHvxWcwyMMg8w',
            'uploader_url': 'https://www.youtube.com/channel/UCKfVa3S1e4PHvxWcwyMMg8w',
            'channel': 'lex will',
            'channel_url': 'https://www.youtube.com/channel/UCKfVa3S1e4PHvxWcwyMMg8w',
            'channel_id': 'UCKfVa3S1e4PHvxWcwyMMg8w',
            'tags': ['bible', 'history', 'prophesy'],
            'channel_follower_count': int
        },
        'playlist_mincount': 12,
    }, {
        'note': 'Search tab',
        'url': 'https://www.youtube.com/c/3blue1brown/search?query=linear%20algebra',
        'playlist_mincount': 40,
        'info_dict': {
            'id': 'UCYO_jab_esuFRV4b17AJtAw',
            'title': '3Blue1Brown - Search - linear algebra',
            'description': 'md5:e1384e8a133307dd10edee76e875d62f',
            'uploader': '3Blue1Brown',
            'uploader_id': 'UCYO_jab_esuFRV4b17AJtAw',
            'channel_url': 'https://www.youtube.com/channel/UCYO_jab_esuFRV4b17AJtAw',
            'uploader_url': 'https://www.youtube.com/channel/UCYO_jab_esuFRV4b17AJtAw',
            'tags': ['Mathematics'],
            'channel': '3Blue1Brown',
            'channel_id': 'UCYO_jab_esuFRV4b17AJtAw',
            'channel_follower_count': int
        },
    }, {
        'url': 'https://invidio.us/channel/UCmlqkdCBesrv2Lak1mF_MxA',
        'only_matching': True,
    }, {
        'url': 'https://www.youtubekids.com/channel/UCmlqkdCBesrv2Lak1mF_MxA',
        'only_matching': True,
    }, {
        'url': 'https://music.youtube.com/channel/UCmlqkdCBesrv2Lak1mF_MxA',
        'only_matching': True,
    }, {
        'note': 'Playlist with deleted videos (#651). As a bonus, the video #51 is also twice in this list.',
        'url': 'https://www.youtube.com/playlist?list=PLwP_SiAcdui0KVebT0mU9Apz359a4ubsC',
        'info_dict': {
            'title': '29C3: Not my department',
            'id': 'PLwP_SiAcdui0KVebT0mU9Apz359a4ubsC',
            'uploader': 'Christiaan008',
            'uploader_id': 'UCEPzS1rYsrkqzSLNp76nrcg',
            'description': 'md5:a14dc1a8ef8307a9807fe136a0660268',
            'tags': [],
            'uploader_url': 'https://www.youtube.com/c/ChRiStIaAn008',
            'view_count': int,
            'modified_date': '20150605',
            'channel_id': 'UCEPzS1rYsrkqzSLNp76nrcg',
            'channel_url': 'https://www.youtube.com/c/ChRiStIaAn008',
            'channel': 'Christiaan008',
            'availability': 'public',
        },
        'playlist_count': 96,
    }, {
        'note': 'Large playlist',
        'url': 'https://www.youtube.com/playlist?list=UUBABnxM4Ar9ten8Mdjj1j0Q',
        'info_dict': {
            'title': 'Uploads from Cauchemar',
            'id': 'UUBABnxM4Ar9ten8Mdjj1j0Q',
            'uploader': 'Cauchemar',
            'uploader_id': 'UCBABnxM4Ar9ten8Mdjj1j0Q',
            'channel_url': 'https://www.youtube.com/c/Cauchemar89',
            'tags': [],
            'modified_date': r're:\d{8}',
            'channel': 'Cauchemar',
            'uploader_url': 'https://www.youtube.com/c/Cauchemar89',
            'view_count': int,
            'description': '',
            'channel_id': 'UCBABnxM4Ar9ten8Mdjj1j0Q',
            'availability': 'public',
        },
        'playlist_mincount': 1123,
        'expected_warnings': [r'[Uu]navailable videos (are|will be) hidden'],
    }, {
        'note': 'even larger playlist, 8832 videos',
        'url': 'http://www.youtube.com/user/NASAgovVideo/videos',
        'only_matching': True,
    }, {
        'note': 'Buggy playlist: the webpage has a "Load more" button but it doesn\'t have more videos',
        'url': 'https://www.youtube.com/playlist?list=UUXw-G3eDE9trcvY2sBMM_aA',
        'info_dict': {
            'title': 'Uploads from Interstellar Movie',
            'id': 'UUXw-G3eDE9trcvY2sBMM_aA',
            'uploader': 'Interstellar Movie',
            'uploader_id': 'UCXw-G3eDE9trcvY2sBMM_aA',
            'uploader_url': 'https://www.youtube.com/c/InterstellarMovie',
            'tags': [],
            'view_count': int,
            'channel_id': 'UCXw-G3eDE9trcvY2sBMM_aA',
            'channel_url': 'https://www.youtube.com/c/InterstellarMovie',
            'channel': 'Interstellar Movie',
            'description': '',
            'modified_date': r're:\d{8}',
            'availability': 'public',
        },
        'playlist_mincount': 21,
    }, {
        'note': 'Playlist with "show unavailable videos" button',
        'url': 'https://www.youtube.com/playlist?list=UUTYLiWFZy8xtPwxFwX9rV7Q',
        'info_dict': {
            'title': 'Uploads from Phim Siêu Nhân Nhật Bản',
            'id': 'UUTYLiWFZy8xtPwxFwX9rV7Q',
            'uploader': 'Phim Siêu Nhân Nhật Bản',
            'uploader_id': 'UCTYLiWFZy8xtPwxFwX9rV7Q',
            'view_count': int,
            'channel': 'Phim Siêu Nhân Nhật Bản',
            'tags': [],
            'uploader_url': 'https://www.youtube.com/channel/UCTYLiWFZy8xtPwxFwX9rV7Q',
            'description': '',
            'channel_url': 'https://www.youtube.com/channel/UCTYLiWFZy8xtPwxFwX9rV7Q',
            'channel_id': 'UCTYLiWFZy8xtPwxFwX9rV7Q',
            'modified_date': r're:\d{8}',
            'availability': 'public',
        },
        'playlist_mincount': 200,
        'expected_warnings': [r'[Uu]navailable videos (are|will be) hidden'],
    }, {
        'note': 'Playlist with unavailable videos in page 7',
        'url': 'https://www.youtube.com/playlist?list=UU8l9frL61Yl5KFOl87nIm2w',
        'info_dict': {
            'title': 'Uploads from BlankTV',
            'id': 'UU8l9frL61Yl5KFOl87nIm2w',
            'uploader': 'BlankTV',
            'uploader_id': 'UC8l9frL61Yl5KFOl87nIm2w',
            'channel': 'BlankTV',
            'channel_url': 'https://www.youtube.com/c/blanktv',
            'channel_id': 'UC8l9frL61Yl5KFOl87nIm2w',
            'view_count': int,
            'tags': [],
            'uploader_url': 'https://www.youtube.com/c/blanktv',
            'modified_date': r're:\d{8}',
            'description': '',
            'availability': 'public',
        },
        'playlist_mincount': 1000,
        'expected_warnings': [r'[Uu]navailable videos (are|will be) hidden'],
    }, {
        'note': 'https://github.com/ytdl-org/youtube-dl/issues/21844',
        'url': 'https://www.youtube.com/playlist?list=PLzH6n4zXuckpfMu_4Ff8E7Z1behQks5ba',
        'info_dict': {
            'title': 'Data Analysis with Dr Mike Pound',
            'id': 'PLzH6n4zXuckpfMu_4Ff8E7Z1behQks5ba',
            'uploader_id': 'UC9-y-6csu5WGm29I7JiwpnA',
            'uploader': 'Computerphile',
            'description': 'md5:7f567c574d13d3f8c0954d9ffee4e487',
            'uploader_url': 'https://www.youtube.com/user/Computerphile',
            'tags': [],
            'view_count': int,
            'channel_id': 'UC9-y-6csu5WGm29I7JiwpnA',
            'channel_url': 'https://www.youtube.com/user/Computerphile',
            'channel': 'Computerphile',
            'availability': 'public',
            'modified_date': '20190712',
        },
        'playlist_mincount': 11,
    }, {
        'url': 'https://invidio.us/playlist?list=PL4lCao7KL_QFVb7Iudeipvc2BCavECqzc',
        'only_matching': True,
    }, {
        'note': 'Playlist URL that does not actually serve a playlist',
        'url': 'https://www.youtube.com/watch?v=FqZTN594JQw&list=PLMYEtVRpaqY00V9W81Cwmzp6N6vZqfUKD4',
        'info_dict': {
            'id': 'FqZTN594JQw',
            'ext': 'webm',
            'title': "Smiley's People 01 detective, Adventure Series, Action",
            'uploader': 'STREEM',
            'uploader_id': 'UCyPhqAZgwYWZfxElWVbVJng',
            'uploader_url': r're:https?://(?:www\.)?youtube\.com/channel/UCyPhqAZgwYWZfxElWVbVJng',
            'upload_date': '20150526',
            'license': 'Standard YouTube License',
            'description': 'md5:507cdcb5a49ac0da37a920ece610be80',
            'categories': ['People & Blogs'],
            'tags': list,
            'view_count': int,
            'like_count': int,
        },
        'params': {
            'skip_download': True,
        },
        'skip': 'This video is not available.',
        'add_ie': [YoutubeIE.ie_key()],
    }, {
        'url': 'https://www.youtubekids.com/watch?v=Agk7R8I8o5U&list=PUZ6jURNr1WQZCNHF0ao-c0g',
        'only_matching': True,
    }, {
        'url': 'https://www.youtube.com/watch?v=MuAGGZNfUkU&list=RDMM',
        'only_matching': True,
    }, {
        'url': 'https://www.youtube.com/channel/UCoMdktPbSTixAyNGwb-UYkQ/live',
        'info_dict': {
            'id': 'Wq15eF5vCbI',  # This will keep changing
            'ext': 'mp4',
            'title': str,
            'uploader': 'Sky News',
            'uploader_id': 'skynews',
            'uploader_url': r're:https?://(?:www\.)?youtube\.com/user/skynews',
            'upload_date': r're:\d{8}',
            'description': str,
            'categories': ['News & Politics'],
            'tags': list,
            'like_count': int,
            'release_timestamp': int,
            'channel': 'Sky News',
            'channel_id': 'UCoMdktPbSTixAyNGwb-UYkQ',
            'age_limit': 0,
            'view_count': int,
            'thumbnail': r're:https?://i\.ytimg\.com/vi/[^/]+/maxresdefault(?:_live)?\.jpg',
            'playable_in_embed': True,
            'release_date': r're:\d+',
            'availability': 'public',
            'live_status': 'is_live',
            'channel_url': 'https://www.youtube.com/channel/UCoMdktPbSTixAyNGwb-UYkQ',
            'channel_follower_count': int,
            'concurrent_view_count': int,
        },
        'params': {
            'skip_download': True,
        },
        'expected_warnings': ['Ignoring subtitle tracks found in '],
    }, {
        'url': 'https://www.youtube.com/user/TheYoungTurks/live',
        'info_dict': {
            'id': 'a48o2S1cPoo',
            'ext': 'mp4',
            'title': 'The Young Turks - Live Main Show',
            'uploader': 'The Young Turks',
            'uploader_id': 'TheYoungTurks',
            'uploader_url': r're:https?://(?:www\.)?youtube\.com/user/TheYoungTurks',
            'upload_date': '20150715',
            'license': 'Standard YouTube License',
            'description': 'md5:438179573adcdff3c97ebb1ee632b891',
            'categories': ['News & Politics'],
            'tags': ['Cenk Uygur (TV Program Creator)', 'The Young Turks (Award-Winning Work)', 'Talk Show (TV Genre)'],
            'like_count': int,
        },
        'params': {
            'skip_download': True,
        },
        'only_matching': True,
    }, {
        'url': 'https://www.youtube.com/channel/UC1yBKRuGpC1tSM73A0ZjYjQ/live',
        'only_matching': True,
    }, {
        'url': 'https://www.youtube.com/c/CommanderVideoHq/live',
        'only_matching': True,
    }, {
        'note': 'A channel that is not live. Should raise error',
        'url': 'https://www.youtube.com/user/numberphile/live',
        'only_matching': True,
    }, {
        'url': 'https://www.youtube.com/feed/trending',
        'only_matching': True,
    }, {
        'url': 'https://www.youtube.com/feed/library',
        'only_matching': True,
    }, {
        'url': 'https://www.youtube.com/feed/history',
        'only_matching': True,
    }, {
        'url': 'https://www.youtube.com/feed/subscriptions',
        'only_matching': True,
    }, {
        'url': 'https://www.youtube.com/feed/watch_later',
        'only_matching': True,
    }, {
        'note': 'Recommended - redirects to home page.',
        'url': 'https://www.youtube.com/feed/recommended',
        'only_matching': True,
    }, {
        'note': 'inline playlist with not always working continuations',
        'url': 'https://www.youtube.com/watch?v=UC6u0Tct-Fo&list=PL36D642111D65BE7C',
        'only_matching': True,
    }, {
        'url': 'https://www.youtube.com/course',
        'only_matching': True,
    }, {
        'url': 'https://www.youtube.com/zsecurity',
        'only_matching': True,
    }, {
        'url': 'http://www.youtube.com/NASAgovVideo/videos',
        'only_matching': True,
    }, {
        'url': 'https://www.youtube.com/TheYoungTurks/live',
        'only_matching': True,
    }, {
        'url': 'https://www.youtube.com/hashtag/cctv9',
        'info_dict': {
            'id': 'cctv9',
            'title': '#cctv9',
            'tags': [],
        },
        'playlist_mincount': 300,  # not consistent but should be over 300
    }, {
        'url': 'https://www.youtube.com/watch?list=PLW4dVinRY435CBE_JD3t-0SRXKfnZHS1P&feature=youtu.be&v=M9cJMXmQ_ZU',
        'only_matching': True,
    }, {
        'note': 'Requires Premium: should request additional YTM-info webpage (and have format 141) for videos in playlist',
        'url': 'https://music.youtube.com/playlist?list=PLRBp0Fe2GpgmgoscNFLxNyBVSFVdYmFkq',
        'only_matching': True
    }, {
        'note': '/browse/ should redirect to /channel/',
        'url': 'https://music.youtube.com/browse/UC1a8OFewdjuLq6KlF8M_8Ng',
        'only_matching': True
    }, {
        'note': 'VLPL, should redirect to playlist?list=PL...',
        'url': 'https://music.youtube.com/browse/VLPLRBp0Fe2GpgmgoscNFLxNyBVSFVdYmFkq',
        'info_dict': {
            'id': 'PLRBp0Fe2GpgmgoscNFLxNyBVSFVdYmFkq',
            'uploader': 'NoCopyrightSounds',
            'description': 'Providing you with copyright free / safe music for gaming, live streaming, studying and more!',
            'uploader_id': 'UC_aEa8K-EOJ3D6gOs7HcyNg',
            'title': 'NCS : All Releases 💿',
            'uploader_url': 'https://www.youtube.com/c/NoCopyrightSounds',
            'channel_url': 'https://www.youtube.com/c/NoCopyrightSounds',
            'modified_date': r're:\d{8}',
            'view_count': int,
            'channel_id': 'UC_aEa8K-EOJ3D6gOs7HcyNg',
            'tags': [],
            'channel': 'NoCopyrightSounds',
            'availability': 'public',
        },
        'playlist_mincount': 166,
        'expected_warnings': [r'[Uu]navailable videos (are|will be) hidden'],
    }, {
        'note': 'Topic, should redirect to playlist?list=UU...',
        'url': 'https://music.youtube.com/browse/UC9ALqqC4aIeG5iDs7i90Bfw',
        'info_dict': {
            'id': 'UU9ALqqC4aIeG5iDs7i90Bfw',
            'uploader_id': 'UC9ALqqC4aIeG5iDs7i90Bfw',
            'title': 'Uploads from Royalty Free Music - Topic',
            'uploader': 'Royalty Free Music - Topic',
            'tags': [],
            'channel_id': 'UC9ALqqC4aIeG5iDs7i90Bfw',
            'channel': 'Royalty Free Music - Topic',
            'view_count': int,
            'channel_url': 'https://www.youtube.com/channel/UC9ALqqC4aIeG5iDs7i90Bfw',
            'channel_url': 'https://www.youtube.com/channel/UC9ALqqC4aIeG5iDs7i90Bfw',
            'modified_date': r're:\d{8}',
            'uploader_url': 'https://www.youtube.com/channel/UC9ALqqC4aIeG5iDs7i90Bfw',
            'description': '',
            'availability': 'public',
        },
        'playlist_mincount': 101,
    }, {
        # Destination channel with only a hidden self tab (tab id is UCtFRv9O2AHqOZjjynzrv-xg)
        # Treat as a general feed
        'url': 'https://www.youtube.com/channel/UCtFRv9O2AHqOZjjynzrv-xg',
        'info_dict': {
            'id': 'UCtFRv9O2AHqOZjjynzrv-xg',
            'title': 'UCtFRv9O2AHqOZjjynzrv-xg',
            'tags': [],
        },
        'playlist_mincount': 9,
    }, {
        'note': 'Youtube music Album',
        'url': 'https://music.youtube.com/browse/MPREb_gTAcphH99wE',
        'info_dict': {
            'id': 'OLAK5uy_l1m0thk3g31NmIIz_vMIbWtyv7eZixlH0',
            'title': 'Album - Royalty Free Music Library V2 (50 Songs)',
            'tags': [],
            'view_count': int,
            'description': '',
            'availability': 'unlisted',
            'modified_date': r're:\d{8}',
        },
        'playlist_count': 50,
    }, {
        'note': 'unlisted single video playlist',
        'url': 'https://www.youtube.com/playlist?list=PLwL24UFy54GrB3s2KMMfjZscDi1x5Dajf',
        'info_dict': {
            'uploader_id': 'UC9zHu_mHU96r19o-wV5Qs1Q',
            'uploader': 'colethedj',
            'id': 'PLwL24UFy54GrB3s2KMMfjZscDi1x5Dajf',
            'title': 'yt-dlp unlisted playlist test',
            'availability': 'unlisted',
            'tags': [],
            'modified_date': '20220418',
            'channel': 'colethedj',
            'view_count': int,
            'description': '',
            'uploader_url': 'https://www.youtube.com/channel/UC9zHu_mHU96r19o-wV5Qs1Q',
            'channel_id': 'UC9zHu_mHU96r19o-wV5Qs1Q',
            'channel_url': 'https://www.youtube.com/channel/UC9zHu_mHU96r19o-wV5Qs1Q',
        },
        'playlist_count': 1,
    }, {
        'note': 'API Fallback: Recommended - redirects to home page. Requires visitorData',
        'url': 'https://www.youtube.com/feed/recommended',
        'info_dict': {
            'id': 'recommended',
            'title': 'recommended',
            'tags': [],
        },
        'playlist_mincount': 50,
        'params': {
            'skip_download': True,
            'extractor_args': {'youtubetab': {'skip': ['webpage']}}
        },
    }, {
        'note': 'API Fallback: /videos tab, sorted by oldest first',
        'url': 'https://www.youtube.com/user/theCodyReeder/videos?view=0&sort=da&flow=grid',
        'info_dict': {
            'id': 'UCu6mSoMNzHQiBIOCkHUa2Aw',
            'title': 'Cody\'sLab - Videos',
            'description': 'md5:d083b7c2f0c67ee7a6c74c3e9b4243fa',
            'uploader': 'Cody\'sLab',
            'uploader_id': 'UCu6mSoMNzHQiBIOCkHUa2Aw',
            'channel': 'Cody\'sLab',
            'channel_id': 'UCu6mSoMNzHQiBIOCkHUa2Aw',
            'tags': [],
            'channel_url': 'https://www.youtube.com/channel/UCu6mSoMNzHQiBIOCkHUa2Aw',
            'uploader_url': 'https://www.youtube.com/channel/UCu6mSoMNzHQiBIOCkHUa2Aw',
            'channel_follower_count': int
        },
        'playlist_mincount': 650,
        'params': {
            'skip_download': True,
            'extractor_args': {'youtubetab': {'skip': ['webpage']}}
        },
        'skip': 'Query for sorting no longer works',
    }, {
        'note': 'API Fallback: Topic, should redirect to playlist?list=UU...',
        'url': 'https://music.youtube.com/browse/UC9ALqqC4aIeG5iDs7i90Bfw',
        'info_dict': {
            'id': 'UU9ALqqC4aIeG5iDs7i90Bfw',
            'uploader_id': 'UC9ALqqC4aIeG5iDs7i90Bfw',
            'title': 'Uploads from Royalty Free Music - Topic',
            'uploader': 'Royalty Free Music - Topic',
            'modified_date': r're:\d{8}',
            'channel_id': 'UC9ALqqC4aIeG5iDs7i90Bfw',
            'description': '',
            'channel_url': 'https://www.youtube.com/channel/UC9ALqqC4aIeG5iDs7i90Bfw',
            'tags': [],
            'channel': 'Royalty Free Music - Topic',
            'view_count': int,
            'uploader_url': 'https://www.youtube.com/channel/UC9ALqqC4aIeG5iDs7i90Bfw',
            'availability': 'public',
        },
        'playlist_mincount': 101,
        'params': {
            'skip_download': True,
            'extractor_args': {'youtubetab': {'skip': ['webpage']}}
        },
    }, {
        'note': 'non-standard redirect to regional channel',
        'url': 'https://www.youtube.com/channel/UCwVVpHQ2Cs9iGJfpdFngePQ',
        'only_matching': True
    }, {
        'note': 'collaborative playlist (uploader name in the form "by <uploader> and x other(s)")',
        'url': 'https://www.youtube.com/playlist?list=PLx-_-Kk4c89oOHEDQAojOXzEzemXxoqx6',
        'info_dict': {
            'id': 'PLx-_-Kk4c89oOHEDQAojOXzEzemXxoqx6',
            'modified_date': '20220407',
            'channel_url': 'https://www.youtube.com/channel/UCKcqXmCcyqnhgpA5P0oHH_Q',
            'tags': [],
            'uploader_id': 'UCKcqXmCcyqnhgpA5P0oHH_Q',
            'uploader': 'pukkandan',
            'availability': 'unlisted',
            'channel_id': 'UCKcqXmCcyqnhgpA5P0oHH_Q',
            'channel': 'pukkandan',
            'description': 'Test for collaborative playlist',
            'title': 'yt-dlp test - collaborative playlist',
            'view_count': int,
            'uploader_url': 'https://www.youtube.com/channel/UCKcqXmCcyqnhgpA5P0oHH_Q',
        },
        'playlist_mincount': 2
    }, {
        'note': 'translated tab name',
        'url': 'https://www.youtube.com/channel/UCiu-3thuViMebBjw_5nWYrA/playlists',
        'info_dict': {
            'id': 'UCiu-3thuViMebBjw_5nWYrA',
            'tags': [],
            'uploader_id': 'UCiu-3thuViMebBjw_5nWYrA',
            'channel_url': 'https://www.youtube.com/channel/UCiu-3thuViMebBjw_5nWYrA',
            'description': 'test description',
            'title': 'cole-dlp-test-acc - 再生リスト',
            'uploader_url': 'https://www.youtube.com/channel/UCiu-3thuViMebBjw_5nWYrA',
            'uploader': 'cole-dlp-test-acc',
            'channel_id': 'UCiu-3thuViMebBjw_5nWYrA',
            'channel': 'cole-dlp-test-acc',
        },
        'playlist_mincount': 1,
        'params': {'extractor_args': {'youtube': {'lang': ['ja']}}},
        'expected_warnings': ['Preferring "ja"'],
    }, {
        # XXX: this should really check flat playlist entries, but the test suite doesn't support that
        'note': 'preferred lang set with playlist with translated video titles',
        'url': 'https://www.youtube.com/playlist?list=PLt5yu3-wZAlQAaPZ5Z-rJoTdbT-45Q7c0',
        'info_dict': {
            'id': 'PLt5yu3-wZAlQAaPZ5Z-rJoTdbT-45Q7c0',
            'tags': [],
            'view_count': int,
            'channel_url': 'https://www.youtube.com/channel/UCiu-3thuViMebBjw_5nWYrA',
            'uploader': 'cole-dlp-test-acc',
            'uploader_id': 'UCiu-3thuViMebBjw_5nWYrA',
            'channel': 'cole-dlp-test-acc',
            'channel_id': 'UCiu-3thuViMebBjw_5nWYrA',
            'description': 'test',
            'uploader_url': 'https://www.youtube.com/channel/UCiu-3thuViMebBjw_5nWYrA',
            'title': 'dlp test playlist',
            'availability': 'public',
        },
        'playlist_mincount': 1,
        'params': {'extractor_args': {'youtube': {'lang': ['ja']}}},
        'expected_warnings': ['Preferring "ja"'],
    }, {
        # shorts audio pivot for 2GtVksBMYFM.
        'url': 'https://www.youtube.com/feed/sfv_audio_pivot?bp=8gUrCikSJwoLMkd0VmtzQk1ZRk0SCzJHdFZrc0JNWUZNGgsyR3RWa3NCTVlGTQ==',
        'info_dict': {
            'id': 'sfv_audio_pivot',
            'title': 'sfv_audio_pivot',
            'tags': [],
        },
        'playlist_mincount': 50,

    }, {
        # Channel with a real live tab (not to be mistaken with streams tab)
        # Do not treat like it should redirect to live stream
        'url': 'https://www.youtube.com/channel/UCEH7P7kyJIkS_gJf93VYbmg/live',
        'info_dict': {
            'id': 'UCEH7P7kyJIkS_gJf93VYbmg',
            'title': 'UCEH7P7kyJIkS_gJf93VYbmg - Live',
            'tags': [],
        },
        'playlist_mincount': 20,
    }, {
        # Tab name is not the same as tab id
        'url': 'https://www.youtube.com/channel/UCQvWX73GQygcwXOTSf_VDVg/letsplay',
        'info_dict': {
            'id': 'UCQvWX73GQygcwXOTSf_VDVg',
            'title': 'UCQvWX73GQygcwXOTSf_VDVg - Let\'s play',
            'tags': [],
        },
        'playlist_mincount': 8,
    }, {
        # Home tab id is literally home. Not to get mistaken with featured
        'url': 'https://www.youtube.com/channel/UCQvWX73GQygcwXOTSf_VDVg/home',
        'info_dict': {
            'id': 'UCQvWX73GQygcwXOTSf_VDVg',
            'title': 'UCQvWX73GQygcwXOTSf_VDVg - Home',
            'tags': [],
        },
        'playlist_mincount': 8,
    }, {
        # Should get three playlists for videos, shorts and streams tabs
        'url': 'https://www.youtube.com/channel/UCK9V2B22uJYu3N7eR_BT9QA',
        'info_dict': {
            'id': 'UCK9V2B22uJYu3N7eR_BT9QA',
            'title': 'Polka Ch. 尾丸ポルカ',
            'channel_follower_count': int,
            'channel_id': 'UCK9V2B22uJYu3N7eR_BT9QA',
            'channel_url': 'https://www.youtube.com/channel/UCK9V2B22uJYu3N7eR_BT9QA',
            'uploader': 'Polka Ch. 尾丸ポルカ',
            'description': 'md5:3b8df1ac5af337aa206e37ee3d181ec9',
            'channel': 'Polka Ch. 尾丸ポルカ',
            'tags': 'count:35',
            'uploader_url': 'https://www.youtube.com/channel/UCK9V2B22uJYu3N7eR_BT9QA',
            'uploader_id': 'UCK9V2B22uJYu3N7eR_BT9QA',
        },
        'playlist_count': 3,
    }, {
        # Shorts tab with channel with handle
        'url': 'https://www.youtube.com/@NotJustBikes/shorts',
        'info_dict': {
            'id': 'UC0intLFzLaudFG-xAvUEO-A',
            'title': 'Not Just Bikes - Shorts',
            'tags': 'count:12',
            'uploader': 'Not Just Bikes',
            'channel_url': 'https://www.youtube.com/channel/UC0intLFzLaudFG-xAvUEO-A',
            'description': 'md5:7513148b1f02b924783157d84c4ea555',
            'channel_follower_count': int,
            'uploader_id': 'UC0intLFzLaudFG-xAvUEO-A',
            'channel_id': 'UC0intLFzLaudFG-xAvUEO-A',
            'uploader_url': 'https://www.youtube.com/channel/UC0intLFzLaudFG-xAvUEO-A',
            'channel': 'Not Just Bikes',
        },
        'playlist_mincount': 10,
    }, {
        # Streams tab
        'url': 'https://www.youtube.com/channel/UC3eYAvjCVwNHgkaGbXX3sig/streams',
        'info_dict': {
            'id': 'UC3eYAvjCVwNHgkaGbXX3sig',
            'title': '中村悠一 - Live',
            'tags': 'count:7',
            'channel_id': 'UC3eYAvjCVwNHgkaGbXX3sig',
            'channel_url': 'https://www.youtube.com/channel/UC3eYAvjCVwNHgkaGbXX3sig',
            'uploader_id': 'UC3eYAvjCVwNHgkaGbXX3sig',
            'channel': '中村悠一',
            'uploader_url': 'https://www.youtube.com/channel/UC3eYAvjCVwNHgkaGbXX3sig',
            'channel_follower_count': int,
            'uploader': '中村悠一',
            'description': 'md5:e744f6c93dafa7a03c0c6deecb157300',
        },
        'playlist_mincount': 60,
    }, {
        # Channel with no uploads and hence no videos, streams, shorts tabs or uploads playlist. This should fail.
        # See test_youtube_lists
        'url': 'https://www.youtube.com/channel/UC2yXPzFejc422buOIzn_0CA',
        'only_matching': True,
    }, {
        # No uploads and no UCID given. Should fail with no uploads error
        # See test_youtube_lists
        'url': 'https://www.youtube.com/news',
        'only_matching': True
    }, {
        # No videos tab but has a shorts tab
        'url': 'https://www.youtube.com/c/TKFShorts',
        'info_dict': {
            'id': 'UCgJ5_1F6yJhYLnyMszUdmUg',
            'title': 'Shorts Break - Shorts',
            'tags': 'count:32',
            'channel_id': 'UCgJ5_1F6yJhYLnyMszUdmUg',
            'channel': 'Shorts Break',
            'description': 'md5:a6c234cf3d50d878ef8721e34457cd11',
            'uploader': 'Shorts Break',
            'channel_follower_count': int,
            'uploader_id': 'UCgJ5_1F6yJhYLnyMszUdmUg',
            'uploader_url': 'https://www.youtube.com/channel/UCgJ5_1F6yJhYLnyMszUdmUg',
            'channel_url': 'https://www.youtube.com/channel/UCgJ5_1F6yJhYLnyMszUdmUg',
        },
        'playlist_mincount': 30,
    }, {
        # Trending Now Tab. tab id is empty
        'url': 'https://www.youtube.com/feed/trending',
        'info_dict': {
            'id': 'trending',
            'title': 'trending - Now',
            'tags': [],
        },
        'playlist_mincount': 30,
    }, {
        # Trending Gaming Tab. tab id is empty
        'url': 'https://www.youtube.com/feed/trending?bp=4gIcGhpnYW1pbmdfY29ycHVzX21vc3RfcG9wdWxhcg%3D%3D',
        'info_dict': {
            'id': 'trending',
            'title': 'trending - Gaming',
            'tags': [],
        },
        'playlist_mincount': 30,
    }, {
        # Shorts url result in shorts tab
        'url': 'https://www.youtube.com/channel/UCiu-3thuViMebBjw_5nWYrA/shorts',
        'info_dict': {
            'id': 'UCiu-3thuViMebBjw_5nWYrA',
            'title': 'cole-dlp-test-acc - Shorts',
            'uploader_id': 'UCiu-3thuViMebBjw_5nWYrA',
            'channel': 'cole-dlp-test-acc',
            'description': 'test description',
            'channel_id': 'UCiu-3thuViMebBjw_5nWYrA',
            'channel_url': 'https://www.youtube.com/channel/UCiu-3thuViMebBjw_5nWYrA',
            'tags': [],
            'uploader': 'cole-dlp-test-acc',
            'uploader_url': 'https://www.youtube.com/channel/UCiu-3thuViMebBjw_5nWYrA',

        },
        'playlist': [{
            'info_dict': {
                '_type': 'url',
                'ie_key': 'Youtube',
                'url': 'https://www.youtube.com/shorts/sSM9J5YH_60',
                'id': 'sSM9J5YH_60',
                'channel_id': 'UCiu-3thuViMebBjw_5nWYrA',
                'title': 'SHORT short',
                'channel': 'cole-dlp-test-acc',
                'channel_url': 'https://www.youtube.com/channel/UCiu-3thuViMebBjw_5nWYrA',
                'view_count': int,
                'thumbnails': list,
            }
        }],
        'params': {'extract_flat': True},
    }, {
        # Live video status should be extracted
        'url': 'https://www.youtube.com/channel/UCQvWX73GQygcwXOTSf_VDVg/live',
        'info_dict': {
            'id': 'UCQvWX73GQygcwXOTSf_VDVg',
            'title': 'UCQvWX73GQygcwXOTSf_VDVg - Live',  # TODO, should be Minecraft - Live or Minecraft - Topic - Live
            'tags': []
        },
        'playlist': [{
            'info_dict': {
                '_type': 'url',
                'ie_key': 'Youtube',
                'url': 'startswith:https://www.youtube.com/watch?v=',
                'id': str,
                'title': str,
                'live_status': 'is_live',
                'channel_id': str,
                'channel_url': str,
                'concurrent_view_count': int,
                'channel': str,
            }
        }],
        'params': {'extract_flat': True, 'playlist_items': '1'},
        'playlist_mincount': 1
    }, {
        # Channel renderer metadata. Contains number of videos on the channel
        'url': 'https://www.youtube.com/channel/UCiu-3thuViMebBjw_5nWYrA/channels',
        'info_dict': {
            'id': 'UCiu-3thuViMebBjw_5nWYrA',
            'title': 'cole-dlp-test-acc - Channels',
            'uploader_id': 'UCiu-3thuViMebBjw_5nWYrA',
            'channel': 'cole-dlp-test-acc',
            'description': 'test description',
            'channel_id': 'UCiu-3thuViMebBjw_5nWYrA',
            'channel_url': 'https://www.youtube.com/channel/UCiu-3thuViMebBjw_5nWYrA',
            'tags': [],
            'uploader': 'cole-dlp-test-acc',
            'uploader_url': 'https://www.youtube.com/channel/UCiu-3thuViMebBjw_5nWYrA',

        },
        'playlist': [{
            'info_dict': {
                '_type': 'url',
                'ie_key': 'YoutubeTab',
                'url': 'https://www.youtube.com/channel/UC-lHJZR3Gqxm24_Vd_AJ5Yw',
                'id': 'UC-lHJZR3Gqxm24_Vd_AJ5Yw',
                'channel_id': 'UC-lHJZR3Gqxm24_Vd_AJ5Yw',
                'title': 'PewDiePie',
                'channel': 'PewDiePie',
                'channel_url': 'https://www.youtube.com/channel/UC-lHJZR3Gqxm24_Vd_AJ5Yw',
                'thumbnails': list,
                'channel_follower_count': int,
                'playlist_count': int
            }
        }],
        'params': {'extract_flat': True},
    }]

    @classmethod
    def suitable(cls, url):
        return False if YoutubeIE.suitable(url) else super().suitable(url)

    _URL_RE = re.compile(rf'(?P<pre>{_VALID_URL})(?(not_channel)|(?P<tab>/[^?#/]+))?(?P<post>.*)$')

    def _get_url_mobj(self, url):
        mobj = self._URL_RE.match(url).groupdict()
        mobj.update((k, '') for k, v in mobj.items() if v is None)
        return mobj

    def _extract_tab_id_and_name(self, tab, base_url='https://www.youtube.com'):
        tab_name = (tab.get('title') or '').lower()
        tab_url = urljoin(base_url, traverse_obj(
            tab, ('endpoint', 'commandMetadata', 'webCommandMetadata', 'url')))

        tab_id = (tab_url and self._get_url_mobj(tab_url)['tab'][1:]
                  or traverse_obj(tab, 'tabIdentifier', expected_type=str))
        if tab_id:
            return {
                'TAB_ID_SPONSORSHIPS': 'membership',
            }.get(tab_id, tab_id), tab_name

        # Fallback to tab name if we cannot get the tab id.
        # XXX: should we strip non-ascii letters? e.g. in case of 'let's play' tab example on special gaming channel
        # Note that in the case of translated tab name this may result in an empty string, which we don't want.
        if tab_name:
            self.write_debug(f'Falling back to selected tab name: {tab_name}')
        return {
            'home': 'featured',
            'live': 'streams',
        }.get(tab_name, tab_name), tab_name

    def _has_tab(self, tabs, tab_id):
        return any(self._extract_tab_id_and_name(tab)[0] == tab_id for tab in tabs)

    @YoutubeTabBaseInfoExtractor.passthrough_smuggled_data
    def _real_extract(self, url, smuggled_data):
        item_id = self._match_id(url)
        url = urllib.parse.urlunparse(
            urllib.parse.urlparse(url)._replace(netloc='www.youtube.com'))
        compat_opts = self.get_param('compat_opts', [])

        mobj = self._get_url_mobj(url)
        pre, tab, post, is_channel = mobj['pre'], mobj['tab'], mobj['post'], not mobj['not_channel']
        if is_channel and smuggled_data.get('is_music_url'):
            if item_id[:2] == 'VL':  # Youtube music VL channels have an equivalent playlist
                return self.url_result(
                    f'https://music.youtube.com/playlist?list={item_id[2:]}', YoutubeTabIE, item_id[2:])
            elif item_id[:2] == 'MP':  # Resolve albums (/[channel/browse]/MP...) to their equivalent playlist
                mdata = self._extract_tab_endpoint(
                    f'https://music.youtube.com/channel/{item_id}', item_id, default_client='web_music')
                murl = traverse_obj(mdata, ('microformat', 'microformatDataRenderer', 'urlCanonical'),
                                    get_all=False, expected_type=str)
                if not murl:
                    raise ExtractorError('Failed to resolve album to playlist')
                return self.url_result(murl, YoutubeTabIE)
            elif mobj['channel_type'] == 'browse':  # Youtube music /browse/ should be changed to /channel/
                return self.url_result(
                    f'https://music.youtube.com/channel/{item_id}{tab}{post}', YoutubeTabIE, item_id)

        original_tab_id, display_id = tab[1:], f'{item_id}{tab}'
        if is_channel and not tab and 'no-youtube-channel-redirect' not in compat_opts:
            url = f'{pre}/videos{post}'

        # Handle both video/playlist URLs
        qs = parse_qs(url)
        video_id, playlist_id = [traverse_obj(qs, (key, 0)) for key in ('v', 'list')]
        if not video_id and mobj['not_channel'].startswith('watch'):
            if not playlist_id:
                # If there is neither video or playlist ids, youtube redirects to home page, which is undesirable
                raise ExtractorError('A video URL was given without video ID', expected=True)
            # Common mistake: https://www.youtube.com/watch?list=playlist_id
            self.report_warning(f'A video URL was given without video ID. Trying to download playlist {playlist_id}')
            return self.url_result(
                f'https://www.youtube.com/playlist?list={playlist_id}', YoutubeTabIE, playlist_id)

        if not self._yes_playlist(playlist_id, video_id):
            return self.url_result(
                f'https://www.youtube.com/watch?v={video_id}', YoutubeIE, video_id)

        data, ytcfg = self._extract_data(url, display_id)

        # YouTube may provide a non-standard redirect to the regional channel
        # See: https://github.com/yt-dlp/yt-dlp/issues/2694
        # https://support.google.com/youtube/answer/2976814#zippy=,conditional-redirects
        redirect_url = traverse_obj(
            data, ('onResponseReceivedActions', ..., 'navigateAction', 'endpoint', 'commandMetadata', 'webCommandMetadata', 'url'), get_all=False)
        if redirect_url and 'no-youtube-channel-redirect' not in compat_opts:
            redirect_url = ''.join((urljoin('https://www.youtube.com', redirect_url), tab, post))
            self.to_screen(f'This playlist is likely not available in your region. Following conditional redirect to {redirect_url}')
            return self.url_result(redirect_url, YoutubeTabIE)

        tabs, extra_tabs = self._extract_tab_renderers(data), []
        if is_channel and tabs and 'no-youtube-channel-redirect' not in compat_opts:
            selected_tab = self._extract_selected_tab(tabs)
            selected_tab_id, selected_tab_name = self._extract_tab_id_and_name(selected_tab, url)  # NB: Name may be translated
            self.write_debug(f'Selected tab: {selected_tab_id!r} ({selected_tab_name}), Requested tab: {original_tab_id!r}')

            if not original_tab_id and selected_tab_name:
                self.to_screen('Downloading all uploads of the channel. '
                               'To download only the videos in a specific tab, pass the tab\'s URL')
                if self._has_tab(tabs, 'streams'):
                    extra_tabs.append(''.join((pre, '/streams', post)))
                if self._has_tab(tabs, 'shorts'):
                    extra_tabs.append(''.join((pre, '/shorts', post)))
                # XXX: Members-only tab should also be extracted

                if not extra_tabs and selected_tab_id != 'videos':
                    # Channel does not have streams, shorts or videos tabs
                    if item_id[:2] != 'UC':
                        raise ExtractorError('This channel has no uploads', expected=True)

                    # Topic channels don't have /videos. Use the equivalent playlist instead
                    pl_id = f'UU{item_id[2:]}'
                    pl_url = f'https://www.youtube.com/playlist?list={pl_id}'
                    try:
                        data, ytcfg = self._extract_data(pl_url, pl_id, ytcfg=ytcfg, fatal=True, webpage_fatal=True)
                    except ExtractorError:
                        raise ExtractorError('This channel has no uploads', expected=True)
                    else:
                        item_id, url = pl_id, pl_url
                        self.to_screen(
                            f'The channel does not have a videos, shorts, or live tab. Redirecting to playlist {pl_id} instead')

                elif extra_tabs and selected_tab_id != 'videos':
                    # When there are shorts/live tabs but not videos tab
                    url, data = f'{pre}{post}', None

            elif (original_tab_id or 'videos') != selected_tab_id:
                if original_tab_id == 'live':
                    # Live tab should have redirected to the video
                    # Except in the case the channel has an actual live tab
                    # Example: https://www.youtube.com/channel/UCEH7P7kyJIkS_gJf93VYbmg/live
                    raise UserNotLive(video_id=item_id)
                elif selected_tab_name:
                    raise ExtractorError(f'This channel does not have a {original_tab_id} tab', expected=True)

                # For channels such as https://www.youtube.com/channel/UCtFRv9O2AHqOZjjynzrv-xg
                url = f'{pre}{post}'

        # YouTube sometimes provides a button to reload playlist with unavailable videos.
        if 'no-youtube-unavailable-videos' not in compat_opts:
            data = self._reload_with_unavailable_videos(display_id, data, ytcfg) or data
        self._extract_and_report_alerts(data, only_once=True)

        tabs, entries = self._extract_tab_renderers(data), []
        if tabs:
            entries = [self._extract_from_tabs(item_id, ytcfg, data, tabs)]
            entries[0].update({
                'extractor_key': YoutubeTabIE.ie_key(),
                'extractor': YoutubeTabIE.IE_NAME,
                'webpage_url': url,
            })
        if self.get_param('playlist_items') == '0':
            entries.extend(self.url_result(u, YoutubeTabIE) for u in extra_tabs)
        else:  # Users expect to get all `video_id`s even with `--flat-playlist`. So don't return `url_result`
            entries.extend(map(self._real_extract, extra_tabs))

        if len(entries) == 1:
            return entries[0]
        elif entries:
            metadata = self._extract_metadata_from_tabs(item_id, data)
            uploads_url = 'the Uploads (UU) playlist URL'
            if try_get(metadata, lambda x: x['channel_id'].startswith('UC')):
                uploads_url = f'https://www.youtube.com/playlist?list=UU{metadata["channel_id"][2:]}'
            self.to_screen(
                'Downloading as multiple playlists, separated by tabs. '
                f'To download as a single playlist instead, pass {uploads_url}')
            return self.playlist_result(entries, item_id, **metadata)

        # Inline playlist
        playlist = traverse_obj(
            data, ('contents', 'twoColumnWatchNextResults', 'playlist', 'playlist'), expected_type=dict)
        if playlist:
            return self._extract_from_playlist(item_id, url, data, playlist, ytcfg)

        video_id = traverse_obj(
            data, ('currentVideoEndpoint', 'watchEndpoint', 'videoId'), expected_type=str) or video_id
        if video_id:
            if tab != '/live':  # live tab is expected to redirect to video
                self.report_warning(f'Unable to recognize playlist. Downloading just video {video_id}')
            return self.url_result(f'https://www.youtube.com/watch?v={video_id}', YoutubeIE, video_id)

        raise ExtractorError('Unable to recognize tab page')


class YoutubePlaylistIE(InfoExtractor):
    IE_DESC = 'YouTube playlists'
    _VALID_URL = r'''(?x)(?:
                        (?:https?://)?
                        (?:\w+\.)?
                        (?:
                            (?:
                                youtube(?:kids)?\.com|
                                %(invidious)s
                            )
                            /.*?\?.*?\blist=
                        )?
                        (?P<id>%(playlist_id)s)
                     )''' % {
        'playlist_id': YoutubeBaseInfoExtractor._PLAYLIST_ID_RE,
        'invidious': '|'.join(YoutubeBaseInfoExtractor._INVIDIOUS_SITES),
    }
    IE_NAME = 'youtube:playlist'
    _TESTS = [{
        'note': 'issue #673',
        'url': 'PLBB231211A4F62143',
        'info_dict': {
            'title': '[OLD]Team Fortress 2 (Class-based LP)',
            'id': 'PLBB231211A4F62143',
            'uploader': 'Wickman',
            'uploader_id': 'UCKSpbfbl5kRQpTdL7kMc-1Q',
            'description': 'md5:8fa6f52abb47a9552002fa3ddfc57fc2',
            'view_count': int,
            'uploader_url': 'https://www.youtube.com/c/WickmanVT',
            'modified_date': r're:\d{8}',
            'channel_id': 'UCKSpbfbl5kRQpTdL7kMc-1Q',
            'channel': 'Wickman',
            'tags': [],
            'channel_url': 'https://www.youtube.com/c/WickmanVT',
            'availability': 'public',
        },
        'playlist_mincount': 29,
    }, {
        'url': 'PLtPgu7CB4gbY9oDN3drwC3cMbJggS7dKl',
        'info_dict': {
            'title': 'YDL_safe_search',
            'id': 'PLtPgu7CB4gbY9oDN3drwC3cMbJggS7dKl',
        },
        'playlist_count': 2,
        'skip': 'This playlist is private',
    }, {
        'note': 'embedded',
        'url': 'https://www.youtube.com/embed/videoseries?list=PL6IaIsEjSbf96XFRuNccS_RuEXwNdsoEu',
        'playlist_count': 4,
        'info_dict': {
            'title': 'JODA15',
            'id': 'PL6IaIsEjSbf96XFRuNccS_RuEXwNdsoEu',
            'uploader': 'milan',
            'uploader_id': 'UCEI1-PVPcYXjB73Hfelbmaw',
            'description': '',
            'channel_url': 'https://www.youtube.com/channel/UCEI1-PVPcYXjB73Hfelbmaw',
            'tags': [],
            'modified_date': '20140919',
            'view_count': int,
            'channel': 'milan',
            'channel_id': 'UCEI1-PVPcYXjB73Hfelbmaw',
            'uploader_url': 'https://www.youtube.com/channel/UCEI1-PVPcYXjB73Hfelbmaw',
            'availability': 'public',
        },
        'expected_warnings': [r'[Uu]navailable videos? (is|are|will be) hidden'],
    }, {
        'url': 'http://www.youtube.com/embed/_xDOZElKyNU?list=PLsyOSbh5bs16vubvKePAQ1x3PhKavfBIl',
        'playlist_mincount': 455,
        'info_dict': {
            'title': '2018 Chinese New Singles (11/6 updated)',
            'id': 'PLsyOSbh5bs16vubvKePAQ1x3PhKavfBIl',
            'uploader': 'LBK',
            'uploader_id': 'UC21nz3_MesPLqtDqwdvnoxA',
            'description': 'md5:da521864744d60a198e3a88af4db0d9d',
            'channel': 'LBK',
            'view_count': int,
            'channel_url': 'https://www.youtube.com/c/愛低音的國王',
            'tags': [],
            'uploader_url': 'https://www.youtube.com/c/愛低音的國王',
            'channel_id': 'UC21nz3_MesPLqtDqwdvnoxA',
            'modified_date': r're:\d{8}',
            'availability': 'public',
        },
        'expected_warnings': [r'[Uu]navailable videos (are|will be) hidden'],
    }, {
        'url': 'TLGGrESM50VT6acwMjAyMjAxNw',
        'only_matching': True,
    }, {
        # music album playlist
        'url': 'OLAK5uy_m4xAFdmMC5rX3Ji3g93pQe3hqLZw_9LhM',
        'only_matching': True,
    }]

    @classmethod
    def suitable(cls, url):
        if YoutubeTabIE.suitable(url):
            return False
        from ..utils import parse_qs
        qs = parse_qs(url)
        if qs.get('v', [None])[0]:
            return False
        return super().suitable(url)

    def _real_extract(self, url):
        playlist_id = self._match_id(url)
        is_music_url = YoutubeBaseInfoExtractor.is_music_url(url)
        url = update_url_query(
            'https://www.youtube.com/playlist',
            parse_qs(url) or {'list': playlist_id})
        if is_music_url:
            url = smuggle_url(url, {'is_music_url': True})
        return self.url_result(url, ie=YoutubeTabIE.ie_key(), video_id=playlist_id)


class YoutubeYtBeIE(InfoExtractor):
    IE_DESC = 'youtu.be'
    _VALID_URL = r'https?://youtu\.be/(?P<id>[0-9A-Za-z_-]{11})/*?.*?\blist=(?P<playlist_id>%(playlist_id)s)' % {'playlist_id': YoutubeBaseInfoExtractor._PLAYLIST_ID_RE}
    _TESTS = [{
        'url': 'https://youtu.be/yeWKywCrFtk?list=PL2qgrgXsNUG5ig9cat4ohreBjYLAPC0J5',
        'info_dict': {
            'id': 'yeWKywCrFtk',
            'ext': 'mp4',
            'title': 'Small Scale Baler and Braiding Rugs',
            'uploader': 'Backus-Page House Museum',
            'uploader_id': 'backuspagemuseum',
            'uploader_url': r're:https?://(?:www\.)?youtube\.com/user/backuspagemuseum',
            'upload_date': '20161008',
            'description': 'md5:800c0c78d5eb128500bffd4f0b4f2e8a',
            'categories': ['Nonprofits & Activism'],
            'tags': list,
            'like_count': int,
            'age_limit': 0,
            'playable_in_embed': True,
            'thumbnail': 'https://i.ytimg.com/vi_webp/yeWKywCrFtk/maxresdefault.webp',
            'channel': 'Backus-Page House Museum',
            'channel_id': 'UCEfMCQ9bs3tjvjy1s451zaw',
            'live_status': 'not_live',
            'view_count': int,
            'channel_url': 'https://www.youtube.com/channel/UCEfMCQ9bs3tjvjy1s451zaw',
            'availability': 'public',
            'duration': 59,
            'comment_count': int,
            'channel_follower_count': int
        },
        'params': {
            'noplaylist': True,
            'skip_download': True,
        },
    }, {
        'url': 'https://youtu.be/uWyaPkt-VOI?list=PL9D9FC436B881BA21',
        'only_matching': True,
    }]

    def _real_extract(self, url):
        mobj = self._match_valid_url(url)
        video_id = mobj.group('id')
        playlist_id = mobj.group('playlist_id')
        return self.url_result(
            update_url_query('https://www.youtube.com/watch', {
                'v': video_id,
                'list': playlist_id,
                'feature': 'youtu.be',
            }), ie=YoutubeTabIE.ie_key(), video_id=playlist_id)


class YoutubeLivestreamEmbedIE(InfoExtractor):
    IE_DESC = 'YouTube livestream embeds'
    _VALID_URL = r'https?://(?:\w+\.)?youtube\.com/embed/live_stream/?\?(?:[^#]+&)?channel=(?P<id>[^&#]+)'
    _TESTS = [{
        'url': 'https://www.youtube.com/embed/live_stream?channel=UC2_KI6RB__jGdlnK6dvFEZA',
        'only_matching': True,
    }]

    def _real_extract(self, url):
        channel_id = self._match_id(url)
        return self.url_result(
            f'https://www.youtube.com/channel/{channel_id}/live',
            ie=YoutubeTabIE.ie_key(), video_id=channel_id)


class YoutubeYtUserIE(InfoExtractor):
    IE_DESC = 'YouTube user videos; "ytuser:" prefix'
    IE_NAME = 'youtube:user'
    _VALID_URL = r'ytuser:(?P<id>.+)'
    _TESTS = [{
        'url': 'ytuser:phihag',
        'only_matching': True,
    }]

    def _real_extract(self, url):
        user_id = self._match_id(url)
        return self.url_result(f'https://www.youtube.com/user/{user_id}', YoutubeTabIE, user_id)


class YoutubeFavouritesIE(YoutubeBaseInfoExtractor):
    IE_NAME = 'youtube:favorites'
    IE_DESC = 'YouTube liked videos; ":ytfav" keyword (requires cookies)'
    _VALID_URL = r':ytfav(?:ou?rite)?s?'
    _LOGIN_REQUIRED = True
    _TESTS = [{
        'url': ':ytfav',
        'only_matching': True,
    }, {
        'url': ':ytfavorites',
        'only_matching': True,
    }]

    def _real_extract(self, url):
        return self.url_result(
            'https://www.youtube.com/playlist?list=LL',
            ie=YoutubeTabIE.ie_key())


class YoutubeNotificationsIE(YoutubeTabBaseInfoExtractor):
    IE_NAME = 'youtube:notif'
    IE_DESC = 'YouTube notifications; ":ytnotif" keyword (requires cookies)'
    _VALID_URL = r':ytnotif(?:ication)?s?'
    _LOGIN_REQUIRED = True
    _TESTS = [{
        'url': ':ytnotif',
        'only_matching': True,
    }, {
        'url': ':ytnotifications',
        'only_matching': True,
    }]

    def _extract_notification_menu(self, response, continuation_list):
        notification_list = traverse_obj(
            response,
            ('actions', 0, 'openPopupAction', 'popup', 'multiPageMenuRenderer', 'sections', 0, 'multiPageMenuNotificationSectionRenderer', 'items'),
            ('actions', 0, 'appendContinuationItemsAction', 'continuationItems'),
            expected_type=list) or []
        continuation_list[0] = None
        for item in notification_list:
            entry = self._extract_notification_renderer(item.get('notificationRenderer'))
            if entry:
                yield entry
            continuation = item.get('continuationItemRenderer')
            if continuation:
                continuation_list[0] = continuation

    def _extract_notification_renderer(self, notification):
        video_id = traverse_obj(
            notification, ('navigationEndpoint', 'watchEndpoint', 'videoId'), expected_type=str)
        url = f'https://www.youtube.com/watch?v={video_id}'
        channel_id = None
        if not video_id:
            browse_ep = traverse_obj(
                notification, ('navigationEndpoint', 'browseEndpoint'), expected_type=dict)
            channel_id = traverse_obj(browse_ep, 'browseId', expected_type=str)
            post_id = self._search_regex(
                r'/post/(.+)', traverse_obj(browse_ep, 'canonicalBaseUrl', expected_type=str),
                'post id', default=None)
            if not channel_id or not post_id:
                return
            # The direct /post url redirects to this in the browser
            url = f'https://www.youtube.com/channel/{channel_id}/community?lb={post_id}'

        channel = traverse_obj(
            notification, ('contextualMenu', 'menuRenderer', 'items', 1, 'menuServiceItemRenderer', 'text', 'runs', 1, 'text'),
            expected_type=str)
        notification_title = self._get_text(notification, 'shortMessage')
        if notification_title:
            notification_title = notification_title.replace('\xad', '')  # remove soft hyphens
        # TODO: handle recommended videos
        title = self._search_regex(
            rf'{re.escape(channel or "")}[^:]+: (.+)', notification_title,
            'video title', default=None)
        timestamp = (self._parse_time_text(self._get_text(notification, 'sentTimeText'))
                     if self._configuration_arg('approximate_date', ie_key=YoutubeTabIE)
                     else None)
        return {
            '_type': 'url',
            'url': url,
            'ie_key': (YoutubeIE if video_id else YoutubeTabIE).ie_key(),
            'video_id': video_id,
            'title': title,
            'channel_id': channel_id,
            'channel': channel,
            'thumbnails': self._extract_thumbnails(notification, 'videoThumbnail'),
            'timestamp': timestamp,
        }

    def _notification_menu_entries(self, ytcfg):
        continuation_list = [None]
        response = None
        for page in itertools.count(1):
            ctoken = traverse_obj(
                continuation_list, (0, 'continuationEndpoint', 'getNotificationMenuEndpoint', 'ctoken'), expected_type=str)
            response = self._extract_response(
                item_id=f'page {page}', query={'ctoken': ctoken} if ctoken else {}, ytcfg=ytcfg,
                ep='notification/get_notification_menu', check_get_keys='actions',
                headers=self.generate_api_headers(ytcfg=ytcfg, visitor_data=self._extract_visitor_data(response)))
            yield from self._extract_notification_menu(response, continuation_list)
            if not continuation_list[0]:
                break

    def _real_extract(self, url):
        display_id = 'notifications'
        ytcfg = self._download_ytcfg('web', display_id) if not self.skip_webpage else {}
        self._report_playlist_authcheck(ytcfg)
        return self.playlist_result(self._notification_menu_entries(ytcfg), display_id, display_id)


class YoutubeSearchIE(YoutubeTabBaseInfoExtractor, SearchInfoExtractor):
    IE_DESC = 'YouTube search'
    IE_NAME = 'youtube:search'
    _SEARCH_KEY = 'ytsearch'
    _SEARCH_PARAMS = 'EgIQAQ%3D%3D'  # Videos only
    _TESTS = [{
        'url': 'ytsearch5:youtube-dl test video',
        'playlist_count': 5,
        'info_dict': {
            'id': 'youtube-dl test video',
            'title': 'youtube-dl test video',
        }
    }]


class YoutubeSearchDateIE(YoutubeTabBaseInfoExtractor, SearchInfoExtractor):
    IE_NAME = YoutubeSearchIE.IE_NAME + ':date'
    _SEARCH_KEY = 'ytsearchdate'
    IE_DESC = 'YouTube search, newest videos first'
    _SEARCH_PARAMS = 'CAISAhAB'  # Videos only, sorted by date
    _TESTS = [{
        'url': 'ytsearchdate5:youtube-dl test video',
        'playlist_count': 5,
        'info_dict': {
            'id': 'youtube-dl test video',
            'title': 'youtube-dl test video',
        }
    }]


class YoutubeSearchURLIE(YoutubeTabBaseInfoExtractor):
    IE_DESC = 'YouTube search URLs with sorting and filter support'
    IE_NAME = YoutubeSearchIE.IE_NAME + '_url'
    _VALID_URL = r'https?://(?:www\.)?youtube\.com/(?:results|search)\?([^#]+&)?(?:search_query|q)=(?:[^&]+)(?:[&#]|$)'
    _TESTS = [{
        'url': 'https://www.youtube.com/results?baz=bar&search_query=youtube-dl+test+video&filters=video&lclk=video',
        'playlist_mincount': 5,
        'info_dict': {
            'id': 'youtube-dl test video',
            'title': 'youtube-dl test video',
        }
    }, {
        'url': 'https://www.youtube.com/results?search_query=python&sp=EgIQAg%253D%253D',
        'playlist_mincount': 5,
        'info_dict': {
            'id': 'python',
            'title': 'python',
        }
    }, {
        'url': 'https://www.youtube.com/results?search_query=%23cats',
        'playlist_mincount': 1,
        'info_dict': {
            'id': '#cats',
            'title': '#cats',
            # The test suite does not have support for nested playlists
            # 'entries': [{
            #     'url': r're:https://(www\.)?youtube\.com/hashtag/cats',
            #     'title': '#cats',
            # }],
        },
    }, {
        # Channel results
        'url': 'https://www.youtube.com/results?search_query=kurzgesagt&sp=EgIQAg%253D%253D',
        'info_dict': {
            'id': 'kurzgesagt',
            'title': 'kurzgesagt',
        },
        'playlist': [{
            'info_dict': {
                '_type': 'url',
                'id': 'UCsXVk37bltHxD1rDPwtNM8Q',
                'url': 'https://www.youtube.com/channel/UCsXVk37bltHxD1rDPwtNM8Q',
                'ie_key': 'YoutubeTab',
                'channel': 'Kurzgesagt – In a Nutshell',
                'description': 'md5:4ae48dfa9505ffc307dad26342d06bfc',
                'title': 'Kurzgesagt – In a Nutshell',
                'channel_id': 'UCsXVk37bltHxD1rDPwtNM8Q',
                'playlist_count': int,  # XXX: should have a way of saying > 1
                'channel_url': 'https://www.youtube.com/channel/UCsXVk37bltHxD1rDPwtNM8Q',
                'thumbnails': list
            }
        }],
        'params': {'extract_flat': True, 'playlist_items': '1'},
        'playlist_mincount': 1,
    }, {
        'url': 'https://www.youtube.com/results?q=test&sp=EgQIBBgB',
        'only_matching': True,
    }]

    def _real_extract(self, url):
        qs = parse_qs(url)
        query = (qs.get('search_query') or qs.get('q'))[0]
        return self.playlist_result(self._search_results(query, qs.get('sp', (None,))[0]), query, query)


class YoutubeMusicSearchURLIE(YoutubeTabBaseInfoExtractor):
    IE_DESC = 'YouTube music search URLs with selectable sections, e.g. #songs'
    IE_NAME = 'youtube:music:search_url'
    _VALID_URL = r'https?://music\.youtube\.com/search\?([^#]+&)?(?:search_query|q)=(?:[^&]+)(?:[&#]|$)'
    _TESTS = [{
        'url': 'https://music.youtube.com/search?q=royalty+free+music',
        'playlist_count': 16,
        'info_dict': {
            'id': 'royalty free music',
            'title': 'royalty free music',
        }
    }, {
        'url': 'https://music.youtube.com/search?q=royalty+free+music&sp=EgWKAQIIAWoKEAoQAxAEEAkQBQ%3D%3D',
        'playlist_mincount': 30,
        'info_dict': {
            'id': 'royalty free music - songs',
            'title': 'royalty free music - songs',
        },
        'params': {'extract_flat': 'in_playlist'}
    }, {
        'url': 'https://music.youtube.com/search?q=royalty+free+music#community+playlists',
        'playlist_mincount': 30,
        'info_dict': {
            'id': 'royalty free music - community playlists',
            'title': 'royalty free music - community playlists',
        },
        'params': {'extract_flat': 'in_playlist'}
    }]

    _SECTIONS = {
        'albums': 'EgWKAQIYAWoKEAoQAxAEEAkQBQ==',
        'artists': 'EgWKAQIgAWoKEAoQAxAEEAkQBQ==',
        'community playlists': 'EgeKAQQoAEABagoQChADEAQQCRAF',
        'featured playlists': 'EgeKAQQoADgBagwQAxAJEAQQDhAKEAU==',
        'songs': 'EgWKAQIIAWoKEAoQAxAEEAkQBQ==',
        'videos': 'EgWKAQIQAWoKEAoQAxAEEAkQBQ==',
    }

    def _real_extract(self, url):
        qs = parse_qs(url)
        query = (qs.get('search_query') or qs.get('q'))[0]
        params = qs.get('sp', (None,))[0]
        if params:
            section = next((k for k, v in self._SECTIONS.items() if v == params), params)
        else:
            section = urllib.parse.unquote_plus((url.split('#') + [''])[1]).lower()
            params = self._SECTIONS.get(section)
            if not params:
                section = None
        title = join_nonempty(query, section, delim=' - ')
        return self.playlist_result(self._search_results(query, params, default_client='web_music'), title, title)


class YoutubeFeedsInfoExtractor(InfoExtractor):
    """
    Base class for feed extractors
    Subclasses must re-define the _FEED_NAME property.
    """
    _LOGIN_REQUIRED = True
    _FEED_NAME = 'feeds'

    def _real_initialize(self):
        YoutubeBaseInfoExtractor._check_login_required(self)

    @classproperty
    def IE_NAME(self):
        return f'youtube:{self._FEED_NAME}'

    def _real_extract(self, url):
        return self.url_result(
            f'https://www.youtube.com/feed/{self._FEED_NAME}', ie=YoutubeTabIE.ie_key())


class YoutubeWatchLaterIE(InfoExtractor):
    IE_NAME = 'youtube:watchlater'
    IE_DESC = 'Youtube watch later list; ":ytwatchlater" keyword (requires cookies)'
    _VALID_URL = r':ytwatchlater'
    _TESTS = [{
        'url': ':ytwatchlater',
        'only_matching': True,
    }]

    def _real_extract(self, url):
        return self.url_result(
            'https://www.youtube.com/playlist?list=WL', ie=YoutubeTabIE.ie_key())


class YoutubeRecommendedIE(YoutubeFeedsInfoExtractor):
    IE_DESC = 'YouTube recommended videos; ":ytrec" keyword'
    _VALID_URL = r'https?://(?:www\.)?youtube\.com/?(?:[?#]|$)|:ytrec(?:ommended)?'
    _FEED_NAME = 'recommended'
    _LOGIN_REQUIRED = False
    _TESTS = [{
        'url': ':ytrec',
        'only_matching': True,
    }, {
        'url': ':ytrecommended',
        'only_matching': True,
    }, {
        'url': 'https://youtube.com',
        'only_matching': True,
    }]


class YoutubeSubscriptionsIE(YoutubeFeedsInfoExtractor):
    IE_DESC = 'YouTube subscriptions feed; ":ytsubs" keyword (requires cookies)'
    _VALID_URL = r':ytsub(?:scription)?s?'
    _FEED_NAME = 'subscriptions'
    _TESTS = [{
        'url': ':ytsubs',
        'only_matching': True,
    }, {
        'url': ':ytsubscriptions',
        'only_matching': True,
    }]


class YoutubeHistoryIE(YoutubeFeedsInfoExtractor):
    IE_DESC = 'Youtube watch history; ":ythis" keyword (requires cookies)'
    _VALID_URL = r':ythis(?:tory)?'
    _FEED_NAME = 'history'
    _TESTS = [{
        'url': ':ythistory',
        'only_matching': True,
    }]


class YoutubeStoriesIE(InfoExtractor):
    IE_DESC = 'YouTube channel stories; "ytstories:" prefix'
    IE_NAME = 'youtube:stories'
    _VALID_URL = r'ytstories:UC(?P<id>[A-Za-z0-9_-]{21}[AQgw])$'
    _TESTS = [{
        'url': 'ytstories:UCwFCb4jeqaKWnciAYM-ZVHg',
        'only_matching': True,
    }]

    def _real_extract(self, url):
        playlist_id = f'RLTD{self._match_id(url)}'
        return self.url_result(
            smuggle_url(f'https://www.youtube.com/playlist?list={playlist_id}&playnext=1', {'is_story': True}),
            ie=YoutubeTabIE, video_id=playlist_id)


class YoutubeShortsAudioPivotIE(InfoExtractor):
    IE_DESC = 'YouTube Shorts audio pivot (Shorts using audio of a given video)'
    IE_NAME = 'youtube:shorts:pivot:audio'
    _VALID_URL = r'https?://(?:www\.)?youtube\.com/source/(?P<id>[\w-]{11})/shorts'
    _TESTS = [{
        'url': 'https://www.youtube.com/source/Lyj-MZSAA9o/shorts',
        'only_matching': True,
    }]

    @staticmethod
    def _generate_audio_pivot_params(video_id):
        """
        Generates sfv_audio_pivot browse params for this video id
        """
        pb_params = b'\xf2\x05+\n)\x12\'\n\x0b%b\x12\x0b%b\x1a\x0b%b' % ((video_id.encode(),) * 3)
        return urllib.parse.quote(base64.b64encode(pb_params).decode())

    def _real_extract(self, url):
        video_id = self._match_id(url)
        return self.url_result(
            f'https://www.youtube.com/feed/sfv_audio_pivot?bp={self._generate_audio_pivot_params(video_id)}',
            ie=YoutubeTabIE)


class YoutubeTruncatedURLIE(InfoExtractor):
    IE_NAME = 'youtube:truncated_url'
    IE_DESC = False  # Do not list
    _VALID_URL = r'''(?x)
        (?:https?://)?
        (?:\w+\.)?[yY][oO][uU][tT][uU][bB][eE](?:-nocookie)?\.com/
        (?:watch\?(?:
            feature=[a-z_]+|
            annotation_id=annotation_[^&]+|
            x-yt-cl=[0-9]+|
            hl=[^&]*|
            t=[0-9]+
        )?
        |
            attribution_link\?a=[^&]+
        )
        $
    '''

    _TESTS = [{
        'url': 'https://www.youtube.com/watch?annotation_id=annotation_3951667041',
        'only_matching': True,
    }, {
        'url': 'https://www.youtube.com/watch?',
        'only_matching': True,
    }, {
        'url': 'https://www.youtube.com/watch?x-yt-cl=84503534',
        'only_matching': True,
    }, {
        'url': 'https://www.youtube.com/watch?feature=foo',
        'only_matching': True,
    }, {
        'url': 'https://www.youtube.com/watch?hl=en-GB',
        'only_matching': True,
    }, {
        'url': 'https://www.youtube.com/watch?t=2372',
        'only_matching': True,
    }]

    def _real_extract(self, url):
        raise ExtractorError(
            'Did you forget to quote the URL? Remember that & is a meta '
            'character in most shells, so you want to put the URL in quotes, '
            'like  youtube-dl '
            '"https://www.youtube.com/watch?feature=foo&v=BaW_jenozKc" '
            ' or simply  youtube-dl BaW_jenozKc  .',
            expected=True)


class YoutubeClipIE(YoutubeTabBaseInfoExtractor):
    IE_NAME = 'youtube:clip'
    _VALID_URL = r'https?://(?:www\.)?youtube\.com/clip/(?P<id>[^/?#]+)'
    _TESTS = [{
        # FIXME: Other metadata should be extracted from the clip, not from the base video
        'url': 'https://www.youtube.com/clip/UgytZKpehg-hEMBSn3F4AaABCQ',
        'info_dict': {
            'id': 'UgytZKpehg-hEMBSn3F4AaABCQ',
            'ext': 'mp4',
            'section_start': 29.0,
            'section_end': 39.7,
            'duration': 10.7,
            'age_limit': 0,
            'availability': 'public',
            'categories': ['Gaming'],
            'channel': 'Scott The Woz',
            'channel_id': 'UC4rqhyiTs7XyuODcECvuiiQ',
            'channel_url': 'https://www.youtube.com/channel/UC4rqhyiTs7XyuODcECvuiiQ',
            'description': 'md5:7a4517a17ea9b4bd98996399d8bb36e7',
            'like_count': int,
            'playable_in_embed': True,
            'tags': 'count:17',
            'thumbnail': 'https://i.ytimg.com/vi_webp/ScPX26pdQik/maxresdefault.webp',
            'title': 'Mobile Games on Console - Scott The Woz',
            'upload_date': '20210920',
            'uploader': 'Scott The Woz',
            'uploader_id': 'scottthewoz',
            'uploader_url': 'http://www.youtube.com/user/scottthewoz',
            'view_count': int,
            'live_status': 'not_live',
            'channel_follower_count': int
        }
    }]

    def _real_extract(self, url):
        clip_id = self._match_id(url)
        _, data = self._extract_webpage(url, clip_id)

        video_id = traverse_obj(data, ('currentVideoEndpoint', 'watchEndpoint', 'videoId'))
        if not video_id:
            raise ExtractorError('Unable to find video ID')

        clip_data = traverse_obj(data, (
            'engagementPanels', ..., 'engagementPanelSectionListRenderer', 'content', 'clipSectionRenderer',
            'contents', ..., 'clipAttributionRenderer', 'onScrubExit', 'commandExecutorCommand', 'commands', ...,
            'openPopupAction', 'popup', 'notificationActionRenderer', 'actionButton', 'buttonRenderer', 'command',
            'commandExecutorCommand', 'commands', ..., 'loopCommand'), get_all=False)

        return {
            '_type': 'url_transparent',
            'url': f'https://www.youtube.com/watch?v={video_id}',
            'ie_key': YoutubeIE.ie_key(),
            'id': clip_id,
            'section_start': int(clip_data['startTimeMs']) / 1000,
            'section_end': int(clip_data['endTimeMs']) / 1000,
        }


class YoutubeConsentRedirectIE(YoutubeBaseInfoExtractor):
    IE_NAME = 'youtube:consent'
    IE_DESC = False  # Do not list
    _VALID_URL = r'https?://consent\.youtube\.com/m\?'
    _TESTS = [{
        'url': 'https://consent.youtube.com/m?continue=https%3A%2F%2Fwww.youtube.com%2Flive%2FqVv6vCqciTM%3Fcbrd%3D1&gl=NL&m=0&pc=yt&hl=en&src=1',
        'info_dict': {
            'id': 'qVv6vCqciTM',
            'ext': 'mp4',
            'age_limit': 0,
            'uploader_id': 'UCIdEIHpS0TdkqRkHL5OkLtA',
            'comment_count': int,
            'chapters': 'count:13',
            'upload_date': '20221223',
            'thumbnail': 'https://i.ytimg.com/vi/qVv6vCqciTM/maxresdefault.jpg',
            'channel_url': 'https://www.youtube.com/channel/UCIdEIHpS0TdkqRkHL5OkLtA',
            'uploader_url': 'http://www.youtube.com/channel/UCIdEIHpS0TdkqRkHL5OkLtA',
            'like_count': int,
            'release_date': '20221223',
            'tags': ['Vtuber', '月ノ美兎', '名取さな', 'にじさんじ', 'クリスマス', '3D配信'],
            'title': '【 #インターネット女クリスマス 】3Dで歌ってはしゃぐインターネットの女たち【月ノ美兎/名取さな】',
            'view_count': int,
            'playable_in_embed': True,
            'duration': 4438,
            'availability': 'public',
            'channel_follower_count': int,
            'channel_id': 'UCIdEIHpS0TdkqRkHL5OkLtA',
            'categories': ['Entertainment'],
            'live_status': 'was_live',
            'release_timestamp': 1671793345,
            'channel': 'さなちゃんねる',
            'description': 'md5:6aebf95cc4a1d731aebc01ad6cc9806d',
            'uploader': 'さなちゃんねる',
        },
        'add_ie': ['Youtube'],
        'params': {'skip_download': 'Youtube'},
    }]

    def _real_extract(self, url):
        redirect_url = url_or_none(parse_qs(url).get('continue', [None])[-1])
        if not redirect_url:
            raise ExtractorError('Invalid cookie consent redirect URL', expected=True)
        return self.url_result(redirect_url)


class YoutubeTruncatedIDIE(InfoExtractor):
    IE_NAME = 'youtube:truncated_id'
    IE_DESC = False  # Do not list
    _VALID_URL = r'https?://(?:www\.)?youtube\.com/watch\?v=(?P<id>[0-9A-Za-z_-]{1,10})$'

    _TESTS = [{
        'url': 'https://www.youtube.com/watch?v=N_708QY7Ob',
        'only_matching': True,
    }]

    def _real_extract(self, url):
        video_id = self._match_id(url)
        raise ExtractorError(
            f'Incomplete YouTube ID {video_id}. URL {url} looks truncated.',
            expected=True)<|MERGE_RESOLUTION|>--- conflicted
+++ resolved
@@ -424,20 +424,17 @@
         r'(?:www\.)?piped\.qdi\.fi',
         r'(?:www\.)?piped\.video',
         r'(?:www\.)?piped\.aeong\.one',
-<<<<<<< HEAD
-        # Hyperpipe instances from https://hyperpipe.codeberg.page/
-        r'(?:www\.)?hyperpipe\.surge\.sh',
-        r'(?:www\.)?hyperpipe\.esmailelbob\.xyz',
-        r'(?:www\.)?listen\.whatever\.social',
-        r'(?:www\.)?music\.adminforge\.de',
-=======
         r'(?:www\.)?piped\.moomoo\.me',
         r'(?:www\.)?piped\.chauvet\.pro',
         r'(?:www\.)?watch\.leptons\.xyz',
         r'(?:www\.)?pd\.vern\.cc',
         r'(?:www\.)?piped\.hostux\.net',
         r'(?:www\.)?piped\.lunar\.icu',
->>>>>>> 0ba87dd2
+        # Hyperpipe instances from https://hyperpipe.codeberg.page/
+        r'(?:www\.)?hyperpipe\.surge\.sh',
+        r'(?:www\.)?hyperpipe\.esmailelbob\.xyz',
+        r'(?:www\.)?listen\.whatever\.social',
+        r'(?:www\.)?music\.adminforge\.de',
     )
 
     # extracted from account/account_menu ep
