--- conflicted
+++ resolved
@@ -29,11 +29,7 @@
 )
 from ..jsinterp import JSInterpreter
 from ..utils import (
-<<<<<<< HEAD
-=======
     bug_reports_message,
-    bytes_to_intlist,
->>>>>>> 849d699a
     clean_html,
     datetime_from_str,
     dict_get,
