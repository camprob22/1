from .common import InfoExtractor
<<<<<<< HEAD
from ..networking.common import HEADRequest
=======
from ..networking import HEADRequest
>>>>>>> d05b35d7
from ..utils import get_element_by_attribute, parse_iso8601


class YesJapanIE(InfoExtractor):
    _VALID_URL = r'https?://(?:www\.)?yesjapan\.com/video/(?P<slug>[A-Za-z0-9\-]*)_(?P<id>[A-Za-z0-9]+)\.html'
    _TEST = {
        'url': 'http://www.yesjapan.com/video/japanese-in-5-20-wa-and-ga-particle-usages_726497834.html',
        'md5': 'f0be416314e5be21a12b499b330c21cf',
        'info_dict': {
            'id': '726497834',
            'title': 'Japanese in 5! #20 - WA And GA Particle Usages',
            'description': 'This should clear up some issues most students of Japanese encounter with WA and GA....',
            'ext': 'mp4',
            'timestamp': 1416391590,
            'upload_date': '20141119',
            'thumbnail': r're:^https?://.*\.jpg$',
        }
    }

    def _real_extract(self, url):
        video_id = self._match_id(url)

        webpage = self._download_webpage(url, video_id)
        title = self._og_search_title(webpage)
        video_url = self._og_search_video_url(webpage)
        description = self._og_search_description(webpage)
        thumbnail = self._og_search_thumbnail(webpage)

        timestamp = None
        submit_info = get_element_by_attribute('class', 'pm-submit-data', webpage)
        if submit_info:
            timestamp = parse_iso8601(self._search_regex(
                r'datetime="([^"]+)"', submit_info, 'upload date', fatal=False, default=None))

        # attempt to resolve the final URL in order to get a proper extension
        redirect_req = HEADRequest(video_url)
        req = self._request_webpage(
            redirect_req, video_id, note='Resolving final URL', errnote='Could not resolve final URL', fatal=False)
        if req:
            video_url = req.url

        formats = [{
            'format_id': 'sd',
            'url': video_url,
        }]

        return {
            'id': video_id,
            'title': title,
            'formats': formats,
            'description': description,
            'timestamp': timestamp,
            'thumbnail': thumbnail,
        }<|MERGE_RESOLUTION|>--- conflicted
+++ resolved
@@ -1,9 +1,5 @@
 from .common import InfoExtractor
-<<<<<<< HEAD
-from ..networking.common import HEADRequest
-=======
 from ..networking import HEADRequest
->>>>>>> d05b35d7
 from ..utils import get_element_by_attribute, parse_iso8601
 
 
