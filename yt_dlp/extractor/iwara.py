import functools
import urllib.parse
import hashlib
import json

from .common import InfoExtractor
from ..utils import (
    ExtractorError,
    OnDemandPagedList,
    int_or_none,
    mimetype2ext,
    qualities,
    traverse_obj,
    unified_timestamp,
)


# https://github.com/yt-dlp/yt-dlp/issues/6671
class IwaraBaseIE(InfoExtractor):
    _USERTOKEN = None
    _MEDIATOKEN = None
    _NETRC_MACHINE = "iwara"

    def _get_user_token(self, invalidate=False):
        if not invalidate and self._USERTOKEN:
            return self._USERTOKEN

        username, password = self._get_login_info()
        IwaraBaseIE._USERTOKEN = username and self.cache.load(self._NETRC_MACHINE, username)
        if not IwaraBaseIE._USERTOKEN or invalidate:
            IwaraBaseIE._USERTOKEN = self._download_json(
                'https://api.iwara.tv/user/login', None, note='Logging in',
                data=json.dumps({
                    'email': username,
                    'password': password
                }).encode('utf-8'),
                headers={
                    'Content-Type': 'application/json'
                })['token']

            self.cache.store(self._NETRC_MACHINE, username, IwaraBaseIE._USERTOKEN)

        return self._USERTOKEN

    def _get_media_token(self, invalidate=False):
        if not invalidate and self._MEDIATOKEN:
            return self._MEDIATOKEN

        IwaraBaseIE._MEDIATOKEN = self._download_json(
            'https://api.iwara.tv/user/token', None, note='Fetching media token',
            data=b'',  # Need to have some data here, even if it's empty
            headers={
                'Authorization': f'Bearer {self._get_user_token()}',
                'Content-Type': 'application/json'
            })['accessToken']

        return self._MEDIATOKEN


class IwaraIE(IwaraBaseIE):
    IE_NAME = 'iwara'
    _VALID_URL = r'https?://(?:www\.|ecchi\.)?iwara\.tv/videos?/(?P<id>[a-zA-Z0-9]+)'
    _TESTS = [{
        # this video cannot be played because of migration
        'only_matching': True,
        'url': 'https://www.iwara.tv/video/k2ayoueezfkx6gvq',
        'info_dict': {
            'id': 'k2ayoueezfkx6gvq',
            'ext': 'mp4',
            'age_limit': 18,
            'title': 'Defeat of Irybelda - アイリベルダの敗北',
            'description': 'md5:70278abebe706647a8b4cb04cf23e0d3',
            'uploader': 'Inwerwm',
            'uploader_id': 'inwerwm',
            'tags': 'count:1',
            'like_count': 6133,
            'view_count': 1050343,
            'comment_count': 1,
            'timestamp': 1677843869,
            'modified_timestamp': 1679056362,
        },
    }, {
        'url': 'https://iwara.tv/video/1ywe1sbkqwumpdxz5/',
        'md5': '20691ce1473ec2766c0788e14c60ce66',
        'info_dict': {
            'id': '1ywe1sbkqwumpdxz5',
            'ext': 'mp4',
            'age_limit': 18,
            'title': 'Aponia 阿波尼亚SEX  Party Tonight 手动脱衣 大奶 裸腿',
            'description': 'md5:0c4c310f2e0592d68b9f771d348329ca',
            'uploader': '龙也zZZ',
            'uploader_id': 'user792540',
            'tags': [
                'uncategorized'
            ],
            'like_count': 1809,
            'view_count': 25156,
            'comment_count': 1,
            'timestamp': 1678732213,
            'modified_timestamp': 1679110271,
        },
    }, {
        'url': 'https://iwara.tv/video/blggmfno8ghl725bg',
        'info_dict': {
            'id': 'blggmfno8ghl725bg',
            'ext': 'mp4',
            'age_limit': 18,
            'title': 'お外でおしっこしちゃう猫耳ロリメイド',
            'description': 'md5:0342ba9bf6db09edbbb28729657c3611',
            'uploader': 'Fe_Kurosabi',
            'uploader_id': 'fekurosabi',
            'tags': [
                'pee'
            ],
            'like_count': 192,
            'view_count': 12119,
            'comment_count': 0,
            'timestamp': 1598880567,
            'modified_timestamp': 1598908995,
            'availability': 'needs_auth',
        },
    }]

    def _extract_formats(self, video_id, fileurl):
        up = urllib.parse.urlparse(fileurl)
        q = urllib.parse.parse_qs(up.query)
        paths = up.path.rstrip('/').split('/')
        # https://github.com/yt-dlp/yt-dlp/issues/6549#issuecomment-1473771047
        x_version = hashlib.sha1('_'.join((paths[-1], q['expires'][0], '5nFp9kmbNnHdAFhaqMvt')).encode()).hexdigest()

        preference = qualities(['preview', '360', '540', 'Source'])

        files = self._download_json(fileurl, video_id, headers={'X-Version': x_version})
        for fmt in files:
            yield traverse_obj(fmt, {
                'format_id': 'name',
                'url': ('src', ('view', 'download'), {self._proto_relative_url}),
                'ext': ('type', {mimetype2ext}),
                'quality': ('name', {preference}),
                'height': ('name', {int_or_none}),
            }, get_all=False)

    def _real_extract(self, url):
        video_id = self._match_id(url)
<<<<<<< HEAD
        username, password = self._get_login_info()
        if username and password:
            headers = {
                'Authorization': f'Bearer {self._get_media_token()}',
                'Content-Type': 'application/json'
            }
        else:
            headers = {
                'Content-Type': 'application/json'
            }
        video_data = self._download_json(f'https://api.iwara.tv/video/{video_id}', video_id, expected_status=lambda x: True, headers=headers)
=======
        video_data = self._download_json(f'https://api.iwara.tv/video/{video_id}', video_id, expected_status=lambda x: True)
>>>>>>> 93e7c699
        errmsg = video_data.get('message')
        # at this point we can actually get uploaded user info, but do we need it?
        if errmsg == 'errors.privateVideo':
            self.raise_login_required('Private video. Login if you have permissions to watch')
        elif errmsg == 'errors.notFound':
            if not username:
                self.raise_login_required('Video may need login to view')
            else:
                raise ExtractorError('Iwara says: ' + errmsg)

        if not video_data.get('fileUrl'):
            if video_data.get('embedUrl'):
                return self.url_result(video_data.get('embedUrl'))
            raise ExtractorError('This video is unplayable', expected=True)

        return {
            'id': video_id,
            'age_limit': 18 if video_data.get('rating') == 'ecchi' else 0,  # ecchi is 'sexy' in Japanese
            **traverse_obj(video_data, {
                'title': 'title',
                'description': 'body',
                'uploader': ('user', 'name'),
                'uploader_id': ('user', 'username'),
                'tags': ('tags', ..., 'id'),
                'like_count': 'numLikes',
                'view_count': 'numViews',
                'comment_count': 'numComments',
                'timestamp': ('createdAt', {unified_timestamp}),
                'modified_timestamp': ('updatedAt', {unified_timestamp}),
                'thumbnail': ('file', 'id', {str}, {
                    lambda x: f'https://files.iwara.tv/image/thumbnail/{x}/thumbnail-00.jpg'}),
            }),
            'formats': list(self._extract_formats(video_id, video_data.get('fileUrl'))),
        }

    def _perform_login(self, username, password):
        if self.cache.load(self._NETRC_MACHINE, username) and self._get_media_token():
            self.write_debug('Skipping logging in')
            return

        IwaraBaseIE._USERTOKEN = self._get_user_token(True)
        self._get_media_token(True)
        self.cache.store(self._NETRC_MACHINE, username, IwaraBaseIE._USERTOKEN)


class IwaraUserIE(IwaraBaseIE):
    _VALID_URL = r'https?://(?:www\.)?iwara\.tv/profile/(?P<id>[^/?#&]+)'
    IE_NAME = 'iwara:user'
    _PER_PAGE = 32

    _TESTS = [{
        'url': 'https://iwara.tv/profile/user792540/videos',
        'info_dict': {
            'id': 'user792540',
        },
        'playlist_mincount': 80,
    }, {
        'url': 'https://iwara.tv/profile/theblackbirdcalls/videos',
        'info_dict': {
            'id': 'theblackbirdcalls',
        },
        'playlist_mincount': 723,
    }, {
        'url': 'https://iwara.tv/profile/user792540',
        'only_matching': True,
    }, {
        'url': 'https://iwara.tv/profile/theblackbirdcalls',
        'only_matching': True,
    }]

    def _entries(self, playlist_id, user_id, page):
        videos = self._download_json(
            'https://api.iwara.tv/videos', playlist_id,
            note=f'Downloading page {page}',
            query={
                'page': page,
                'sort': 'date',
                'user': user_id,
                'limit': self._PER_PAGE,
            })
        for x in traverse_obj(videos, ('results', ..., 'id')):
            yield self.url_result(f'https://iwara.tv/video/{x}')

    def _real_extract(self, url):
        playlist_id = self._match_id(url)
        user_info = self._download_json(
            f'https://api.iwara.tv/profile/{playlist_id}', playlist_id,
            note='Requesting user info')
        user_id = traverse_obj(user_info, ('user', 'id'))

        return self.playlist_result(
            OnDemandPagedList(
                functools.partial(self._entries, playlist_id, user_id),
                self._PER_PAGE),
            playlist_id, traverse_obj(user_info, ('user', 'name')))


class IwaraPlaylistIE(IwaraBaseIE):
    # the ID is an UUID but I don't think it's necessary to write concrete regex
    _VALID_URL = r'https?://(?:www\.)?iwara\.tv/playlist/(?P<id>[0-9a-f-]+)'
    IE_NAME = 'iwara:playlist'
    _PER_PAGE = 32

    _TESTS = [{
        'url': 'https://iwara.tv/playlist/458e5486-36a4-4ac0-b233-7e9eef01025f',
        'info_dict': {
            'id': '458e5486-36a4-4ac0-b233-7e9eef01025f',
        },
        'playlist_mincount': 3,
    }]

    def _entries(self, playlist_id, first_page, page):
        videos = self._download_json(
            'https://api.iwara.tv/videos', playlist_id, f'Downloading page {page}',
            query={'page': page, 'limit': self._PER_PAGE}) if page else first_page
        for x in traverse_obj(videos, ('results', ..., 'id')):
            yield self.url_result(f'https://iwara.tv/video/{x}')

    def _real_extract(self, url):
        playlist_id = self._match_id(url)
        page_0 = self._download_json(
            f'https://api.iwara.tv/playlist/{playlist_id}?page=0&limit={self._PER_PAGE}', playlist_id,
            note='Requesting playlist info')

        return self.playlist_result(
            OnDemandPagedList(
                functools.partial(self._entries, playlist_id, page_0),
                self._PER_PAGE),
            playlist_id, traverse_obj(page_0, ('title', 'name')))<|MERGE_RESOLUTION|>--- conflicted
+++ resolved
@@ -142,7 +142,6 @@
 
     def _real_extract(self, url):
         video_id = self._match_id(url)
-<<<<<<< HEAD
         username, password = self._get_login_info()
         if username and password:
             headers = {
@@ -154,9 +153,6 @@
                 'Content-Type': 'application/json'
             }
         video_data = self._download_json(f'https://api.iwara.tv/video/{video_id}', video_id, expected_status=lambda x: True, headers=headers)
-=======
-        video_data = self._download_json(f'https://api.iwara.tv/video/{video_id}', video_id, expected_status=lambda x: True)
->>>>>>> 93e7c699
         errmsg = video_data.get('message')
         # at this point we can actually get uploaded user info, but do we need it?
         if errmsg == 'errors.privateVideo':
