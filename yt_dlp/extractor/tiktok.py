--- conflicted
+++ resolved
@@ -16,11 +16,8 @@
     ExtractorError,
     int_or_none,
     join_nonempty,
-<<<<<<< HEAD
+    LazyList,
     srt_subtitles_timecode,
-=======
-    LazyList,
->>>>>>> 32b95bb6
     str_or_none,
     traverse_obj,
     try_get,
