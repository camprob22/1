<<<<<<< HEAD
from .bokecc import BokeCCBaseIE
from ..compat import (
    compat_b64decode,
    compat_urllib_parse_unquote,
    compat_urlparse,
)
=======
import base64
import urllib.parse

from .bokecc import BokeCCBaseIE
>>>>>>> 556aa516
from ..utils import (
    ExtractorError,
    determine_ext,
    traverse_obj,
    update_url_query,
)


class InfoQIE(BokeCCBaseIE):
    _VALID_URL = r'https?://(?:www\.)?infoq\.com/(?:[^/]+/)+(?P<id>[^/]+)'

    _TESTS = [{
        'url': 'http://www.infoq.com/presentations/A-Few-of-My-Favorite-Python-Things',
        'md5': 'b5ca0e0a8c1fed93b0e65e48e462f9a2',
        'info_dict': {
            'id': 'A-Few-of-My-Favorite-Python-Things',
            'ext': 'mp4',
            'description': 'Mike Pirnat presents some tips and tricks, standard libraries and third party packages that make programming in Python a richer experience.',
            'title': 'A Few of My Favorite [Python] Things',
        },
    }, {
        'url': 'http://www.infoq.com/fr/presentations/changez-avis-sur-javascript',
        'only_matching': True,
    }, {
        'url': 'http://www.infoq.com/cn/presentations/openstack-continued-delivery',
        'md5': '4918d0cca1497f2244572caf626687ef',
        'info_dict': {
            'id': 'openstack-continued-delivery',
            'title': 'OpenStack持续交付之路',
            'ext': 'flv',
            'description': 'md5:308d981fb28fa42f49f9568322c683ff',
        },
        'skip': 'Sorry, the page you visited does not exist',
    }, {
        'url': 'https://www.infoq.com/presentations/Simple-Made-Easy',
        'md5': '0e34642d4d9ef44bf86f66f6399672db',
        'info_dict': {
            'id': 'Simple-Made-Easy',
            'title': 'Simple Made Easy',
            'ext': 'mp3',
            'description': 'md5:3e0e213a8bbd074796ef89ea35ada25b',
        },
        'params': {
            'format': 'bestaudio',
        },
    }]

    def _extract_rtmp_video(self, webpage):
        # The server URL is hardcoded
        video_url = 'rtmpe://videof.infoq.com/cfx/st/'

        # Extract video URL
        encoded_id = self._search_regex(
            r"jsclassref\s*=\s*'([^']*)'", webpage, 'encoded id', default=None)

        real_id = urllib.parse.unquote(base64.b64decode(encoded_id).decode('utf-8'))
        playpath = 'mp4:' + real_id

        return [{
            'format_id': 'rtmp_video',
            'url': video_url,
            'ext': determine_ext(playpath),
            'play_path': playpath,
        }]

    def _extract_cf_auth(self, webpage):
        policy = self._search_regex(r'InfoQConstants\.scp\s*=\s*\'([^\']+)\'', webpage, 'policy')
        signature = self._search_regex(r'InfoQConstants\.scs\s*=\s*\'([^\']+)\'', webpage, 'signature')
        key_pair_id = self._search_regex(r'InfoQConstants\.sck\s*=\s*\'([^\']+)\'', webpage, 'key-pair-id')
        return {
            'Policy': policy,
            'Signature': signature,
            'Key-Pair-Id': key_pair_id,
        }

    def _extract_http_video(self, webpage):
        http_video_url = self._search_regex(r'P\.s\s*=\s*\'([^\']+)\'', webpage, 'video URL')
        http_video_url = update_url_query(http_video_url, self._extract_cf_auth(webpage))
        return [{
            'format_id': 'http_video',
            'url': http_video_url,
            'http_headers': {'Referer': 'https://www.infoq.com/'},
        }]

    def _extract_http_audio(self, webpage, video_id):
        try:
            http_audio_url = traverse_obj(self._form_hidden_inputs('mp3Form', webpage), 'filename')
        except ExtractorError:
            http_audio_url = None
        if not http_audio_url:
            return []

        # base URL is found in the Location header in the response returned by
        # GET https://www.infoq.com/mp3download.action?filename=... when logged in.
        http_audio_url = urllib.parse.urljoin('http://ress.infoq.com/downloads/mp3downloads/', http_audio_url)
        http_audio_url = update_url_query(http_audio_url, self._extract_cf_auth(webpage))

        # audio file seem to be missing some times even if there is a download link
        # so probe URL to make sure
        if not self._is_valid_url(http_audio_url, video_id):
            return []

        return [{
            'format_id': 'http_audio',
            'url': http_audio_url,
            'vcodec': 'none',
        }]

    def _real_extract(self, url):
        video_id = self._match_id(url)
        webpage = self._download_webpage(url, video_id)

        video_title = self._html_extract_title(webpage)
        video_description = self._html_search_meta('description', webpage, 'description')

        if '/cn/' in url:
            # for China videos, HTTP video URL exists but always fails with 403
            formats = self._extract_bokecc_formats(webpage, video_id)
        else:
            formats = (
                self._extract_rtmp_video(webpage)
                + self._extract_http_video(webpage)
                + self._extract_http_audio(webpage, video_id))

        return {
            'id': video_id,
            'title': video_title,
            'description': video_description,
            'formats': formats,
        }<|MERGE_RESOLUTION|>--- conflicted
+++ resolved
@@ -1,16 +1,7 @@
-<<<<<<< HEAD
-from .bokecc import BokeCCBaseIE
-from ..compat import (
-    compat_b64decode,
-    compat_urllib_parse_unquote,
-    compat_urlparse,
-)
-=======
 import base64
 import urllib.parse
 
 from .bokecc import BokeCCBaseIE
->>>>>>> 556aa516
 from ..utils import (
     ExtractorError,
     determine_ext,
