import re

from .common import InfoExtractor
<<<<<<< HEAD
from ..compat import compat_str
=======
>>>>>>> 556aa516
from ..utils import ExtractorError, clean_html, int_or_none, try_get, unified_strdate


class DamtomoBaseIE(InfoExtractor):
    def _real_extract(self, url):
        video_id = self._match_id(url)
        webpage, handle = self._download_webpage_handle(self._WEBPAGE_URL_TMPL % video_id, video_id, encoding='sjis')

        if handle.url == 'https://www.clubdam.com/sorry/':
            raise ExtractorError('You are rate-limited. Try again later.', expected=True)
        if '<h2>予期せぬエラーが発生しました。</h2>' in webpage:
            raise ExtractorError('There is an error on server-side. Try again later.', expected=True)

        description = self._search_regex(r'(?m)<div id="public_comment">\s*<p>\s*([^<]*?)\s*</p>', webpage, 'description', default=None)
        uploader_id = self._search_regex(r'<a href="https://www\.clubdam\.com/app/damtomo/member/info/Profile\.do\?damtomoId=([^"]+)"', webpage, 'uploader_id', default=None)

        data_dict = {
            mobj.group('class'): re.sub(r'\s+', ' ', clean_html(mobj.group('value')))
            for mobj in re.finditer(r'(?s)<(p|div)\s+class="(?P<class>[^" ]+?)">(?P<value>.+?)</\1>', webpage)}

        # since videos do not have title, give the name of song instead
        data_dict['user_name'] = re.sub(r'\s*さん\s*$', '', data_dict['user_name'])
        title = data_dict.get('song_title')

        stream_tree = self._download_xml(
            self._DKML_XML_URL % video_id, video_id, note='Requesting stream information', encoding='sjis',
            # doing this has no problem since there is no character outside ASCII,
            # and never likely to happen in the future
            transform_source=lambda x: re.sub(r'\s*encoding="[^"]+?"', '', x))
        m3u8_url = try_get(stream_tree, lambda x: x.find(
            './/d:streamingUrl', {'d': self._DKML_XML_NS}).text.strip(), str)
        if not m3u8_url:
            raise ExtractorError('Failed to obtain m3u8 URL')
        formats = self._extract_m3u8_formats(m3u8_url, video_id, ext='mp4')

        return {
            'id': video_id,
            'title': title,
            'uploader_id': uploader_id,
            'description': description,
            'uploader': data_dict.get('user_name'),
            'upload_date': unified_strdate(self._search_regex(r'(\d{4}/\d{2}/\d{2})', data_dict.get('date'), 'upload_date', default=None)),
            'view_count': int_or_none(self._search_regex(r'(\d+)', data_dict['audience'], 'view_count', default=None)),
            'like_count': int_or_none(self._search_regex(r'(\d+)', data_dict['nice'], 'like_count', default=None)),
            'track': title,
            'artist': data_dict.get('song_artist'),
            'formats': formats,
        }


class DamtomoVideoIE(DamtomoBaseIE):
    IE_NAME = 'damtomo:video'
    _VALID_URL = r'https?://(?:www\.)?clubdam\.com/app/damtomo/(?:SP/)?karaokeMovie/StreamingDkm\.do\?karaokeMovieId=(?P<id>\d+)'
    _WEBPAGE_URL_TMPL = 'https://www.clubdam.com/app/damtomo/karaokeMovie/StreamingDkm.do?karaokeMovieId=%s'
    _DKML_XML_URL = 'https://www.clubdam.com/app/damtomo/karaokeMovie/GetStreamingDkmUrlXML.do?movieSelectFlg=2&karaokeMovieId=%s'
    _DKML_XML_NS = 'https://www.clubdam.com/app/damtomo/karaokeMovie/GetStreamingDkmUrlXML'
    _TESTS = [{
        'url': 'https://www.clubdam.com/app/damtomo/karaokeMovie/StreamingDkm.do?karaokeMovieId=2414316',
        'info_dict': {
            'id': '2414316',
            'title': 'Get Wild',
            'uploader': 'Ｋドロン',
            'uploader_id': 'ODk5NTQwMzQ',
            'track': 'Get Wild',
            'artist': 'TM NETWORK(TMN)',
            'upload_date': '20201226',
        },
    }]


class DamtomoRecordIE(DamtomoBaseIE):
    IE_NAME = 'damtomo:record'
    _VALID_URL = r'https?://(?:www\.)?clubdam\.com/app/damtomo/(?:SP/)?karaokePost/StreamingKrk\.do\?karaokeContributeId=(?P<id>\d+)'
    _WEBPAGE_URL_TMPL = 'https://www.clubdam.com/app/damtomo/karaokePost/StreamingKrk.do?karaokeContributeId=%s'
    _DKML_XML_URL = 'https://www.clubdam.com/app/damtomo/karaokePost/GetStreamingKrkUrlXML.do?karaokeContributeId=%s'
    _DKML_XML_NS = 'https://www.clubdam.com/app/damtomo/karaokePost/GetStreamingKrkUrlXML'
    _TESTS = [{
        'url': 'https://www.clubdam.com/app/damtomo/karaokePost/StreamingKrk.do?karaokeContributeId=27376862',
        'info_dict': {
            'id': '27376862',
            'title': 'イカSUMMER [良音]',
            'uploader': 'ＮＡＮＡ',
            'uploader_id': 'MzAyMDExNTY',
            'upload_date': '20210721',
            'view_count': 4,
            'like_count': 1,
            'track': 'イカSUMMER [良音]',
            'artist': 'ORANGE RANGE',
        },
    }, {
        'url': 'https://www.clubdam.com/app/damtomo/karaokePost/StreamingKrk.do?karaokeContributeId=27489418',
        'info_dict': {
            'id': '27489418',
            'title': '心みだれて〜say it with flowers〜(生音)',
            'uploader_id': 'NjI1MjI2MjU',
            'description': 'やっぱりキーを下げて正解だった感じ。リベンジ成功ということで。',
            'uploader': '箱の「中の人」',
            'upload_date': '20210815',
            'view_count': 5,
            'like_count': 3,
            'track': '心みだれて〜say it with flowers〜(生音)',
            'artist': '小林明子',
        },
    }]<|MERGE_RESOLUTION|>--- conflicted
+++ resolved
@@ -1,10 +1,6 @@
 import re
 
 from .common import InfoExtractor
-<<<<<<< HEAD
-from ..compat import compat_str
-=======
->>>>>>> 556aa516
 from ..utils import ExtractorError, clean_html, int_or_none, try_get, unified_strdate
 
 
