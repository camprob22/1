--- conflicted
+++ resolved
@@ -3,10 +3,7 @@
 import re
 import time
 import urllib.parse
-<<<<<<< HEAD
-=======
 import xml.etree.ElementTree
->>>>>>> a0b19d31
 
 from .common import InfoExtractor
 from ..compat import (
