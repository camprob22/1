import itertools
import re

from .common import InfoExtractor
<<<<<<< HEAD
from ..networking.common import Request
=======
from ..networking import Request
>>>>>>> d05b35d7
from ..utils import (
    int_or_none,
    js_to_json,
    orderedSet,
    parse_duration,
    str_to_int,
    url_or_none,
)


class XTubeIE(InfoExtractor):
    _VALID_URL = r'''(?x)
                        (?:
                            xtube:|
                            https?://(?:www\.)?xtube\.com/(?:watch\.php\?.*\bv=|video-watch/(?:embedded/)?(?P<display_id>[^/]+)-)
                        )
                        (?P<id>[^/?&#]+)
                    '''

    _TESTS = [{
        # old URL schema
        'url': 'http://www.xtube.com/watch.php?v=kVTUy_G222_',
        'md5': '092fbdd3cbe292c920ef6fc6a8a9cdab',
        'info_dict': {
            'id': 'kVTUy_G222_',
            'ext': 'mp4',
            'title': 'strange erotica',
            'description': 'contains:an ET kind of thing',
            'uploader': 'greenshowers',
            'duration': 450,
            'view_count': int,
            'comment_count': int,
            'age_limit': 18,
        }
    }, {
        # new URL schema
        'url': 'http://www.xtube.com/video-watch/strange-erotica-625837',
        'only_matching': True,
    }, {
        'url': 'xtube:625837',
        'only_matching': True,
    }, {
        'url': 'xtube:kVTUy_G222_',
        'only_matching': True,
    }, {
        'url': 'https://www.xtube.com/video-watch/embedded/milf-tara-and-teen-shared-and-cum-covered-extreme-bukkake-32203482?embedsize=big',
        'only_matching': True,
    }]

    def _real_extract(self, url):
        mobj = self._match_valid_url(url)
        video_id = mobj.group('id')
        display_id = mobj.group('display_id')

        if not display_id:
            display_id = video_id

        if video_id.isdigit() and len(video_id) < 11:
            url_pattern = 'http://www.xtube.com/video-watch/-%s'
        else:
            url_pattern = 'http://www.xtube.com/watch.php?v=%s'

        webpage = self._download_webpage(
            url_pattern % video_id, display_id, headers={
                'Cookie': 'age_verified=1; cookiesAccepted=1',
            })

        title, thumbnail, duration, sources, media_definition = [None] * 5

        config = self._parse_json(self._search_regex(
            r'playerConf\s*=\s*({.+?})\s*,\s*(?:\n|loaderConf|playerWrapper)', webpage, 'config',
            default='{}'), video_id, transform_source=js_to_json, fatal=False)
        if config:
            config = config.get('mainRoll')
            if isinstance(config, dict):
                title = config.get('title')
                thumbnail = config.get('poster')
                duration = int_or_none(config.get('duration'))
                sources = config.get('sources') or config.get('format')
                media_definition = config.get('mediaDefinition')

        if not isinstance(sources, dict) and not media_definition:
            sources = self._parse_json(self._search_regex(
                r'(["\'])?sources\1?\s*:\s*(?P<sources>{.+?}),',
                webpage, 'sources', group='sources'), video_id,
                transform_source=js_to_json)

        formats = []
        format_urls = set()

        if isinstance(sources, dict):
            for format_id, format_url in sources.items():
                format_url = url_or_none(format_url)
                if not format_url:
                    continue
                if format_url in format_urls:
                    continue
                format_urls.add(format_url)
                formats.append({
                    'url': format_url,
                    'format_id': format_id,
                    'height': int_or_none(format_id),
                })

        if isinstance(media_definition, list):
            for media in media_definition:
                video_url = url_or_none(media.get('videoUrl'))
                if not video_url:
                    continue
                if video_url in format_urls:
                    continue
                format_urls.add(video_url)
                format_id = media.get('format')
                if format_id == 'hls':
                    formats.extend(self._extract_m3u8_formats(
                        video_url, video_id, 'mp4', entry_protocol='m3u8_native',
                        m3u8_id='hls', fatal=False))
                elif format_id == 'mp4':
                    height = int_or_none(media.get('quality'))
                    formats.append({
                        'url': video_url,
                        'format_id': '%s-%d' % (format_id, height) if height else format_id,
                        'height': height,
                    })

        self._remove_duplicate_formats(formats)

        if not title:
            title = self._search_regex(
                (r'<h1>\s*(?P<title>[^<]+?)\s*</h1>', r'videoTitle\s*:\s*(["\'])(?P<title>.+?)\1'),
                webpage, 'title', group='title')
        description = self._og_search_description(
            webpage, default=None) or self._html_search_meta(
            'twitter:description', webpage, default=None) or self._search_regex(
            r'</h1>\s*<p>([^<]+)', webpage, 'description', fatal=False)
        uploader = self._search_regex(
            (r'<input[^>]+name="contentOwnerId"[^>]+value="([^"]+)"',
             r'<span[^>]+class="nickname"[^>]*>([^<]+)'),
            webpage, 'uploader', fatal=False)
        if not duration:
            duration = parse_duration(self._search_regex(
                r'<dt>Runtime:?</dt>\s*<dd>([^<]+)</dd>',
                webpage, 'duration', fatal=False))
        view_count = str_to_int(self._search_regex(
            (r'["\']viewsCount["\'][^>]*>(\d+)\s+views',
             r'<dt>Views:?</dt>\s*<dd>([\d,\.]+)</dd>'),
            webpage, 'view count', fatal=False))
        comment_count = str_to_int(self._html_search_regex(
            r'>Comments? \(([\d,\.]+)\)<',
            webpage, 'comment count', fatal=False))

        return {
            'id': video_id,
            'display_id': display_id,
            'title': title,
            'description': description,
            'thumbnail': thumbnail,
            'uploader': uploader,
            'duration': duration,
            'view_count': view_count,
            'comment_count': comment_count,
            'age_limit': 18,
            'formats': formats,
        }


class XTubeUserIE(InfoExtractor):
    IE_DESC = 'XTube user profile'
    _VALID_URL = r'https?://(?:www\.)?xtube\.com/profile/(?P<id>[^/]+-\d+)'
    _TEST = {
        'url': 'http://www.xtube.com/profile/greenshowers-4056496',
        'info_dict': {
            'id': 'greenshowers-4056496',
            'age_limit': 18,
        },
        'playlist_mincount': 154,
    }

    def _real_extract(self, url):
        user_id = self._match_id(url)

        entries = []
        for pagenum in itertools.count(1):
            request = Request(
                'http://www.xtube.com/profile/%s/videos/%d' % (user_id, pagenum),
                headers={
                    'Cookie': 'popunder=4',
                    'X-Requested-With': 'XMLHttpRequest',
                    'Referer': url,
                })

            page = self._download_json(
                request, user_id, 'Downloading videos JSON page %d' % pagenum)

            html = page.get('html')
            if not html:
                break

            for video_id in orderedSet([video_id for _, video_id in re.findall(
                    r'data-plid=(["\'])(.+?)\1', html)]):
                entries.append(self.url_result('xtube:%s' % video_id, XTubeIE.ie_key()))

            page_count = int_or_none(page.get('pageCount'))
            if not page_count or pagenum == page_count:
                break

        playlist = self.playlist_result(entries, user_id)
        playlist['age_limit'] = 18
        return playlist<|MERGE_RESOLUTION|>--- conflicted
+++ resolved
@@ -2,11 +2,7 @@
 import re
 
 from .common import InfoExtractor
-<<<<<<< HEAD
-from ..networking.common import Request
-=======
 from ..networking import Request
->>>>>>> d05b35d7
 from ..utils import (
     int_or_none,
     js_to_json,
