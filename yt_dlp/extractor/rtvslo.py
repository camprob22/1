import re
from urllib.parse import urlparse

from .common import InfoExtractor
from ..utils import (
    ExtractorError,
    int_or_none,
    parse_duration,
    traverse_obj,
    unified_timestamp,
    url_or_none,
)


class RTVSLOIE(InfoExtractor):
    IE_NAME = 'rtvslo.si'
    _VALID_URL = r'''(?x)
        https?://(?:
            (?:365|4d)\.rtvslo.si/arhiv/[^/?#&;]+|
            (?:www\.)?rtvslo\.si/rtv365/arhiv|
            (?:365|4d)\.rtvslo.si/oddaja/[^/?#&;]+|
        )/(?P<id>\d+)'''
    _GEO_COUNTRIES = ['SI']

    _API_BASE = 'https://api.rtvslo.si/ava/{}/{}?client_id=82013fb3a531d5414f478747c1aca622'
    SUB_LANGS_MAP = {'Slovenski': 'sl'}

    _TESTS = [
        {
            'url': 'https://www.rtvslo.si/rtv365/arhiv/174842550?s=tv',
            'info_dict': {
                'id': '174842550',
                'ext': 'mp4',
                'release_timestamp': 1643140032,
                'upload_date': '20220125',
                'series': 'Dnevnik',
                'thumbnail': 'https://img.rtvcdn.si/_up/ava/ava_misc/show_logos/92/dnevnik_3_wide2.jpg',
                'description': 'md5:76a18692757aeb8f0f51221106277dd2',
                'timestamp': 1643137046,
                'title': 'Dnevnik',
                'series_id': '92',
                'release_date': '20220125',
                'duration': 1789,
            },
        }, {
            'url': 'https://365.rtvslo.si/arhiv/utrip/174843754',
            'info_dict': {
                'id': '174843754',
                'ext': 'mp4',
                'series_id': '94',
                'release_date': '20220129',
                'timestamp': 1643484455,
                'title': 'Utrip',
                'duration': 813,
                'thumbnail': 'https://img.rtvcdn.si/_up/ava/ava_misc/show_logos/94/utrip_1_wide2.jpg',
                'description': 'md5:77f2892630c7b17bb7a5bb84319020c9',
                'release_timestamp': 1643485825,
                'upload_date': '20220129',
                'series': 'Utrip',
            },
        }, {
            'url': 'https://365.rtvslo.si/arhiv/il-giornale-della-sera/174844609',
            'info_dict': {
                'id': '174844609',
                'ext': 'mp3',
                'series_id': '106615841',
                'title': 'Il giornale della sera',
                'duration': 1328,
                'series': 'Il giornale della sera',
                'timestamp': 1643743800,
                'release_timestamp': 1643745424,
                'thumbnail': 'https://img.rtvcdn.si/_up/ava/ava_misc/show_logos/il-giornale-della-sera_wide2.jpg',
                'upload_date': '20220201',
                'tbr': 128000,
                'release_date': '20220201',
            },
        }, {
            'url': 'https://365.rtvslo.si/arhiv/razred-zase/148350750',
            'info_dict': {
                'id': '148350750',
                'ext': 'mp4',
                'title': 'Prvi šolski dan, mozaična oddaja za mlade',
                'series': 'Razred zase',
                'series_id': '148185730',
                'duration': 1481,
                'upload_date': '20121019',
                'timestamp': 1350672122,
                'release_date': '20121019',
                'release_timestamp': 1350672122,
                'thumbnail': 'https://img.rtvcdn.si/_up/ava/ava_misc/show_logos/148185730/razred_zase_2014_logo_4d_wide2.jpg',
            },
        }, {
            'url': 'https://4d.rtvslo.si/arhiv/dnevnik/174842550',
<<<<<<< HEAD
            'only_matching': True
        }, {
            'url': 'https://365.rtvslo.si/oddaja/ekipa-bled/173250997',
            'info_dict': {
                '_type': 'playlist',
                'id': '173250997',
                'title': 'Ekipa Bled',
            },
            'playlist_count': 18
        }

=======
            'only_matching': True,
        },
>>>>>>> add96eb9
    ]

    def _get_video_info(self, v_id):
        meta = self._download_json(self._API_BASE.format('getRecordingDrm', v_id), v_id)['response']

        thumbs = [{'id': k, 'url': v, 'http_headers': {'Accept': 'image/jpeg'}}
                  for k, v in (meta.get('images') or {}).items()]

        subs = {}
        for s in traverse_obj(meta, 'subs', 'subtitles', default=[]):
            lang = self.SUB_LANGS_MAP.get(s.get('language'), s.get('language') or 'und')
            subs.setdefault(lang, []).append({
                'url': s.get('file'),
                'ext': traverse_obj(s, 'format', expected_type=str.lower),
            })

        jwt = meta.get('jwt')
        if not jwt:
            raise ExtractorError('Site did not provide an authentication token, cannot proceed.')

        media = self._download_json(self._API_BASE.format('getMedia', v_id), v_id, query={'jwt': jwt})['response']

        formats = []
        skip_protocols = ['smil', 'f4m', 'dash']
        adaptive_url = traverse_obj(media, ('addaptiveMedia', 'hls_sec'), expected_type=url_or_none)
        if adaptive_url:
            formats = self._extract_wowza_formats(adaptive_url, v_id, skip_protocols=skip_protocols)

        adaptive_url = traverse_obj(media, ('addaptiveMedia_sl', 'hls_sec'), expected_type=url_or_none)
        if adaptive_url:
            for f in self._extract_wowza_formats(adaptive_url, v_id, skip_protocols=skip_protocols):
                formats.append({
                    **f,
                    'format_id': 'sign-' + f['format_id'],
                    'format_note': 'Sign language interpretation', 'preference': -10,
                    'language': (
                        'slv' if f.get('language') == 'eng' and f.get('acodec') != 'none'
                        else f.get('language')),
                })

        for mediafile in traverse_obj(media, ('mediaFiles', lambda _, v: url_or_none(v['streams']['https']))):
            formats.append(traverse_obj(mediafile, {
                'url': ('streams', 'https'),
                'ext': ('mediaType', {str.lower}),
                'width': ('width', {int_or_none}),
                'height': ('height', {int_or_none}),
                'tbr': ('bitrate', {int_or_none}),
                'filesize': ('filesize', {int_or_none}),
            }))

        for mediafile in traverse_obj(media, ('mediaFiles', lambda _, v: url_or_none(v['streams']['hls_sec']))):
            formats.extend(self._extract_wowza_formats(
                mediafile['streams']['hls_sec'], v_id, skip_protocols=skip_protocols))

        if any('intermission.mp4' in x['url'] for x in formats):
            self.raise_geo_restricted(countries=self._GEO_COUNTRIES, metadata_available=True)
        if any('dummy_720p.mp4' in x.get('manifest_url', '') for x in formats) and meta.get('stub') == 'error':
            raise ExtractorError(f'{self.IE_NAME} said: Clip not available', expected=True)

        return {
            'id': v_id,
            'webpage_url': ''.join(traverse_obj(meta, ('canonical', ('domain', 'path')))),
            'title': meta.get('title'),
            'formats': formats,
            'subtitles': subs,
            'thumbnails': thumbs,
            'description': meta.get('description'),
            'timestamp': unified_timestamp(traverse_obj(meta, 'broadcastDate', ('broadcastDates', 0))),
            'release_timestamp': unified_timestamp(meta.get('recordingDate')),
            'duration': meta.get('duration') or parse_duration(meta.get('length')),
            'tags': meta.get('genre'),
            'series': meta.get('showName'),
            'series_id': meta.get('showId'),
        }

    def _get_show_urls(self, url, v_id):
        html = self._download_webpage(url, v_id)
        all_urls = set(re.findall(r'<a.*href=\"(/arhiv/.+)\".*aria-label=.*>', html))
        parsed = urlparse(url)
        title = self._html_extract_title(html, v_id)
        return title, [f'{parsed.scheme}://{parsed.netloc}{url}' for url in all_urls]

    def _real_extract(self, url):
        url_id = self._match_id(url)
        if 'oddaja' in url:
            # supplied URL is a shows homepage / like a channel or playlist
            title, urls = self._get_show_urls(url, url_id)
            return self.playlist_result(
                [self.url_result(url, RTVSLOIE, url_id) for url in urls], url_id, title)
        else:
            return self._get_video_info(url_id)<|MERGE_RESOLUTION|>--- conflicted
+++ resolved
@@ -91,8 +91,7 @@
             },
         }, {
             'url': 'https://4d.rtvslo.si/arhiv/dnevnik/174842550',
-<<<<<<< HEAD
-            'only_matching': True
+            'only_matching': True,
         }, {
             'url': 'https://365.rtvslo.si/oddaja/ekipa-bled/173250997',
             'info_dict': {
@@ -100,13 +99,8 @@
                 'id': '173250997',
                 'title': 'Ekipa Bled',
             },
-            'playlist_count': 18
-        }
-
-=======
-            'only_matching': True,
+            'playlist_count': 18,
         },
->>>>>>> add96eb9
     ]
 
     def _get_video_info(self, v_id):
