--- conflicted
+++ resolved
@@ -2428,12 +2428,9 @@
     ZingMp3WeekChartIE,
     ZingMp3ChartMusicVideoIE,
     ZingMp3UserIE,
-<<<<<<< HEAD
+    ZingMp3HubIE,
     ZingMp3LiveRadioIE,
     ZingMp3PostCastEpisodeIE,
-=======
-    ZingMp3HubIE,
->>>>>>> dec42730
 )
 from .zoom import ZoomIE
 from .zype import ZypeIE