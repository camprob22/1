# coding: utf-8
from __future__ import unicode_literals

import base64
import re
import json
import zlib

from hashlib import sha1
from math import pow, sqrt, floor
from .common import InfoExtractor
from .vrv import VRVIE
from ..compat import (
    compat_b64decode,
    compat_etree_Element,
    compat_etree_fromstring,
    compat_str,
    compat_urllib_parse_urlencode,
    compat_urllib_request,
    compat_urlparse,
)
from ..utils import (
    ExtractorError,
    bytes_to_intlist,
    extract_attributes,
    float_or_none,
    format_field,
    intlist_to_bytes,
    int_or_none,
    join_nonempty,
    lowercase_escape,
    merge_dicts,
    qualities,
    remove_end,
    sanitized_Request,
    traverse_obj,
    try_get,
    xpath_text,
)
from ..aes import (
    aes_cbc_decrypt,
)


class CrunchyrollBaseIE(InfoExtractor):
    _LOGIN_URL = 'https://www.crunchyroll.com/welcome/login'
    _API_BASE = 'https://api.crunchyroll.com'
    _NETRC_MACHINE = 'crunchyroll'

    def _call_rpc_api(self, method, video_id, note=None, data=None):
        data = data or {}
        data['req'] = 'RpcApi' + method
        data = compat_urllib_parse_urlencode(data).encode('utf-8')
        return self._download_xml(
            'https://www.crunchyroll.com/xml/',
            video_id, note, fatal=False, data=data, headers={
                'Content-Type': 'application/x-www-form-urlencoded',
            })

    def _perform_login(self, username, password):
        if self._get_cookies(self._LOGIN_URL).get('etp_rt'):
            return

        upsell_response = self._download_json(
            f'{self._API_BASE}/get_upsell_data.0.json', None, 'Getting session id',
            query={
                'sess_id': 1,
                'device_id': 'whatvalueshouldbeforweb',
                'device_type': 'com.crunchyroll.static',
                'access_token': 'giKq5eY27ny3cqz',
                'referer': self._LOGIN_URL
            })
        if upsell_response['code'] != 'ok':
            raise ExtractorError('Could not get session id')
        session_id = upsell_response['data']['session_id']

        login_response = self._download_json(
            f'{self._API_BASE}/login.1.json', None, 'Logging in',
            data=compat_urllib_parse_urlencode({
                'account': username,
                'password': password,
                'session_id': session_id
            }).encode('ascii'))
        if login_response['code'] != 'ok':
            raise ExtractorError('Login failed. Server message: %s' % login_response['message'], expected=True)
        if not self._get_cookies(self._LOGIN_URL).get('etp_rt'):
            raise ExtractorError('Login succeeded but did not set etp_rt cookie')

<<<<<<< HEAD
    def _real_initialize(self):
        self._login()

    # Beta-specific, but needed for redirects
    def _get_beta_embedded_json(self, webpage, display_id):
        initial_state = self._parse_json(
            self._search_regex(r'__INITIAL_STATE__\s*=\s*({.+?})\s*;', webpage, 'initial state'),
            display_id)
        app_config = self._parse_json(
            self._search_regex(r'__APP_CONFIG__\s*=\s*({.+?})\s*;', webpage, 'app config'),
            display_id)
        return initial_state, app_config

=======
>>>>>>> ae6a1b95
    @staticmethod
    def _add_skip_wall(url):
        parsed_url = compat_urlparse.urlparse(url)
        qs = compat_urlparse.parse_qs(parsed_url.query)
        # Always force skip_wall to bypass maturity wall, namely 18+ confirmation message:
        # > This content may be inappropriate for some people.
        # > Are you sure you want to continue?
        # since it's not disabled by default in crunchyroll account's settings.
        # See https://github.com/ytdl-org/youtube-dl/issues/7202.
        qs['skip_wall'] = ['1']
        return compat_urlparse.urlunparse(
            parsed_url._replace(query=compat_urllib_parse_urlencode(qs, True)))


class CrunchyrollIE(CrunchyrollBaseIE, VRVIE):
    IE_NAME = 'crunchyroll'
    _VALID_URL = r'https?://(?:(?P<prefix>www|m)\.)?(?P<url>crunchyroll\.(?:com|fr)/(?:media(?:-|/\?id=)|(?:[^/]*/){1,2}[^/?&]*?)(?P<id>[0-9]+))(?:[/?&]|$)'
    _TESTS = [{
        'url': 'http://www.crunchyroll.com/wanna-be-the-strongest-in-the-world/episode-1-an-idol-wrestler-is-born-645513',
        'info_dict': {
            'id': '645513',
            'ext': 'mp4',
            'title': 'Wanna be the Strongest in the World Episode 1 – An Idol-Wrestler is Born!',
            'description': 'md5:2d17137920c64f2f49981a7797d275ef',
            'thumbnail': r're:^https?://.*\.jpg$',
            'uploader': 'Yomiuri Telecasting Corporation (YTV)',
            'upload_date': '20131013',
            'url': 're:(?!.*&amp)',
        },
        'params': {
            # rtmp
            'skip_download': True,
        },
        'skip': 'Video gone',
    }, {
        'url': 'http://www.crunchyroll.com/media-589804/culture-japan-1',
        'info_dict': {
            'id': '589804',
            'ext': 'flv',
            'title': 'Culture Japan Episode 1 – Rebuilding Japan after the 3.11',
            'description': 'md5:2fbc01f90b87e8e9137296f37b461c12',
            'thumbnail': r're:^https?://.*\.jpg$',
            'uploader': 'Danny Choo Network',
            'upload_date': '20120213',
        },
        'params': {
            # rtmp
            'skip_download': True,
        },
        'skip': 'Video gone',
    }, {
        'url': 'http://www.crunchyroll.com/rezero-starting-life-in-another-world-/episode-5-the-morning-of-our-promise-is-still-distant-702409',
        'info_dict': {
            'id': '702409',
            'ext': 'mp4',
            'title': compat_str,
            'description': compat_str,
            'thumbnail': r're:^https?://.*\.jpg$',
            'uploader': 'Re:Zero Partners',
            'timestamp': 1462098900,
            'upload_date': '20160501',
        },
        'params': {
            # m3u8 download
            'skip_download': True,
        },
    }, {
        'url': 'http://www.crunchyroll.com/konosuba-gods-blessing-on-this-wonderful-world/episode-1-give-me-deliverance-from-this-judicial-injustice-727589',
        'info_dict': {
            'id': '727589',
            'ext': 'mp4',
            'title': compat_str,
            'description': compat_str,
            'thumbnail': r're:^https?://.*\.jpg$',
            'uploader': 'Kadokawa Pictures Inc.',
            'timestamp': 1484130900,
            'upload_date': '20170111',
            'series': compat_str,
            'season': "KONOSUBA -God's blessing on this wonderful world! 2",
            'season_number': 2,
            'episode': 'Give Me Deliverance From This Judicial Injustice!',
            'episode_number': 1,
        },
        'params': {
            # m3u8 download
            'skip_download': True,
        },
    }, {
        'url': 'http://www.crunchyroll.fr/girl-friend-beta/episode-11-goodbye-la-mode-661697',
        'only_matching': True,
    }, {
        # geo-restricted (US), 18+ maturity wall, non-premium available
        'url': 'http://www.crunchyroll.com/cosplay-complex-ova/episode-1-the-birth-of-the-cosplay-club-565617',
        'only_matching': True,
    }, {
        # A description with double quotes
        'url': 'http://www.crunchyroll.com/11eyes/episode-1-piros-jszaka-red-night-535080',
        'info_dict': {
            'id': '535080',
            'ext': 'mp4',
            'title': compat_str,
            'description': compat_str,
            'uploader': 'Marvelous AQL Inc.',
            'timestamp': 1255512600,
            'upload_date': '20091014',
        },
        'params': {
            # Just test metadata extraction
            'skip_download': True,
        },
    }, {
        # make sure we can extract an uploader name that's not a link
        'url': 'http://www.crunchyroll.com/hakuoki-reimeiroku/episode-1-dawn-of-the-divine-warriors-606899',
        'info_dict': {
            'id': '606899',
            'ext': 'mp4',
            'title': 'Hakuoki Reimeiroku Episode 1 – Dawn of the Divine Warriors',
            'description': 'Ryunosuke was left to die, but Serizawa-san asked him a simple question "Do you want to live?"',
            'uploader': 'Geneon Entertainment',
            'upload_date': '20120717',
        },
        'params': {
            # just test metadata extraction
            'skip_download': True,
        },
        'skip': 'Video gone',
    }, {
        # A video with a vastly different season name compared to the series name
        'url': 'http://www.crunchyroll.com/nyarko-san-another-crawling-chaos/episode-1-test-590532',
        'info_dict': {
            'id': '590532',
            'ext': 'mp4',
            'title': compat_str,
            'description': compat_str,
            'uploader': 'TV TOKYO',
            'timestamp': 1330956000,
            'upload_date': '20120305',
            'series': 'Nyarko-san: Another Crawling Chaos',
            'season': 'Haiyoru! Nyaruani (ONA)',
        },
        'params': {
            # Just test metadata extraction
            'skip_download': True,
        },
    }, {
        'url': 'http://www.crunchyroll.com/media-723735',
        'only_matching': True,
    }, {
        'url': 'https://www.crunchyroll.com/en-gb/mob-psycho-100/episode-2-urban-legends-encountering-rumors-780921',
        'only_matching': True,
    }]

    _FORMAT_IDS = {
        '360': ('60', '106'),
        '480': ('61', '106'),
        '720': ('62', '106'),
        '1080': ('80', '108'),
    }

    def _download_webpage(self, url_or_request, *args, **kwargs):
        request = (url_or_request if isinstance(url_or_request, compat_urllib_request.Request)
                   else sanitized_Request(url_or_request))
        # Accept-Language must be set explicitly to accept any language to avoid issues
        # similar to https://github.com/ytdl-org/youtube-dl/issues/6797.
        # Along with IP address Crunchyroll uses Accept-Language to guess whether georestriction
        # should be imposed or not (from what I can see it just takes the first language
        # ignoring the priority and requires it to correspond the IP). By the way this causes
        # Crunchyroll to not work in georestriction cases in some browsers that don't place
        # the locale lang first in header. However allowing any language seems to workaround the issue.
        request.add_header('Accept-Language', '*')
        return super(CrunchyrollBaseIE, self)._download_webpage(request, *args, **kwargs)

    def _decrypt_subtitles(self, data, iv, id):
        data = bytes_to_intlist(compat_b64decode(data))
        iv = bytes_to_intlist(compat_b64decode(iv))
        id = int(id)

        def obfuscate_key_aux(count, modulo, start):
            output = list(start)
            for _ in range(count):
                output.append(output[-1] + output[-2])
            # cut off start values
            output = output[2:]
            output = list(map(lambda x: x % modulo + 33, output))
            return output

        def obfuscate_key(key):
            num1 = int(floor(pow(2, 25) * sqrt(6.9)))
            num2 = (num1 ^ key) << 5
            num3 = key ^ num1
            num4 = num3 ^ (num3 >> 3) ^ num2
            prefix = intlist_to_bytes(obfuscate_key_aux(20, 97, (1, 2)))
            shaHash = bytes_to_intlist(sha1(prefix + str(num4).encode('ascii')).digest())
            # Extend 160 Bit hash to 256 Bit
            return shaHash + [0] * 12

        key = obfuscate_key(id)

        decrypted_data = intlist_to_bytes(aes_cbc_decrypt(data, key, iv))
        return zlib.decompress(decrypted_data)

    def _convert_subtitles_to_srt(self, sub_root):
        output = ''

        for i, event in enumerate(sub_root.findall('./events/event'), 1):
            start = event.attrib['start'].replace('.', ',')
            end = event.attrib['end'].replace('.', ',')
            text = event.attrib['text'].replace('\\N', '\n')
            output += '%d\n%s --> %s\n%s\n\n' % (i, start, end, text)
        return output

    def _convert_subtitles_to_ass(self, sub_root):
        output = ''

        def ass_bool(strvalue):
            assvalue = '0'
            if strvalue == '1':
                assvalue = '-1'
            return assvalue

        output = '[Script Info]\n'
        output += 'Title: %s\n' % sub_root.attrib['title']
        output += 'ScriptType: v4.00+\n'
        output += 'WrapStyle: %s\n' % sub_root.attrib['wrap_style']
        output += 'PlayResX: %s\n' % sub_root.attrib['play_res_x']
        output += 'PlayResY: %s\n' % sub_root.attrib['play_res_y']
        output += """
[V4+ Styles]
Format: Name, Fontname, Fontsize, PrimaryColour, SecondaryColour, OutlineColour, BackColour, Bold, Italic, Underline, StrikeOut, ScaleX, ScaleY, Spacing, Angle, BorderStyle, Outline, Shadow, Alignment, MarginL, MarginR, MarginV, Encoding
"""
        for style in sub_root.findall('./styles/style'):
            output += 'Style: ' + style.attrib['name']
            output += ',' + style.attrib['font_name']
            output += ',' + style.attrib['font_size']
            output += ',' + style.attrib['primary_colour']
            output += ',' + style.attrib['secondary_colour']
            output += ',' + style.attrib['outline_colour']
            output += ',' + style.attrib['back_colour']
            output += ',' + ass_bool(style.attrib['bold'])
            output += ',' + ass_bool(style.attrib['italic'])
            output += ',' + ass_bool(style.attrib['underline'])
            output += ',' + ass_bool(style.attrib['strikeout'])
            output += ',' + style.attrib['scale_x']
            output += ',' + style.attrib['scale_y']
            output += ',' + style.attrib['spacing']
            output += ',' + style.attrib['angle']
            output += ',' + style.attrib['border_style']
            output += ',' + style.attrib['outline']
            output += ',' + style.attrib['shadow']
            output += ',' + style.attrib['alignment']
            output += ',' + style.attrib['margin_l']
            output += ',' + style.attrib['margin_r']
            output += ',' + style.attrib['margin_v']
            output += ',' + style.attrib['encoding']
            output += '\n'

        output += """
[Events]
Format: Layer, Start, End, Style, Name, MarginL, MarginR, MarginV, Effect, Text
"""
        for event in sub_root.findall('./events/event'):
            output += 'Dialogue: 0'
            output += ',' + event.attrib['start']
            output += ',' + event.attrib['end']
            output += ',' + event.attrib['style']
            output += ',' + event.attrib['name']
            output += ',' + event.attrib['margin_l']
            output += ',' + event.attrib['margin_r']
            output += ',' + event.attrib['margin_v']
            output += ',' + event.attrib['effect']
            output += ',' + event.attrib['text']
            output += '\n'

        return output

    def _extract_subtitles(self, subtitle):
        sub_root = compat_etree_fromstring(subtitle)
        return [{
            'ext': 'srt',
            'data': self._convert_subtitles_to_srt(sub_root),
        }, {
            'ext': 'ass',
            'data': self._convert_subtitles_to_ass(sub_root),
        }]

    def _get_subtitles(self, video_id, webpage):
        subtitles = {}
        for sub_id, sub_name in re.findall(r'\bssid=([0-9]+)"[^>]+?\btitle="([^"]+)', webpage):
            sub_doc = self._call_rpc_api(
                'Subtitle_GetXml', video_id,
                'Downloading subtitles for ' + sub_name, data={
                    'subtitle_script_id': sub_id,
                })
            if not isinstance(sub_doc, compat_etree_Element):
                continue
            sid = sub_doc.get('id')
            iv = xpath_text(sub_doc, 'iv', 'subtitle iv')
            data = xpath_text(sub_doc, 'data', 'subtitle data')
            if not sid or not iv or not data:
                continue
            subtitle = self._decrypt_subtitles(data, iv, sid).decode('utf-8')
            lang_code = self._search_regex(r'lang_code=["\']([^"\']+)', subtitle, 'subtitle_lang_code', fatal=False)
            if not lang_code:
                continue
            subtitles[lang_code] = self._extract_subtitles(subtitle)
        return subtitles

    def _real_extract(self, url):
        mobj = self._match_valid_url(url)
        video_id = mobj.group('id')

        if mobj.group('prefix') == 'm':
            mobile_webpage = self._download_webpage(url, video_id, 'Downloading mobile webpage')
            webpage_url = self._search_regex(r'<link rel="canonical" href="([^"]+)" />', mobile_webpage, 'webpage_url')
        else:
            webpage_url = 'http://www.' + mobj.group('url')

        webpage = self._download_webpage(
            self._add_skip_wall(webpage_url), video_id,
            headers=self.geo_verification_headers())
        if re.search(r'<div id="preload-data">', webpage):
            if not self._get_cookies(url).get('etp_rt'):
                raise ExtractorError('Received a beta page from non-beta url when not logged in.')
            initial_state, app_config = self._get_beta_embedded_json(webpage, video_id)
            base_site = app_config['baseSiteUrl']
            path = initial_state['router']['locations']['current']['pathname']
            self.to_screen(f'{video_id}: Redirected to beta site. Switching extractors. New url: {base_site}{path}')
            return self.url_result(f'{base_site}{path}', CrunchyrollBetaIE.ie_key(), video_id)
        note_m = self._html_search_regex(
            r'<div class="showmedia-trailer-notice">(.+?)</div>',
            webpage, 'trailer-notice', default='')
        if note_m:
            raise ExtractorError(note_m, expected=True)

        mobj = re.search(r'Page\.messaging_box_controller\.addItems\(\[(?P<msg>{.+?})\]\)', webpage)
        if mobj:
            msg = json.loads(mobj.group('msg'))
            if msg.get('type') == 'error':
                raise ExtractorError('crunchyroll returned error: %s' % msg['message_body'], expected=True)

        if 'To view this, please log in to verify you are 18 or older.' in webpage:
            self.raise_login_required()

        media = self._parse_json(self._search_regex(
            r'vilos\.config\.media\s*=\s*({.+?});',
            webpage, 'vilos media', default='{}'), video_id)
        media_metadata = media.get('metadata') or {}

        language = self._search_regex(
            r'(?:vilos\.config\.player\.language|LOCALE)\s*=\s*(["\'])(?P<lang>(?:(?!\1).)+)\1',
            webpage, 'language', default=None, group='lang')

        video_title = self._html_search_regex(
            (r'(?s)<h1[^>]*>((?:(?!<h1).)*?<(?:span[^>]+itemprop=["\']title["\']|meta[^>]+itemprop=["\']position["\'])[^>]*>(?:(?!<h1).)+?)</h1>',
             r'<title>(.+?),\s+-\s+.+? Crunchyroll'),
            webpage, 'video_title', default=None)
        if not video_title:
            video_title = re.sub(r'^Watch\s+', '', self._og_search_description(webpage))
        video_title = re.sub(r' {2,}', ' ', video_title)
        video_description = (self._parse_json(self._html_search_regex(
            r'<script[^>]*>\s*.+?\[media_id=%s\].+?({.+?"description"\s*:.+?})\);' % video_id,
            webpage, 'description', default='{}'), video_id) or media_metadata).get('description')

        thumbnails = []
        thumbnail_url = (self._parse_json(self._html_search_regex(
            r'<script type="application\/ld\+json">\n\s*(.+?)<\/script>',
            webpage, 'thumbnail_url', default='{}'), video_id)).get('image')
        if thumbnail_url:
            thumbnails.append({
                'url': thumbnail_url,
                'width': 1920,
                'height': 1080
            })

        if video_description:
            video_description = lowercase_escape(video_description.replace(r'\r\n', '\n'))
        video_uploader = self._html_search_regex(
            # try looking for both an uploader that's a link and one that's not
            [r'<a[^>]+href="/publisher/[^"]+"[^>]*>([^<]+)</a>', r'<div>\s*Publisher:\s*<span>\s*(.+?)\s*</span>\s*</div>'],
            webpage, 'video_uploader', default=False)

        requested_languages = self._configuration_arg('language')
        requested_hardsubs = [('' if val == 'none' else val) for val in self._configuration_arg('hardsub')]
        language_preference = qualities((requested_languages or [language or ''])[::-1])
        hardsub_preference = qualities((requested_hardsubs or ['', language or ''])[::-1])

        formats = []
        for stream in media.get('streams', []):
            audio_lang = stream.get('audio_lang') or ''
            hardsub_lang = stream.get('hardsub_lang') or ''
            if (requested_languages and audio_lang.lower() not in requested_languages
                    or requested_hardsubs and hardsub_lang.lower() not in requested_hardsubs):
                continue
            vrv_formats = self._extract_vrv_formats(
                stream.get('url'), video_id, stream.get('format'),
                audio_lang, hardsub_lang)
            for f in vrv_formats:
                f['language_preference'] = language_preference(audio_lang)
                f['quality'] = hardsub_preference(hardsub_lang)
            formats.extend(vrv_formats)
        if not formats:
            available_fmts = []
            for a, fmt in re.findall(r'(<a[^>]+token=["\']showmedia\.([0-9]{3,4})p["\'][^>]+>)', webpage):
                attrs = extract_attributes(a)
                href = attrs.get('href')
                if href and '/freetrial' in href:
                    continue
                available_fmts.append(fmt)
            if not available_fmts:
                for p in (r'token=["\']showmedia\.([0-9]{3,4})p"', r'showmedia\.([0-9]{3,4})p'):
                    available_fmts = re.findall(p, webpage)
                    if available_fmts:
                        break
            if not available_fmts:
                available_fmts = self._FORMAT_IDS.keys()
            video_encode_ids = []

            for fmt in available_fmts:
                stream_quality, stream_format = self._FORMAT_IDS[fmt]
                video_format = fmt + 'p'
                stream_infos = []
                streamdata = self._call_rpc_api(
                    'VideoPlayer_GetStandardConfig', video_id,
                    'Downloading media info for %s' % video_format, data={
                        'media_id': video_id,
                        'video_format': stream_format,
                        'video_quality': stream_quality,
                        'current_page': url,
                    })
                if isinstance(streamdata, compat_etree_Element):
                    stream_info = streamdata.find('./{default}preload/stream_info')
                    if stream_info is not None:
                        stream_infos.append(stream_info)
                stream_info = self._call_rpc_api(
                    'VideoEncode_GetStreamInfo', video_id,
                    'Downloading stream info for %s' % video_format, data={
                        'media_id': video_id,
                        'video_format': stream_format,
                        'video_encode_quality': stream_quality,
                    })
                if isinstance(stream_info, compat_etree_Element):
                    stream_infos.append(stream_info)
                for stream_info in stream_infos:
                    video_encode_id = xpath_text(stream_info, './video_encode_id')
                    if video_encode_id in video_encode_ids:
                        continue
                    video_encode_ids.append(video_encode_id)

                    video_file = xpath_text(stream_info, './file')
                    if not video_file:
                        continue
                    if video_file.startswith('http'):
                        formats.extend(self._extract_m3u8_formats(
                            video_file, video_id, 'mp4', entry_protocol='m3u8_native',
                            m3u8_id='hls', fatal=False))
                        continue

                    video_url = xpath_text(stream_info, './host')
                    if not video_url:
                        continue
                    metadata = stream_info.find('./metadata')
                    format_info = {
                        'format': video_format,
                        'height': int_or_none(xpath_text(metadata, './height')),
                        'width': int_or_none(xpath_text(metadata, './width')),
                    }

                    if '.fplive.net/' in video_url:
                        video_url = re.sub(r'^rtmpe?://', 'http://', video_url.strip())
                        parsed_video_url = compat_urlparse.urlparse(video_url)
                        direct_video_url = compat_urlparse.urlunparse(parsed_video_url._replace(
                            netloc='v.lvlt.crcdn.net',
                            path='%s/%s' % (remove_end(parsed_video_url.path, '/'), video_file.split(':')[-1])))
                        if self._is_valid_url(direct_video_url, video_id, video_format):
                            format_info.update({
                                'format_id': 'http-' + video_format,
                                'url': direct_video_url,
                            })
                            formats.append(format_info)
                            continue

                    format_info.update({
                        'format_id': 'rtmp-' + video_format,
                        'url': video_url,
                        'play_path': video_file,
                        'ext': 'flv',
                    })
                    formats.append(format_info)
        self._sort_formats(formats)

        metadata = self._call_rpc_api(
            'VideoPlayer_GetMediaMetadata', video_id,
            note='Downloading media info', data={
                'media_id': video_id,
            })

        subtitles = {}
        for subtitle in media.get('subtitles', []):
            subtitle_url = subtitle.get('url')
            if not subtitle_url:
                continue
            subtitles.setdefault(subtitle.get('language', 'enUS'), []).append({
                'url': subtitle_url,
                'ext': subtitle.get('format', 'ass'),
            })
        if not subtitles:
            subtitles = self.extract_subtitles(video_id, webpage)

        # webpage provide more accurate data than series_title from XML
        series = self._html_search_regex(
            r'(?s)<h\d[^>]+\bid=["\']showmedia_about_episode_num[^>]+>(.+?)</h\d',
            webpage, 'series', fatal=False)

        season = episode = episode_number = duration = None

        if isinstance(metadata, compat_etree_Element):
            season = xpath_text(metadata, 'series_title')
            episode = xpath_text(metadata, 'episode_title')
            episode_number = int_or_none(xpath_text(metadata, 'episode_number'))
            duration = float_or_none(media_metadata.get('duration'), 1000)

        if not episode:
            episode = media_metadata.get('title')
        if not episode_number:
            episode_number = int_or_none(media_metadata.get('episode_number'))
        thumbnail_url = try_get(media, lambda x: x['thumbnail']['url'])
        if thumbnail_url:
            thumbnails.append({
                'url': thumbnail_url,
                'width': 640,
                'height': 360
            })

        season_number = int_or_none(self._search_regex(
            r'(?s)<h\d[^>]+id=["\']showmedia_about_episode_num[^>]+>.+?</h\d>\s*<h4>\s*Season (\d+)',
            webpage, 'season number', default=None))

        info = self._search_json_ld(webpage, video_id, default={})

        return merge_dicts({
            'id': video_id,
            'title': video_title,
            'description': video_description,
            'duration': duration,
            'thumbnails': thumbnails,
            'uploader': video_uploader,
            'series': series,
            'season': season,
            'season_number': season_number,
            'episode': episode,
            'episode_number': episode_number,
            'subtitles': subtitles,
            'formats': formats,
        }, info)


class CrunchyrollShowPlaylistIE(CrunchyrollBaseIE):
    IE_NAME = 'crunchyroll:playlist'
    _VALID_URL = r'https?://(?:(?P<prefix>www|m)\.)?(?P<url>crunchyroll\.com/(?:\w{1,2}/)?(?!(?:news|anime-news|library|forum|launchcalendar|lineup|store|comics|freetrial|login|media-\d+))(?P<id>[\w\-]+))/?(?:\?|$)'

    _TESTS = [{
        'url': 'https://www.crunchyroll.com/a-bridge-to-the-starry-skies-hoshizora-e-kakaru-hashi',
        'info_dict': {
            'id': 'a-bridge-to-the-starry-skies-hoshizora-e-kakaru-hashi',
            'title': 'A Bridge to the Starry Skies - Hoshizora e Kakaru Hashi'
        },
        'playlist_count': 13,
    }, {
        # geo-restricted (US), 18+ maturity wall, non-premium available
        'url': 'http://www.crunchyroll.com/cosplay-complex-ova',
        'info_dict': {
            'id': 'cosplay-complex-ova',
            'title': 'Cosplay Complex OVA'
        },
        'playlist_count': 3,
        'skip': 'Georestricted',
    }, {
        # geo-restricted (US), 18+ maturity wall, non-premium will be available since 2015.11.14
        'url': 'http://www.crunchyroll.com/ladies-versus-butlers?skip_wall=1',
        'only_matching': True,
    }, {
        'url': 'http://www.crunchyroll.com/fr/ladies-versus-butlers',
        'only_matching': True,
    }]

    def _real_extract(self, url):
        show_id = self._match_id(url)

        webpage = self._download_webpage(
            # https:// gives a 403, but http:// does not
            self._add_skip_wall(url).replace('https://', 'http://'), show_id,
            headers=self.geo_verification_headers())
        if re.search(r'<div id="preload-data">', webpage):
            if not self._get_cookies(url).get('etp_rt'):
                raise ExtractorError('Received a beta page from non-beta url when not logged in.')
            initial_state, app_config = self._get_beta_embedded_json(webpage, show_id)
            base_site = app_config['baseSiteUrl']
            path = initial_state['router']['locations']['current']['pathname']
            self.to_screen(f'{show_id}: Redirected to beta site. Switching extractors. New url: {base_site}{path}')
            return self.url_result(f'{base_site}{path}', CrunchyrollBetaShowIE.ie_key(), show_id)
        title = self._html_search_meta('name', webpage, default=None)

        episode_re = r'<li id="showview_videos_media_(\d+)"[^>]+>.*?<a href="([^"]+)"'
        season_re = r'<a [^>]+season-dropdown[^>]+>([^<]+)'
        paths = re.findall(f'(?s){episode_re}|{season_re}', webpage)

        entries, current_season = [], None
        for ep_id, ep, season in paths:
            if season:
                current_season = season
                continue
            entries.append(self.url_result(
                f'http://www.crunchyroll.com{ep}', CrunchyrollIE.ie_key(), ep_id, season=current_season))

        return {
            '_type': 'playlist',
            'id': show_id,
            'title': title,
            'entries': reversed(entries),
        }


class CrunchyrollBetaBaseIE(CrunchyrollBaseIE):
    params = None

    def _get_params(self, lang):
        if not CrunchyrollBetaBaseIE.params:
            initial_state, app_config = self._get_beta_embedded_json(
                self._download_webpage(f'https://beta.crunchyroll.com/{lang}', None,
                                       note='Retrieving main page'), None)
            client_id = app_config['cxApiParams']['accountAuthClientId']
            api_domain = app_config['cxApiParams']['apiDomain']
            basic_token = str(base64.b64encode(('%s:' % client_id).encode('ascii')), 'ascii')
            auth_response = self._download_json(
                f'{api_domain}/auth/v1/token', None,
                note='Authenticating with cookie',
                headers={
                    'Authorization': 'Basic ' + basic_token
                }, data='grant_type=etp_rt_cookie'.encode('ascii'))
            policy_response = self._download_json(
                f'{api_domain}/index/v2', None,
                note='Retrieving signed policy',
                headers={
                    'Authorization': auth_response['token_type'] + ' ' + auth_response['access_token']
                })
            bucket = policy_response['cms']['bucket']
            params = {
                'Policy': policy_response['cms']['policy'],
                'Signature': policy_response['cms']['signature'],
                'Key-Pair-Id': policy_response['cms']['key_pair_id']
            }
            locale = traverse_obj(initial_state, ('localization', 'locale'))
            if locale:
                params['locale'] = locale
            CrunchyrollBetaBaseIE.params = (api_domain, bucket, params)
        return CrunchyrollBetaBaseIE.params


class CrunchyrollBetaIE(CrunchyrollBetaBaseIE):
    IE_NAME = 'crunchyroll:beta'
    _VALID_URL = r'https?://beta\.crunchyroll\.com/(?P<lang>(?:\w{1,2}/)?)watch/(?P<id>\w+)/(?P<display_id>[\w\-]*)/?(?:\?|$)'
    _TESTS = [{
        'url': 'https://beta.crunchyroll.com/watch/GY2P1Q98Y/to-the-future',
        'info_dict': {
            'id': '696363',
            'ext': 'mp4',
            'timestamp': 1459610100,
            'description': 'md5:a022fbec4fbb023d43631032c91ed64b',
            'uploader': 'Toei Animation',
            'title': 'World Trigger Episode 73 – To the Future',
            'upload_date': '20160402',
        },
        'params': {'skip_download': 'm3u8'},
        'expected_warnings': ['Unable to download XML']
    }, {
        'url': 'https://beta.crunchyroll.com/watch/GY2P1Q98Y/',
        'only_matching': True,
    }]

    def _real_extract(self, url):
        lang, internal_id, display_id = self._match_valid_url(url).group('lang', 'id', 'display_id')

        if not self._get_cookies(url).get('etp_rt'):
            initial_state, app_config = self._get_beta_embedded_json(self._download_webpage(url, display_id), display_id)
            episode_data = initial_state['content']['byId'][internal_id]
            video_id = episode_data['external_id'].split('.')[1]
            series_id = episode_data['episode_metadata']['series_slug_title']
            self.to_screen(f'{display_id}: Not logged in. Switching extractors. New url: https://www.crunchyroll.com/{lang}{series_id}/{display_id}-{video_id}')
            return self.url_result(f'https://www.crunchyroll.com/{lang}{series_id}/{display_id}-{video_id}',
                                   CrunchyrollIE.ie_key(), video_id)

        api_domain, bucket, params = self._get_params(lang)

        episode_response = self._download_json(
            f'{api_domain}/cms/v2{bucket}/episodes/{internal_id}', display_id,
            note='Retrieving episode metadata',
            query=params)
        if episode_response.get('is_premium_only') and not episode_response.get('playback'):
            raise ExtractorError('This video is for premium members only.', expected=True)
        stream_response = self._download_json(
            episode_response['playback'], display_id,
            note='Retrieving stream info')

        thumbnails = []
        for thumbnails_data in traverse_obj(episode_response, ('images', 'thumbnail')):
            for thumbnail_data in thumbnails_data:
                thumbnails.append({
                    'url': thumbnail_data.get('source'),
                    'width': thumbnail_data.get('width'),
                    'height': thumbnail_data.get('height'),
                })
        subtitles = {}
        for lang, subtitle_data in stream_response.get('subtitles').items():
            subtitles[lang] = [{
                'url': subtitle_data.get('url'),
                'ext': subtitle_data.get('format')
            }]

        requested_hardsubs = [('' if val == 'none' else val) for val in (self._configuration_arg('hardsub') or ['none'])]
        hardsub_preference = qualities(requested_hardsubs[::-1])
        requested_formats = self._configuration_arg('format') or ['adaptive_hls']

        formats = []
        for stream_type, streams in stream_response.get('streams', {}).items():
            if stream_type not in requested_formats:
                continue
            for stream in streams.values():
                hardsub_lang = stream.get('hardsub_locale') or ''
                if hardsub_lang.lower() not in requested_hardsubs:
                    continue
                format_id = join_nonempty(
                    stream_type,
                    format_field(stream, 'hardsub_locale', 'hardsub-%s'))
                if not stream.get('url'):
                    continue
                if stream_type.split('_')[-1] == 'hls':
                    adaptive_formats = self._extract_m3u8_formats(
                        stream['url'], display_id, 'mp4', m3u8_id=format_id,
                        note='Downloading %s information' % format_id,
                        fatal=False)
                elif stream_type.split('_')[-1] == 'dash':
                    adaptive_formats = self._extract_mpd_formats(
                        stream['url'], display_id, mpd_id=format_id,
                        note='Downloading %s information' % format_id,
                        fatal=False)
                for f in adaptive_formats:
                    if f.get('acodec') != 'none':
                        f['language'] = stream_response.get('audio_locale')
                    f['quality'] = hardsub_preference(hardsub_lang.lower())
                formats.extend(adaptive_formats)
        self._sort_formats(formats)

        return {
            'id': internal_id,
            'title': '%s Episode %s – %s' % (episode_response.get('season_title'), episode_response.get('episode'), episode_response.get('title')),
            'description': episode_response.get('description').replace(r'\r\n', '\n'),
            'duration': float_or_none(episode_response.get('duration_ms'), 1000),
            'thumbnails': thumbnails,
            'series': episode_response.get('series_title'),
            'series_id': episode_response.get('series_id'),
            'season': episode_response.get('season_title'),
            'season_id': episode_response.get('season_id'),
            'season_number': episode_response.get('season_number'),
            'episode': episode_response.get('title'),
            'episode_number': episode_response.get('sequence_number'),
            'subtitles': subtitles,
            'formats': formats
        }


class CrunchyrollBetaShowIE(CrunchyrollBetaBaseIE):
    IE_NAME = 'crunchyroll:playlist:beta'
    _VALID_URL = r'https?://beta\.crunchyroll\.com/(?P<lang>(?:\w{1,2}/)?)series/(?P<id>\w+)/(?P<display_id>[\w\-]*)/?(?:\?|$)'
    _TESTS = [{
        'url': 'https://beta.crunchyroll.com/series/GY19NQ2QR/Girl-Friend-BETA',
        'info_dict': {
            'id': 'girl-friend-beta',
            'title': 'Girl Friend BETA',
        },
        'playlist_mincount': 10,
    }, {
        'url': 'https://beta.crunchyroll.com/it/series/GY19NQ2QR/Girl-Friend-BETA',
        'only_matching': True,
    }]

    def _real_extract(self, url):
        lang, internal_id, display_id = self._match_valid_url(url).group('lang', 'id', 'display_id')

        if not self._get_cookies(url).get('etp_rt'):
            self.to_screen(f'{display_id}: Not logged in. Switching extractors. New url: https://www.crunchyroll.com/{lang}{display_id.lower()}')
            return self.url_result(f'https://www.crunchyroll.com/{lang}{display_id.lower()}',
                                   CrunchyrollShowPlaylistIE.ie_key(), display_id)

        api_domain, bucket, params = self._get_params(lang)

        series_response = self._download_json(
            f'{api_domain}/cms/v2{bucket}/series/{internal_id}', display_id,
            note='Retrieving series metadata',
            query=params)

        seasons_response = self._download_json(
            f'{api_domain}/cms/v2{bucket}/seasons?series_id={internal_id}', display_id,
            note='Retrieving season list',
            query=params)

        req_type = self._configuration_arg('type')
        if req_type:
            req_type = req_type[0]
        req_num = self._configuration_arg('number')
        if req_num:
            req_num = list(map(int, req_num))
        req_str = self._configuration_arg('substr')
        if req_str:
            req_str = req_str[0]

        def entries():
            for season in seasons_response['items']:
                season_id = season['id']
                if req_type == 'dub' and not season['is_dubbed']:
                    continue
                if req_type == 'sub' and not season['is_subbed']:
                    continue
                if req_num and not season['season_number'] in req_num:
                    continue
                if req_str and season['title'].lower().find(req_str) == -1:
                    continue
                episodes_response = self._download_json(
                    f'{api_domain}/cms/v2{bucket}/episodes?season_id={season_id}', display_id,
                    note='Retrieving episode list for %s' % season.get('slug_title'),
                    query=params)
                for episode in episodes_response['items']:
                    episode_id = episode['id']
                    episode_display_id = episode['slug_title']
                    yield self.url_result(
                        f'https://beta.crunchyroll.com/{lang}watch/{episode_id}/{episode_display_id}',
                        CrunchyrollBetaIE.ie_key(), episode_id, episode['title'])

        return {
            '_type': 'playlist',
            'id': internal_id,
            'title': series_response['title'],
            'entries': entries(),
        }<|MERGE_RESOLUTION|>--- conflicted
+++ resolved
@@ -86,10 +86,6 @@
         if not self._get_cookies(self._LOGIN_URL).get('etp_rt'):
             raise ExtractorError('Login succeeded but did not set etp_rt cookie')
 
-<<<<<<< HEAD
-    def _real_initialize(self):
-        self._login()
-
     # Beta-specific, but needed for redirects
     def _get_beta_embedded_json(self, webpage, display_id):
         initial_state = self._parse_json(
@@ -100,8 +96,6 @@
             display_id)
         return initial_state, app_config
 
-=======
->>>>>>> ae6a1b95
     @staticmethod
     def _add_skip_wall(url):
         parsed_url = compat_urlparse.urlparse(url)
