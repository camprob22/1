#!/usr/bin/env python3
# coding: utf-8

from __future__ import unicode_literals

import base64
import binascii
import calendar
import codecs
import collections
import contextlib
import ctypes
import datetime
import email.utils
import email.header
import errno
import functools
import gzip
import hashlib
import hmac
import importlib.util
import io
import itertools
import json
import locale
import math
import operator
import os
import platform
import random
import re
import socket
import ssl
import subprocess
import sys
import tempfile
import time
import traceback
import xml.etree.ElementTree
import zlib
import mimetypes

from .compat import (
    compat_HTMLParseError,
    compat_HTMLParser,
    compat_HTTPError,
    compat_basestring,
    compat_chr,
    compat_cookiejar,
    compat_ctypes_WINFUNCTYPE,
    compat_etree_fromstring,
    compat_expanduser,
    compat_html_entities,
    compat_html_entities_html5,
    compat_http_client,
    compat_integer_types,
    compat_numeric_types,
    compat_kwargs,
    compat_os_name,
    compat_parse_qs,
    compat_shlex_split,
    compat_shlex_quote,
    compat_str,
    compat_struct_pack,
    compat_struct_unpack,
    compat_urllib_error,
    compat_urllib_parse,
    compat_urllib_parse_urlencode,
    compat_urllib_parse_urlparse,
    compat_urllib_parse_urlunparse,
    compat_urllib_parse_quote,
    compat_urllib_parse_quote_plus,
    compat_urllib_parse_unquote_plus,
    compat_urllib_request,
    compat_urlparse,
    compat_xpath,
)

from .socks import (
    ProxyType,
    sockssocket,
)


def register_socks_protocols():
    # "Register" SOCKS protocols
    # In Python < 2.6.5, urlsplit() suffers from bug https://bugs.python.org/issue7904
    # URLs with protocols not in urlparse.uses_netloc are not handled correctly
    for scheme in ('socks', 'socks4', 'socks4a', 'socks5'):
        if scheme not in compat_urlparse.uses_netloc:
            compat_urlparse.uses_netloc.append(scheme)


# This is not clearly defined otherwise
compiled_regex_type = type(re.compile(''))


def random_user_agent():
    _USER_AGENT_TPL = 'Mozilla/5.0 (Windows NT 10.0; Win64; x64) AppleWebKit/537.36 (KHTML, like Gecko) Chrome/%s Safari/537.36'
    _CHROME_VERSIONS = (
        '90.0.4430.212',
        '90.0.4430.24',
        '90.0.4430.70',
        '90.0.4430.72',
        '90.0.4430.85',
        '90.0.4430.93',
        '91.0.4472.101',
        '91.0.4472.106',
        '91.0.4472.114',
        '91.0.4472.124',
        '91.0.4472.164',
        '91.0.4472.19',
        '91.0.4472.77',
        '92.0.4515.107',
        '92.0.4515.115',
        '92.0.4515.131',
        '92.0.4515.159',
        '92.0.4515.43',
        '93.0.4556.0',
        '93.0.4577.15',
        '93.0.4577.63',
        '93.0.4577.82',
        '94.0.4606.41',
        '94.0.4606.54',
        '94.0.4606.61',
        '94.0.4606.71',
        '94.0.4606.81',
        '94.0.4606.85',
        '95.0.4638.17',
        '95.0.4638.50',
        '95.0.4638.54',
        '95.0.4638.69',
        '95.0.4638.74',
        '96.0.4664.18',
        '96.0.4664.45',
        '96.0.4664.55',
        '96.0.4664.93',
        '97.0.4692.20',
    )
    return _USER_AGENT_TPL % random.choice(_CHROME_VERSIONS)


std_headers = {
    'User-Agent': random_user_agent(),
    'Accept': 'text/html,application/xhtml+xml,application/xml;q=0.9,*/*;q=0.8',
    'Accept-Encoding': 'gzip, deflate',
    'Accept-Language': 'en-us,en;q=0.5',
    'Sec-Fetch-Mode': 'navigate',
}


USER_AGENTS = {
    'Safari': 'Mozilla/5.0 (X11; Linux x86_64; rv:10.0) AppleWebKit/533.20.25 (KHTML, like Gecko) Version/5.0.4 Safari/533.20.27',
}


NO_DEFAULT = object()

ENGLISH_MONTH_NAMES = [
    'January', 'February', 'March', 'April', 'May', 'June',
    'July', 'August', 'September', 'October', 'November', 'December']

MONTH_NAMES = {
    'en': ENGLISH_MONTH_NAMES,
    'fr': [
        'janvier', 'février', 'mars', 'avril', 'mai', 'juin',
        'juillet', 'août', 'septembre', 'octobre', 'novembre', 'décembre'],
}

KNOWN_EXTENSIONS = (
    'mp4', 'm4a', 'm4p', 'm4b', 'm4r', 'm4v', 'aac',
    'flv', 'f4v', 'f4a', 'f4b',
    'webm', 'ogg', 'ogv', 'oga', 'ogx', 'spx', 'opus',
    'mkv', 'mka', 'mk3d',
    'avi', 'divx',
    'mov',
    'asf', 'wmv', 'wma',
    '3gp', '3g2',
    'mp3',
    'flac',
    'ape',
    'wav',
    'f4f', 'f4m', 'm3u8', 'smil')

# needed for sanitizing filenames in restricted mode
ACCENT_CHARS = dict(zip('ÂÃÄÀÁÅÆÇÈÉÊËÌÍÎÏÐÑÒÓÔÕÖŐØŒÙÚÛÜŰÝÞßàáâãäåæçèéêëìíîïðñòóôõöőøœùúûüűýþÿ',
                        itertools.chain('AAAAAA', ['AE'], 'CEEEEIIIIDNOOOOOOO', ['OE'], 'UUUUUY', ['TH', 'ss'],
                                        'aaaaaa', ['ae'], 'ceeeeiiiionooooooo', ['oe'], 'uuuuuy', ['th'], 'y')))

DATE_FORMATS = (
    '%d %B %Y',
    '%d %b %Y',
    '%B %d %Y',
    '%B %dst %Y',
    '%B %dnd %Y',
    '%B %drd %Y',
    '%B %dth %Y',
    '%b %d %Y',
    '%b %dst %Y',
    '%b %dnd %Y',
    '%b %drd %Y',
    '%b %dth %Y',
    '%b %dst %Y %I:%M',
    '%b %dnd %Y %I:%M',
    '%b %drd %Y %I:%M',
    '%b %dth %Y %I:%M',
    '%Y %m %d',
    '%Y-%m-%d',
    '%Y.%m.%d.',
    '%Y/%m/%d',
    '%Y/%m/%d %H:%M',
    '%Y/%m/%d %H:%M:%S',
    '%Y%m%d%H%M',
    '%Y%m%d%H%M%S',
    '%Y%m%d',
    '%Y-%m-%d %H:%M',
    '%Y-%m-%d %H:%M:%S',
    '%Y-%m-%d %H:%M:%S.%f',
    '%Y-%m-%d %H:%M:%S:%f',
    '%d.%m.%Y %H:%M',
    '%d.%m.%Y %H.%M',
    '%Y-%m-%dT%H:%M:%SZ',
    '%Y-%m-%dT%H:%M:%S.%fZ',
    '%Y-%m-%dT%H:%M:%S.%f0Z',
    '%Y-%m-%dT%H:%M:%S',
    '%Y-%m-%dT%H:%M:%S.%f',
    '%Y-%m-%dT%H:%M',
    '%b %d %Y at %H:%M',
    '%b %d %Y at %H:%M:%S',
    '%B %d %Y at %H:%M',
    '%B %d %Y at %H:%M:%S',
    '%H:%M %d-%b-%Y',
)

DATE_FORMATS_DAY_FIRST = list(DATE_FORMATS)
DATE_FORMATS_DAY_FIRST.extend([
    '%d-%m-%Y',
    '%d.%m.%Y',
    '%d.%m.%y',
    '%d/%m/%Y',
    '%d/%m/%y',
    '%d/%m/%Y %H:%M:%S',
])

DATE_FORMATS_MONTH_FIRST = list(DATE_FORMATS)
DATE_FORMATS_MONTH_FIRST.extend([
    '%m-%d-%Y',
    '%m.%d.%Y',
    '%m/%d/%Y',
    '%m/%d/%y',
    '%m/%d/%Y %H:%M:%S',
])

PACKED_CODES_RE = r"}\('(.+)',(\d+),(\d+),'([^']+)'\.split\('\|'\)"
JSON_LD_RE = r'(?is)<script[^>]+type=(["\']?)application/ld\+json\1[^>]*>(?P<json_ld>.+?)</script>'


def preferredencoding():
    """Get preferred encoding.

    Returns the best encoding scheme for the system, based on
    locale.getpreferredencoding() and some further tweaks.
    """
    try:
        pref = locale.getpreferredencoding()
        'TEST'.encode(pref)
    except Exception:
        pref = 'UTF-8'

    return pref


def write_json_file(obj, fn):
    """ Encode obj as JSON and write it to fn, atomically if possible """

    fn = encodeFilename(fn)
    if sys.version_info < (3, 0) and sys.platform != 'win32':
        encoding = get_filesystem_encoding()
        # os.path.basename returns a bytes object, but NamedTemporaryFile
        # will fail if the filename contains non ascii characters unless we
        # use a unicode object
        path_basename = lambda f: os.path.basename(fn).decode(encoding)
        # the same for os.path.dirname
        path_dirname = lambda f: os.path.dirname(fn).decode(encoding)
    else:
        path_basename = os.path.basename
        path_dirname = os.path.dirname

    args = {
        'suffix': '.tmp',
        'prefix': path_basename(fn) + '.',
        'dir': path_dirname(fn),
        'delete': False,
    }

    # In Python 2.x, json.dump expects a bytestream.
    # In Python 3.x, it writes to a character stream
    if sys.version_info < (3, 0):
        args['mode'] = 'wb'
    else:
        args.update({
            'mode': 'w',
            'encoding': 'utf-8',
        })

    tf = tempfile.NamedTemporaryFile(**compat_kwargs(args))

    try:
        with tf:
            json.dump(obj, tf, ensure_ascii=False)
        if sys.platform == 'win32':
            # Need to remove existing file on Windows, else os.rename raises
            # WindowsError or FileExistsError.
            try:
                os.unlink(fn)
            except OSError:
                pass
        try:
            mask = os.umask(0)
            os.umask(mask)
            os.chmod(tf.name, 0o666 & ~mask)
        except OSError:
            pass
        os.rename(tf.name, fn)
    except Exception:
        try:
            os.remove(tf.name)
        except OSError:
            pass
        raise


if sys.version_info >= (2, 7):
    def find_xpath_attr(node, xpath, key, val=None):
        """ Find the xpath xpath[@key=val] """
        assert re.match(r'^[a-zA-Z_-]+$', key)
        expr = xpath + ('[@%s]' % key if val is None else "[@%s='%s']" % (key, val))
        return node.find(expr)
else:
    def find_xpath_attr(node, xpath, key, val=None):
        for f in node.findall(compat_xpath(xpath)):
            if key not in f.attrib:
                continue
            if val is None or f.attrib.get(key) == val:
                return f
        return None

# On python2.6 the xml.etree.ElementTree.Element methods don't support
# the namespace parameter


def xpath_with_ns(path, ns_map):
    components = [c.split(':') for c in path.split('/')]
    replaced = []
    for c in components:
        if len(c) == 1:
            replaced.append(c[0])
        else:
            ns, tag = c
            replaced.append('{%s}%s' % (ns_map[ns], tag))
    return '/'.join(replaced)


def xpath_element(node, xpath, name=None, fatal=False, default=NO_DEFAULT):
    def _find_xpath(xpath):
        return node.find(compat_xpath(xpath))

    if isinstance(xpath, (str, compat_str)):
        n = _find_xpath(xpath)
    else:
        for xp in xpath:
            n = _find_xpath(xp)
            if n is not None:
                break

    if n is None:
        if default is not NO_DEFAULT:
            return default
        elif fatal:
            name = xpath if name is None else name
            raise ExtractorError('Could not find XML element %s' % name)
        else:
            return None
    return n


def xpath_text(node, xpath, name=None, fatal=False, default=NO_DEFAULT):
    n = xpath_element(node, xpath, name, fatal=fatal, default=default)
    if n is None or n == default:
        return n
    if n.text is None:
        if default is not NO_DEFAULT:
            return default
        elif fatal:
            name = xpath if name is None else name
            raise ExtractorError('Could not find XML element\'s text %s' % name)
        else:
            return None
    return n.text


def xpath_attr(node, xpath, key, name=None, fatal=False, default=NO_DEFAULT):
    n = find_xpath_attr(node, xpath, key)
    if n is None:
        if default is not NO_DEFAULT:
            return default
        elif fatal:
            name = '%s[@%s]' % (xpath, key) if name is None else name
            raise ExtractorError('Could not find XML attribute %s' % name)
        else:
            return None
    return n.attrib[key]


def get_element_by_id(id, html):
    """Return the content of the tag with the specified ID in the passed HTML document"""
    return get_element_by_attribute('id', id, html)


def get_element_html_by_id(id, html):
    """Return the html of the tag with the specified ID in the passed HTML document"""
    return get_element_html_by_attribute('id', id, html)


def get_element_by_class(class_name, html):
    """Return the content of the first tag with the specified class in the passed HTML document"""
    retval = get_elements_by_class(class_name, html)
    return retval[0] if retval else None


def get_element_html_by_class(class_name, html):
    """Return the html of the first tag with the specified class in the passed HTML document"""
    retval = get_elements_html_by_class(class_name, html)
    return retval[0] if retval else None


def get_element_by_attribute(attribute, value, html, escape_value=True):
    retval = get_elements_by_attribute(attribute, value, html, escape_value)
    return retval[0] if retval else None


def get_element_html_by_attribute(attribute, value, html, escape_value=True):
    retval = get_elements_html_by_attribute(attribute, value, html, escape_value)
    return retval[0] if retval else None


def get_elements_by_class(class_name, html):
    """Return the content of all tags with the specified class in the passed HTML document as a list"""
    return get_elements_by_attribute(
        'class', r'[^\'"]*\b%s\b[^\'"]*' % re.escape(class_name),
        html, escape_value=False)


def get_elements_html_by_class(class_name, html):
    """Return the html of all tags with the specified class in the passed HTML document as a list"""
    return get_elements_html_by_attribute(
        'class', r'[^\'"]*\b%s\b[^\'"]*' % re.escape(class_name),
        html, escape_value=False)


def get_elements_by_attribute(*args, **kwargs):
    """Return the content of the tag with the specified attribute in the passed HTML document"""
    return [content for content, _ in get_elements_text_and_html_by_attribute(*args, **kwargs)]


def get_elements_html_by_attribute(*args, **kwargs):
    """Return the html of the tag with the specified attribute in the passed HTML document"""
    return [whole for _, whole in get_elements_text_and_html_by_attribute(*args, **kwargs)]


def get_elements_text_and_html_by_attribute(attribute, value, html, escape_value=True):
    """
    Return the text (content) and the html (whole) of the tag with the specified
    attribute in the passed HTML document
    """

    value_quote_optional = '' if re.match(r'''[\s"'`=<>]''', value) else '?'

    value = re.escape(value) if escape_value else value

    partial_element_re = r'''(?x)
        <(?P<tag>[a-zA-Z0-9:._-]+)
         (?:\s(?:[^>"']|"[^"]*"|'[^']*')*)?
         \s%(attribute)s\s*=\s*(?P<_q>['"]%(vqo)s)(?-x:%(value)s)(?P=_q)
        ''' % {'attribute': re.escape(attribute), 'value': value, 'vqo': value_quote_optional}

    for m in re.finditer(partial_element_re, html):
        content, whole = get_element_text_and_html_by_tag(m.group('tag'), html[m.start():])

        yield (
            unescapeHTML(re.sub(r'^(?P<q>["\'])(?P<content>.*)(?P=q)$', r'\g<content>', content, flags=re.DOTALL)),
            whole
        )


class HTMLBreakOnClosingTagParser(compat_HTMLParser):
    """
    HTML parser which raises HTMLBreakOnClosingTagException upon reaching the
    closing tag for the first opening tag it has encountered, and can be used
    as a context manager
    """

    class HTMLBreakOnClosingTagException(Exception):
        pass

    def __init__(self):
        self.tagstack = collections.deque()
        compat_HTMLParser.__init__(self)

    def __enter__(self):
        return self

    def __exit__(self, *_):
        self.close()

    def close(self):
        # handle_endtag does not return upon raising HTMLBreakOnClosingTagException,
        # so data remains buffered; we no longer have any interest in it, thus
        # override this method to discard it
        pass

    def handle_starttag(self, tag, _):
        self.tagstack.append(tag)

    def handle_endtag(self, tag):
        if not self.tagstack:
            raise compat_HTMLParseError('no tags in the stack')
        while self.tagstack:
            inner_tag = self.tagstack.pop()
            if inner_tag == tag:
                break
        else:
            raise compat_HTMLParseError(f'matching opening tag for closing {tag} tag not found')
        if not self.tagstack:
            raise self.HTMLBreakOnClosingTagException()


def get_element_text_and_html_by_tag(tag, html):
    """
    For the first element with the specified tag in the passed HTML document
    return its' content (text) and the whole element (html)
    """
    def find_or_raise(haystack, needle, exc):
        try:
            return haystack.index(needle)
        except ValueError:
            raise exc
    closing_tag = f'</{tag}>'
    whole_start = find_or_raise(
        html, f'<{tag}', compat_HTMLParseError(f'opening {tag} tag not found'))
    content_start = find_or_raise(
        html[whole_start:], '>', compat_HTMLParseError(f'malformed opening {tag} tag'))
    content_start += whole_start + 1
    with HTMLBreakOnClosingTagParser() as parser:
        parser.feed(html[whole_start:content_start])
        if not parser.tagstack or parser.tagstack[0] != tag:
            raise compat_HTMLParseError(f'parser did not match opening {tag} tag')
        offset = content_start
        while offset < len(html):
            next_closing_tag_start = find_or_raise(
                html[offset:], closing_tag,
                compat_HTMLParseError(f'closing {tag} tag not found'))
            next_closing_tag_end = next_closing_tag_start + len(closing_tag)
            try:
                parser.feed(html[offset:offset + next_closing_tag_end])
                offset += next_closing_tag_end
            except HTMLBreakOnClosingTagParser.HTMLBreakOnClosingTagException:
                return html[content_start:offset + next_closing_tag_start], \
                    html[whole_start:offset + next_closing_tag_end]
        raise compat_HTMLParseError('unexpected end of html')


class HTMLAttributeParser(compat_HTMLParser):
    """Trivial HTML parser to gather the attributes for a single element"""

    def __init__(self):
        self.attrs = {}
        compat_HTMLParser.__init__(self)

    def handle_starttag(self, tag, attrs):
        self.attrs = dict(attrs)


class HTMLListAttrsParser(compat_HTMLParser):
    """HTML parser to gather the attributes for the elements of a list"""

    def __init__(self):
        compat_HTMLParser.__init__(self)
        self.items = []
        self._level = 0

    def handle_starttag(self, tag, attrs):
        if tag == 'li' and self._level == 0:
            self.items.append(dict(attrs))
        self._level += 1

    def handle_endtag(self, tag):
        self._level -= 1


def extract_attributes(html_element):
    """Given a string for an HTML element such as
    <el
         a="foo" B="bar" c="&98;az" d=boz
         empty= noval entity="&amp;"
         sq='"' dq="'"
    >
    Decode and return a dictionary of attributes.
    {
        'a': 'foo', 'b': 'bar', c: 'baz', d: 'boz',
        'empty': '', 'noval': None, 'entity': '&',
        'sq': '"', 'dq': '\''
    }.
    NB HTMLParser is stricter in Python 2.6 & 3.2 than in later versions,
    but the cases in the unit test will work for all of 2.6, 2.7, 3.2-3.5.
    """
    parser = HTMLAttributeParser()
    try:
        parser.feed(html_element)
        parser.close()
    # Older Python may throw HTMLParseError in case of malformed HTML
    except compat_HTMLParseError:
        pass
    return parser.attrs


def parse_list(webpage):
    """Given a string for an series of HTML <li> elements,
    return a dictionary of their attributes"""
    parser = HTMLListAttrsParser()
    parser.feed(webpage)
    parser.close()
    return parser.items


def clean_html(html):
    """Clean an HTML snippet into a readable string"""

    if html is None:  # Convenience for sanitizing descriptions etc.
        return html

    # Newline vs <br />
    html = html.replace('\n', ' ')
    html = re.sub(r'(?u)\s*<\s*br\s*/?\s*>\s*', '\n', html)
    html = re.sub(r'(?u)<\s*/\s*p\s*>\s*<\s*p[^>]*>', '\n', html)
    # Strip html tags
    html = re.sub('<.*?>', '', html)
    # Replace html entities
    html = unescapeHTML(html)
    return html.strip()


def sanitize_open(filename, open_mode):
    """Try to open the given filename, and slightly tweak it if this fails.

    Attempts to open the given filename. If this fails, it tries to change
    the filename slightly, step by step, until it's either able to open it
    or it fails and raises a final exception, like the standard open()
    function.

    It returns the tuple (stream, definitive_file_name).
    """
    try:
        if filename == '-':
            if sys.platform == 'win32':
                import msvcrt
                msvcrt.setmode(sys.stdout.fileno(), os.O_BINARY)
            return (sys.stdout.buffer if hasattr(sys.stdout, 'buffer') else sys.stdout, filename)
        stream = open(encodeFilename(filename), open_mode)
        return (stream, filename)
    except (IOError, OSError) as err:
        if err.errno in (errno.EACCES,):
            raise

        # In case of error, try to remove win32 forbidden chars
        alt_filename = sanitize_path(filename)
        if alt_filename == filename:
            raise
        else:
            # An exception here should be caught in the caller
            stream = open(encodeFilename(alt_filename), open_mode)
            return (stream, alt_filename)


def timeconvert(timestr):
    """Convert RFC 2822 defined time string into system timestamp"""
    timestamp = None
    timetuple = email.utils.parsedate_tz(timestr)
    if timetuple is not None:
        timestamp = email.utils.mktime_tz(timetuple)
    return timestamp


def sanitize_filename(s, restricted=False, is_id=False):
    """Sanitizes a string so it could be used as part of a filename.
    If restricted is set, use a stricter subset of allowed characters.
    Set is_id if this is not an arbitrary string, but an ID that should be kept
    if possible.
    """
    def replace_insane(char):
        if restricted and char in ACCENT_CHARS:
            return ACCENT_CHARS[char]
        elif not restricted and char == '\n':
            return ' '
        elif char == '?' or ord(char) < 32 or ord(char) == 127:
            return ''
        elif char == '"':
            return '' if restricted else '\''
        elif char == ':':
            return '_-' if restricted else ' -'
        elif char in '\\/|*<>':
            return '_'
        if restricted and (char in '!&\'()[]{}$;`^,#' or char.isspace()):
            return '_'
        if restricted and ord(char) > 127:
            return '_'
        return char

    if s == '':
        return ''
    # Handle timestamps
    s = re.sub(r'[0-9]+(?::[0-9]+)+', lambda m: m.group(0).replace(':', '_'), s)
    result = ''.join(map(replace_insane, s))
    if not is_id:
        while '__' in result:
            result = result.replace('__', '_')
        result = result.strip('_')
        # Common case of "Foreign band name - English song title"
        if restricted and result.startswith('-_'):
            result = result[2:]
        if result.startswith('-'):
            result = '_' + result[len('-'):]
        result = result.lstrip('.')
        if not result:
            result = '_'
    return result


def sanitize_path(s, force=False):
    """Sanitizes and normalizes path on Windows"""
    if sys.platform == 'win32':
        force = False
        drive_or_unc, _ = os.path.splitdrive(s)
        if sys.version_info < (2, 7) and not drive_or_unc:
            drive_or_unc, _ = os.path.splitunc(s)
    elif force:
        drive_or_unc = ''
    else:
        return s

    norm_path = os.path.normpath(remove_start(s, drive_or_unc)).split(os.path.sep)
    if drive_or_unc:
        norm_path.pop(0)
    sanitized_path = [
        path_part if path_part in ['.', '..'] else re.sub(r'(?:[/<>:"\|\\?\*]|[\s.]$)', '#', path_part)
        for path_part in norm_path]
    if drive_or_unc:
        sanitized_path.insert(0, drive_or_unc + os.path.sep)
    elif force and s[0] == os.path.sep:
        sanitized_path.insert(0, os.path.sep)
    return os.path.join(*sanitized_path)


def sanitize_url(url):
    # Prepend protocol-less URLs with `http:` scheme in order to mitigate
    # the number of unwanted failures due to missing protocol
    if url.startswith('//'):
        return 'http:%s' % url
    # Fix some common typos seen so far
    COMMON_TYPOS = (
        # https://github.com/ytdl-org/youtube-dl/issues/15649
        (r'^httpss://', r'https://'),
        # https://bx1.be/lives/direct-tv/
        (r'^rmtp([es]?)://', r'rtmp\1://'),
    )
    for mistake, fixup in COMMON_TYPOS:
        if re.match(mistake, url):
            return re.sub(mistake, fixup, url)
    return url


def extract_basic_auth(url):
    parts = compat_urlparse.urlsplit(url)
    if parts.username is None:
        return url, None
    url = compat_urlparse.urlunsplit(parts._replace(netloc=(
        parts.hostname if parts.port is None
        else '%s:%d' % (parts.hostname, parts.port))))
    auth_payload = base64.b64encode(
        ('%s:%s' % (parts.username, parts.password or '')).encode('utf-8'))
    return url, 'Basic ' + auth_payload.decode('utf-8')


def sanitized_Request(url, *args, **kwargs):
    url, auth_header = extract_basic_auth(escape_url(sanitize_url(url)))
    if auth_header is not None:
        headers = args[1] if len(args) >= 2 else kwargs.setdefault('headers', {})
        headers['Authorization'] = auth_header
    return compat_urllib_request.Request(url, *args, **kwargs)


def expand_path(s):
    """Expand shell variables and ~"""
    return os.path.expandvars(compat_expanduser(s))


def orderedSet(iterable):
    """ Remove all duplicates from the input iterable """
    res = []
    for el in iterable:
        if el not in res:
            res.append(el)
    return res


def _htmlentity_transform(entity_with_semicolon):
    """Transforms an HTML entity to a character."""
    entity = entity_with_semicolon[:-1]

    # Known non-numeric HTML entity
    if entity in compat_html_entities.name2codepoint:
        return compat_chr(compat_html_entities.name2codepoint[entity])

    # TODO: HTML5 allows entities without a semicolon. For example,
    # '&Eacuteric' should be decoded as 'Éric'.
    if entity_with_semicolon in compat_html_entities_html5:
        return compat_html_entities_html5[entity_with_semicolon]

    mobj = re.match(r'#(x[0-9a-fA-F]+|[0-9]+)', entity)
    if mobj is not None:
        numstr = mobj.group(1)
        if numstr.startswith('x'):
            base = 16
            numstr = '0%s' % numstr
        else:
            base = 10
        # See https://github.com/ytdl-org/youtube-dl/issues/7518
        try:
            return compat_chr(int(numstr, base))
        except ValueError:
            pass

    # Unknown entity in name, return its literal representation
    return '&%s;' % entity


def unescapeHTML(s):
    if s is None:
        return None
    assert type(s) == compat_str

    return re.sub(
        r'&([^&;]+;)', lambda m: _htmlentity_transform(m.group(1)), s)


def escapeHTML(text):
    return (
        text
        .replace('&', '&amp;')
        .replace('<', '&lt;')
        .replace('>', '&gt;')
        .replace('"', '&quot;')
        .replace("'", '&#39;')
    )


def process_communicate_or_kill(p, *args, **kwargs):
    try:
        return p.communicate(*args, **kwargs)
    except BaseException:  # Including KeyboardInterrupt
        p.kill()
        p.wait()
        raise


class Popen(subprocess.Popen):
    if sys.platform == 'win32':
        _startupinfo = subprocess.STARTUPINFO()
        _startupinfo.dwFlags |= subprocess.STARTF_USESHOWWINDOW
    else:
        _startupinfo = None

    def __init__(self, *args, **kwargs):
        super(Popen, self).__init__(*args, **kwargs, startupinfo=self._startupinfo)

    def communicate_or_kill(self, *args, **kwargs):
        return process_communicate_or_kill(self, *args, **kwargs)


def get_subprocess_encoding():
    if sys.platform == 'win32' and sys.getwindowsversion()[0] >= 5:
        # For subprocess calls, encode with locale encoding
        # Refer to http://stackoverflow.com/a/9951851/35070
        encoding = preferredencoding()
    else:
        encoding = sys.getfilesystemencoding()
    if encoding is None:
        encoding = 'utf-8'
    return encoding


def encodeFilename(s, for_subprocess=False):
    """
    @param s The name of the file
    """

    assert type(s) == compat_str

    # Python 3 has a Unicode API
    if sys.version_info >= (3, 0):
        return s

    # Pass '' directly to use Unicode APIs on Windows 2000 and up
    # (Detecting Windows NT 4 is tricky because 'major >= 4' would
    # match Windows 9x series as well. Besides, NT 4 is obsolete.)
    if not for_subprocess and sys.platform == 'win32' and sys.getwindowsversion()[0] >= 5:
        return s

    # Jython assumes filenames are Unicode strings though reported as Python 2.x compatible
    if sys.platform.startswith('java'):
        return s

    return s.encode(get_subprocess_encoding(), 'ignore')


def decodeFilename(b, for_subprocess=False):

    if sys.version_info >= (3, 0):
        return b

    if not isinstance(b, bytes):
        return b

    return b.decode(get_subprocess_encoding(), 'ignore')


def encodeArgument(s):
    if not isinstance(s, compat_str):
        # Legacy code that uses byte strings
        # Uncomment the following line after fixing all post processors
        # assert False, 'Internal error: %r should be of type %r, is %r' % (s, compat_str, type(s))
        s = s.decode('ascii')
    return encodeFilename(s, True)


def decodeArgument(b):
    return decodeFilename(b, True)


def decodeOption(optval):
    if optval is None:
        return optval
    if isinstance(optval, bytes):
        optval = optval.decode(preferredencoding())

    assert isinstance(optval, compat_str)
    return optval


_timetuple = collections.namedtuple('Time', ('hours', 'minutes', 'seconds', 'milliseconds'))


def timetuple_from_msec(msec):
    secs, msec = divmod(msec, 1000)
    mins, secs = divmod(secs, 60)
    hrs, mins = divmod(mins, 60)
    return _timetuple(hrs, mins, secs, msec)


def formatSeconds(secs, delim=':', msec=False):
    time = timetuple_from_msec(secs * 1000)
    if time.hours:
        ret = '%d%s%02d%s%02d' % (time.hours, delim, time.minutes, delim, time.seconds)
    elif time.minutes:
        ret = '%d%s%02d' % (time.minutes, delim, time.seconds)
    else:
        ret = '%d' % time.seconds
    return '%s.%03d' % (ret, time.milliseconds) if msec else ret


<<<<<<< HEAD
def make_HTTPS_handler(params, **kwargs):
    _OP_LEGACY_SERVER_CONNECT = 4
    opts_legacy_server_connect = params.get('legacyserverconnect', False)
    opts_no_check_certificate = params.get('nocheckcertificate', False)
    if hasattr(ssl, 'create_default_context'):  # Python >= 3.4 or 2.7.9
        context = ssl.create_default_context(ssl.Purpose.SERVER_AUTH)
        if opts_legacy_server_connect:
            context.options |= _OP_LEGACY_SERVER_CONNECT
        if opts_no_check_certificate:
            context.check_hostname = False
            context.verify_mode = ssl.CERT_NONE
=======
def _ssl_load_windows_store_certs(ssl_context, storename):
    # Code adapted from _load_windows_store_certs in https://github.com/python/cpython/blob/main/Lib/ssl.py
    try:
        certs = [cert for cert, encoding, trust in ssl.enum_certificates(storename)
                 if encoding == 'x509_asn' and (
                     trust is True or ssl.Purpose.SERVER_AUTH.oid in trust)]
    except PermissionError:
        return
    for cert in certs:
>>>>>>> b1156c1e
        try:
            ssl_context.load_verify_locations(cadata=cert)
        except ssl.SSLError:
            pass

<<<<<<< HEAD
    if sys.version_info < (3, 2):
        return YoutubeDLHTTPSHandler(params, **kwargs)
    else:  # Python < 3.4
        context = ssl.SSLContext(ssl.PROTOCOL_TLSv1)
        if opts_legacy_server_connect:
            context.options |= _OP_LEGACY_SERVER_CONNECT
        context.verify_mode = (ssl.CERT_NONE
                               if opts_no_check_certificate
                               else ssl.CERT_REQUIRED)
        context.set_default_verify_paths()
        return YoutubeDLHTTPSHandler(params, context=context, **kwargs)
=======

def make_HTTPS_handler(params, **kwargs):
    opts_check_certificate = not params.get('nocheckcertificate')
    context = ssl.SSLContext(ssl.PROTOCOL_TLS_CLIENT)
    context.check_hostname = opts_check_certificate
    context.verify_mode = ssl.CERT_REQUIRED if opts_check_certificate else ssl.CERT_NONE
    if opts_check_certificate:
        try:
            context.load_default_certs()
            # Work around the issue in load_default_certs when there are bad certificates. See:
            # https://github.com/yt-dlp/yt-dlp/issues/1060,
            # https://bugs.python.org/issue35665, https://bugs.python.org/issue45312
        except ssl.SSLError:
            # enum_certificates is not present in mingw python. See https://github.com/yt-dlp/yt-dlp/issues/1151
            if sys.platform == 'win32' and hasattr(ssl, 'enum_certificates'):
                # Create a new context to discard any certificates that were already loaded
                context = ssl.SSLContext(ssl.PROTOCOL_TLS_CLIENT)
                context.check_hostname, context.verify_mode = True, ssl.CERT_REQUIRED
                for storename in ('CA', 'ROOT'):
                    _ssl_load_windows_store_certs(context, storename)
            context.set_default_verify_paths()
    return YoutubeDLHTTPSHandler(params, context=context, **kwargs)
>>>>>>> b1156c1e


def bug_reports_message(before=';'):
    if ytdl_is_updateable():
        update_cmd = 'type  yt-dlp -U  to update'
    else:
        update_cmd = 'see  https://github.com/yt-dlp/yt-dlp  on how to update'
    msg = 'please report this issue on  https://github.com/yt-dlp/yt-dlp .'
    msg += ' Make sure you are using the latest version; %s.' % update_cmd
    msg += ' Be sure to call yt-dlp with the --verbose flag and include its complete output.'

    before = before.rstrip()
    if not before or before.endswith(('.', '!', '?')):
        msg = msg[0].title() + msg[1:]

    return (before + ' ' if before else '') + msg


class YoutubeDLError(Exception):
    """Base exception for YoutubeDL errors."""
    msg = None

    def __init__(self, msg=None):
        if msg is not None:
            self.msg = msg
        elif self.msg is None:
            self.msg = type(self).__name__
        super().__init__(self.msg)


network_exceptions = [compat_urllib_error.URLError, compat_http_client.HTTPException, socket.error]
if hasattr(ssl, 'CertificateError'):
    network_exceptions.append(ssl.CertificateError)
network_exceptions = tuple(network_exceptions)


class ExtractorError(YoutubeDLError):
    """Error during info extraction."""

    def __init__(self, msg, tb=None, expected=False, cause=None, video_id=None, ie=None):
        """ tb, if given, is the original traceback (so that it can be printed out).
        If expected is set, this is a normal error message and most likely not a bug in yt-dlp.
        """
        if sys.exc_info()[0] in network_exceptions:
            expected = True

        self.msg = str(msg)
        self.traceback = tb
        self.expected = expected
        self.cause = cause
        self.video_id = video_id
        self.ie = ie
        self.exc_info = sys.exc_info()  # preserve original exception

        super(ExtractorError, self).__init__(''.join((
            format_field(ie, template='[%s] '),
            format_field(video_id, template='%s: '),
            self.msg,
            format_field(cause, template=' (caused by %r)'),
            '' if expected else bug_reports_message())))

    def format_traceback(self):
        if self.traceback is None:
            return None
        return ''.join(traceback.format_tb(self.traceback))


class UnsupportedError(ExtractorError):
    def __init__(self, url):
        super(UnsupportedError, self).__init__(
            'Unsupported URL: %s' % url, expected=True)
        self.url = url


class RegexNotFoundError(ExtractorError):
    """Error when a regex didn't match"""
    pass


class GeoRestrictedError(ExtractorError):
    """Geographic restriction Error exception.

    This exception may be thrown when a video is not available from your
    geographic location due to geographic restrictions imposed by a website.
    """

    def __init__(self, msg, countries=None, **kwargs):
        kwargs['expected'] = True
        super(GeoRestrictedError, self).__init__(msg, **kwargs)
        self.countries = countries


class DownloadError(YoutubeDLError):
    """Download Error exception.

    This exception may be thrown by FileDownloader objects if they are not
    configured to continue on errors. They will contain the appropriate
    error message.
    """

    def __init__(self, msg, exc_info=None):
        """ exc_info, if given, is the original exception that caused the trouble (as returned by sys.exc_info()). """
        super(DownloadError, self).__init__(msg)
        self.exc_info = exc_info


class EntryNotInPlaylist(YoutubeDLError):
    """Entry not in playlist exception.

    This exception will be thrown by YoutubeDL when a requested entry
    is not found in the playlist info_dict
    """
    msg = 'Entry not found in info'


class SameFileError(YoutubeDLError):
    """Same File exception.

    This exception will be thrown by FileDownloader objects if they detect
    multiple files would have to be downloaded to the same file on disk.
    """
    msg = 'Fixed output name but more than one file to download'

    def __init__(self, filename=None):
        if filename is not None:
            self.msg += f': {filename}'
        super().__init__(self.msg)


class PostProcessingError(YoutubeDLError):
    """Post Processing exception.

    This exception may be raised by PostProcessor's .run() method to
    indicate an error in the postprocessing task.
    """


class DownloadCancelled(YoutubeDLError):
    """ Exception raised when the download queue should be interrupted """
    msg = 'The download was cancelled'


class ExistingVideoReached(DownloadCancelled):
    """ --break-on-existing triggered """
    msg = 'Encountered a video that is already in the archive, stopping due to --break-on-existing'


class RejectedVideoReached(DownloadCancelled):
    """ --break-on-reject triggered """
    msg = 'Encountered a video that did not match filter, stopping due to --break-on-reject'


class MaxDownloadsReached(DownloadCancelled):
    """ --max-downloads limit has been reached. """
    msg = 'Maximum number of downloads reached, stopping due to --max-downloads'


class ReExtractInfo(YoutubeDLError):
    """ Video info needs to be re-extracted. """

    def __init__(self, msg, expected=False):
        super().__init__(msg)
        self.expected = expected


class ThrottledDownload(ReExtractInfo):
    """ Download speed below --throttled-rate. """
    msg = 'The download speed is below throttle limit'

    def __init__(self):
        super().__init__(self.msg, expected=False)


class UnavailableVideoError(YoutubeDLError):
    """Unavailable Format exception.

    This exception will be thrown when a video is requested
    in a format that is not available for that video.
    """
    msg = 'Unable to download video'

    def __init__(self, err=None):
        if err is not None:
            self.msg += f': {err}'
        super().__init__(self.msg)


class ContentTooShortError(YoutubeDLError):
    """Content Too Short exception.

    This exception may be raised by FileDownloader objects when a file they
    download is too small for what the server announced first, indicating
    the connection was probably interrupted.
    """

    def __init__(self, downloaded, expected):
        super(ContentTooShortError, self).__init__(
            'Downloaded {0} bytes, expected {1} bytes'.format(downloaded, expected)
        )
        # Both in bytes
        self.downloaded = downloaded
        self.expected = expected


class XAttrMetadataError(YoutubeDLError):
    def __init__(self, code=None, msg='Unknown error'):
        super(XAttrMetadataError, self).__init__(msg)
        self.code = code
        self.msg = msg

        # Parsing code and msg
        if (self.code in (errno.ENOSPC, errno.EDQUOT)
                or 'No space left' in self.msg or 'Disk quota exceeded' in self.msg):
            self.reason = 'NO_SPACE'
        elif self.code == errno.E2BIG or 'Argument list too long' in self.msg:
            self.reason = 'VALUE_TOO_LONG'
        else:
            self.reason = 'NOT_SUPPORTED'


class XAttrUnavailableError(YoutubeDLError):
    pass


def _create_http_connection(ydl_handler, http_class, is_https, *args, **kwargs):
    # Working around python 2 bug (see http://bugs.python.org/issue17849) by limiting
    # expected HTTP responses to meet HTTP/1.0 or later (see also
    # https://github.com/ytdl-org/youtube-dl/issues/6727)
    if sys.version_info < (3, 0):
        kwargs['strict'] = True
    hc = http_class(*args, **compat_kwargs(kwargs))
    source_address = ydl_handler._params.get('source_address')

    if source_address is not None:
        # This is to workaround _create_connection() from socket where it will try all
        # address data from getaddrinfo() including IPv6. This filters the result from
        # getaddrinfo() based on the source_address value.
        # This is based on the cpython socket.create_connection() function.
        # https://github.com/python/cpython/blob/master/Lib/socket.py#L691
        def _create_connection(address, timeout=socket._GLOBAL_DEFAULT_TIMEOUT, source_address=None):
            host, port = address
            err = None
            addrs = socket.getaddrinfo(host, port, 0, socket.SOCK_STREAM)
            af = socket.AF_INET if '.' in source_address[0] else socket.AF_INET6
            ip_addrs = [addr for addr in addrs if addr[0] == af]
            if addrs and not ip_addrs:
                ip_version = 'v4' if af == socket.AF_INET else 'v6'
                raise socket.error(
                    "No remote IP%s addresses available for connect, can't use '%s' as source address"
                    % (ip_version, source_address[0]))
            for res in ip_addrs:
                af, socktype, proto, canonname, sa = res
                sock = None
                try:
                    sock = socket.socket(af, socktype, proto)
                    if timeout is not socket._GLOBAL_DEFAULT_TIMEOUT:
                        sock.settimeout(timeout)
                    sock.bind(source_address)
                    sock.connect(sa)
                    err = None  # Explicitly break reference cycle
                    return sock
                except socket.error as _:
                    err = _
                    if sock is not None:
                        sock.close()
            if err is not None:
                raise err
            else:
                raise socket.error('getaddrinfo returns an empty list')
        if hasattr(hc, '_create_connection'):
            hc._create_connection = _create_connection
        sa = (source_address, 0)
        if hasattr(hc, 'source_address'):  # Python 2.7+
            hc.source_address = sa
        else:  # Python 2.6
            def _hc_connect(self, *args, **kwargs):
                sock = _create_connection(
                    (self.host, self.port), self.timeout, sa)
                if is_https:
                    self.sock = ssl.wrap_socket(
                        sock, self.key_file, self.cert_file,
                        ssl_version=ssl.PROTOCOL_TLSv1)
                else:
                    self.sock = sock
            hc.connect = functools.partial(_hc_connect, hc)

    return hc


def handle_youtubedl_headers(headers):
    filtered_headers = headers

    if 'Youtubedl-no-compression' in filtered_headers:
        filtered_headers = dict((k, v) for k, v in filtered_headers.items() if k.lower() != 'accept-encoding')
        del filtered_headers['Youtubedl-no-compression']

    return filtered_headers


class YoutubeDLHandler(compat_urllib_request.HTTPHandler):
    """Handler for HTTP requests and responses.

    This class, when installed with an OpenerDirector, automatically adds
    the standard headers to every HTTP request and handles gzipped and
    deflated responses from web servers. If compression is to be avoided in
    a particular request, the original request in the program code only has
    to include the HTTP header "Youtubedl-no-compression", which will be
    removed before making the real request.

    Part of this code was copied from:

    http://techknack.net/python-urllib2-handlers/

    Andrew Rowls, the author of that code, agreed to release it to the
    public domain.
    """

    def __init__(self, params, *args, **kwargs):
        compat_urllib_request.HTTPHandler.__init__(self, *args, **kwargs)
        self._params = params

    def http_open(self, req):
        conn_class = compat_http_client.HTTPConnection

        socks_proxy = req.headers.get('Ytdl-socks-proxy')
        if socks_proxy:
            conn_class = make_socks_conn_class(conn_class, socks_proxy)
            del req.headers['Ytdl-socks-proxy']

        return self.do_open(functools.partial(
            _create_http_connection, self, conn_class, False),
            req)

    @staticmethod
    def deflate(data):
        if not data:
            return data
        try:
            return zlib.decompress(data, -zlib.MAX_WBITS)
        except zlib.error:
            return zlib.decompress(data)

    def http_request(self, req):
        # According to RFC 3986, URLs can not contain non-ASCII characters, however this is not
        # always respected by websites, some tend to give out URLs with non percent-encoded
        # non-ASCII characters (see telemb.py, ard.py [#3412])
        # urllib chokes on URLs with non-ASCII characters (see http://bugs.python.org/issue3991)
        # To work around aforementioned issue we will replace request's original URL with
        # percent-encoded one
        # Since redirects are also affected (e.g. http://www.southpark.de/alle-episoden/s18e09)
        # the code of this workaround has been moved here from YoutubeDL.urlopen()
        url = req.get_full_url()
        url_escaped = escape_url(url)

        # Substitute URL if any change after escaping
        if url != url_escaped:
            req = update_Request(req, url=url_escaped)

        for h, v in std_headers.items():
            # Capitalize is needed because of Python bug 2275: http://bugs.python.org/issue2275
            # The dict keys are capitalized because of this bug by urllib
            if h.capitalize() not in req.headers:
                req.add_header(h, v)

        req.headers = handle_youtubedl_headers(req.headers)

        if sys.version_info < (2, 7) and '#' in req.get_full_url():
            # Python 2.6 is brain-dead when it comes to fragments
            req._Request__original = req._Request__original.partition('#')[0]
            req._Request__r_type = req._Request__r_type.partition('#')[0]

        return req

    def http_response(self, req, resp):
        old_resp = resp
        # gzip
        if resp.headers.get('Content-encoding', '') == 'gzip':
            content = resp.read()
            gz = gzip.GzipFile(fileobj=io.BytesIO(content), mode='rb')
            try:
                uncompressed = io.BytesIO(gz.read())
            except IOError as original_ioerror:
                # There may be junk add the end of the file
                # See http://stackoverflow.com/q/4928560/35070 for details
                for i in range(1, 1024):
                    try:
                        gz = gzip.GzipFile(fileobj=io.BytesIO(content[:-i]), mode='rb')
                        uncompressed = io.BytesIO(gz.read())
                    except IOError:
                        continue
                    break
                else:
                    raise original_ioerror
            resp = compat_urllib_request.addinfourl(uncompressed, old_resp.headers, old_resp.url, old_resp.code)
            resp.msg = old_resp.msg
            del resp.headers['Content-encoding']
        # deflate
        if resp.headers.get('Content-encoding', '') == 'deflate':
            gz = io.BytesIO(self.deflate(resp.read()))
            resp = compat_urllib_request.addinfourl(gz, old_resp.headers, old_resp.url, old_resp.code)
            resp.msg = old_resp.msg
            del resp.headers['Content-encoding']
        # Percent-encode redirect URL of Location HTTP header to satisfy RFC 3986 (see
        # https://github.com/ytdl-org/youtube-dl/issues/6457).
        if 300 <= resp.code < 400:
            location = resp.headers.get('Location')
            if location:
                # As of RFC 2616 default charset is iso-8859-1 that is respected by python 3
                if sys.version_info >= (3, 0):
                    location = location.encode('iso-8859-1').decode('utf-8')
                else:
                    location = location.decode('utf-8')
                location_escaped = escape_url(location)
                if location != location_escaped:
                    del resp.headers['Location']
                    if sys.version_info < (3, 0):
                        location_escaped = location_escaped.encode('utf-8')
                    resp.headers['Location'] = location_escaped
        return resp

    https_request = http_request
    https_response = http_response


def make_socks_conn_class(base_class, socks_proxy):
    assert issubclass(base_class, (
        compat_http_client.HTTPConnection, compat_http_client.HTTPSConnection))

    url_components = compat_urlparse.urlparse(socks_proxy)
    if url_components.scheme.lower() == 'socks5':
        socks_type = ProxyType.SOCKS5
    elif url_components.scheme.lower() in ('socks', 'socks4'):
        socks_type = ProxyType.SOCKS4
    elif url_components.scheme.lower() == 'socks4a':
        socks_type = ProxyType.SOCKS4A

    def unquote_if_non_empty(s):
        if not s:
            return s
        return compat_urllib_parse_unquote_plus(s)

    proxy_args = (
        socks_type,
        url_components.hostname, url_components.port or 1080,
        True,  # Remote DNS
        unquote_if_non_empty(url_components.username),
        unquote_if_non_empty(url_components.password),
    )

    class SocksConnection(base_class):
        def connect(self):
            self.sock = sockssocket()
            self.sock.setproxy(*proxy_args)
            if type(self.timeout) in (int, float):
                self.sock.settimeout(self.timeout)
            self.sock.connect((self.host, self.port))

            if isinstance(self, compat_http_client.HTTPSConnection):
                if hasattr(self, '_context'):  # Python > 2.6
                    self.sock = self._context.wrap_socket(
                        self.sock, server_hostname=self.host)
                else:
                    self.sock = ssl.wrap_socket(self.sock)

    return SocksConnection


class YoutubeDLHTTPSHandler(compat_urllib_request.HTTPSHandler):
    def __init__(self, params, https_conn_class=None, *args, **kwargs):
        compat_urllib_request.HTTPSHandler.__init__(self, *args, **kwargs)
        self._https_conn_class = https_conn_class or compat_http_client.HTTPSConnection
        self._params = params

    def https_open(self, req):
        kwargs = {}
        conn_class = self._https_conn_class

        if hasattr(self, '_context'):  # python > 2.6
            kwargs['context'] = self._context
        if hasattr(self, '_check_hostname'):  # python 3.x
            kwargs['check_hostname'] = self._check_hostname

        socks_proxy = req.headers.get('Ytdl-socks-proxy')
        if socks_proxy:
            conn_class = make_socks_conn_class(conn_class, socks_proxy)
            del req.headers['Ytdl-socks-proxy']

        return self.do_open(functools.partial(
            _create_http_connection, self, conn_class, True),
            req, **kwargs)


class YoutubeDLCookieJar(compat_cookiejar.MozillaCookieJar):
    """
    See [1] for cookie file format.

    1. https://curl.haxx.se/docs/http-cookies.html
    """
    _HTTPONLY_PREFIX = '#HttpOnly_'
    _ENTRY_LEN = 7
    _HEADER = '''# Netscape HTTP Cookie File
# This file is generated by yt-dlp.  Do not edit.

'''
    _CookieFileEntry = collections.namedtuple(
        'CookieFileEntry',
        ('domain_name', 'include_subdomains', 'path', 'https_only', 'expires_at', 'name', 'value'))

    def save(self, filename=None, ignore_discard=False, ignore_expires=False):
        """
        Save cookies to a file.

        Most of the code is taken from CPython 3.8 and slightly adapted
        to support cookie files with UTF-8 in both python 2 and 3.
        """
        if filename is None:
            if self.filename is not None:
                filename = self.filename
            else:
                raise ValueError(compat_cookiejar.MISSING_FILENAME_TEXT)

        # Store session cookies with `expires` set to 0 instead of an empty
        # string
        for cookie in self:
            if cookie.expires is None:
                cookie.expires = 0

        with io.open(filename, 'w', encoding='utf-8') as f:
            f.write(self._HEADER)
            now = time.time()
            for cookie in self:
                if not ignore_discard and cookie.discard:
                    continue
                if not ignore_expires and cookie.is_expired(now):
                    continue
                if cookie.secure:
                    secure = 'TRUE'
                else:
                    secure = 'FALSE'
                if cookie.domain.startswith('.'):
                    initial_dot = 'TRUE'
                else:
                    initial_dot = 'FALSE'
                if cookie.expires is not None:
                    expires = compat_str(cookie.expires)
                else:
                    expires = ''
                if cookie.value is None:
                    # cookies.txt regards 'Set-Cookie: foo' as a cookie
                    # with no name, whereas http.cookiejar regards it as a
                    # cookie with no value.
                    name = ''
                    value = cookie.name
                else:
                    name = cookie.name
                    value = cookie.value
                f.write(
                    '\t'.join([cookie.domain, initial_dot, cookie.path,
                               secure, expires, name, value]) + '\n')

    def load(self, filename=None, ignore_discard=False, ignore_expires=False):
        """Load cookies from a file."""
        if filename is None:
            if self.filename is not None:
                filename = self.filename
            else:
                raise ValueError(compat_cookiejar.MISSING_FILENAME_TEXT)

        def prepare_line(line):
            if line.startswith(self._HTTPONLY_PREFIX):
                line = line[len(self._HTTPONLY_PREFIX):]
            # comments and empty lines are fine
            if line.startswith('#') or not line.strip():
                return line
            cookie_list = line.split('\t')
            if len(cookie_list) != self._ENTRY_LEN:
                raise compat_cookiejar.LoadError('invalid length %d' % len(cookie_list))
            cookie = self._CookieFileEntry(*cookie_list)
            if cookie.expires_at and not cookie.expires_at.isdigit():
                raise compat_cookiejar.LoadError('invalid expires at %s' % cookie.expires_at)
            return line

        cf = io.StringIO()
        with io.open(filename, encoding='utf-8') as f:
            for line in f:
                try:
                    cf.write(prepare_line(line))
                except compat_cookiejar.LoadError as e:
                    write_string(
                        'WARNING: skipping cookie file entry due to %s: %r\n'
                        % (e, line), sys.stderr)
                    continue
        cf.seek(0)
        self._really_load(cf, filename, ignore_discard, ignore_expires)
        # Session cookies are denoted by either `expires` field set to
        # an empty string or 0. MozillaCookieJar only recognizes the former
        # (see [1]). So we need force the latter to be recognized as session
        # cookies on our own.
        # Session cookies may be important for cookies-based authentication,
        # e.g. usually, when user does not check 'Remember me' check box while
        # logging in on a site, some important cookies are stored as session
        # cookies so that not recognizing them will result in failed login.
        # 1. https://bugs.python.org/issue17164
        for cookie in self:
            # Treat `expires=0` cookies as session cookies
            if cookie.expires == 0:
                cookie.expires = None
                cookie.discard = True


class YoutubeDLCookieProcessor(compat_urllib_request.HTTPCookieProcessor):
    def __init__(self, cookiejar=None):
        compat_urllib_request.HTTPCookieProcessor.__init__(self, cookiejar)

    def http_response(self, request, response):
        # Python 2 will choke on next HTTP request in row if there are non-ASCII
        # characters in Set-Cookie HTTP header of last response (see
        # https://github.com/ytdl-org/youtube-dl/issues/6769).
        # In order to at least prevent crashing we will percent encode Set-Cookie
        # header before HTTPCookieProcessor starts processing it.
        # if sys.version_info < (3, 0) and response.headers:
        #     for set_cookie_header in ('Set-Cookie', 'Set-Cookie2'):
        #         set_cookie = response.headers.get(set_cookie_header)
        #         if set_cookie:
        #             set_cookie_escaped = compat_urllib_parse.quote(set_cookie, b"%/;:@&=+$,!~*'()?#[] ")
        #             if set_cookie != set_cookie_escaped:
        #                 del response.headers[set_cookie_header]
        #                 response.headers[set_cookie_header] = set_cookie_escaped
        return compat_urllib_request.HTTPCookieProcessor.http_response(self, request, response)

    https_request = compat_urllib_request.HTTPCookieProcessor.http_request
    https_response = http_response


class YoutubeDLRedirectHandler(compat_urllib_request.HTTPRedirectHandler):
    """YoutubeDL redirect handler

    The code is based on HTTPRedirectHandler implementation from CPython [1].

    This redirect handler solves two issues:
     - ensures redirect URL is always unicode under python 2
     - introduces support for experimental HTTP response status code
       308 Permanent Redirect [2] used by some sites [3]

    1. https://github.com/python/cpython/blob/master/Lib/urllib/request.py
    2. https://developer.mozilla.org/en-US/docs/Web/HTTP/Status/308
    3. https://github.com/ytdl-org/youtube-dl/issues/28768
    """

    http_error_301 = http_error_303 = http_error_307 = http_error_308 = compat_urllib_request.HTTPRedirectHandler.http_error_302

    def redirect_request(self, req, fp, code, msg, headers, newurl):
        """Return a Request or None in response to a redirect.

        This is called by the http_error_30x methods when a
        redirection response is received.  If a redirection should
        take place, return a new Request to allow http_error_30x to
        perform the redirect.  Otherwise, raise HTTPError if no-one
        else should try to handle this url.  Return None if you can't
        but another Handler might.
        """
        m = req.get_method()
        if (not (code in (301, 302, 303, 307, 308) and m in ("GET", "HEAD")
                 or code in (301, 302, 303) and m == "POST")):
            raise compat_HTTPError(req.full_url, code, msg, headers, fp)
        # Strictly (according to RFC 2616), 301 or 302 in response to
        # a POST MUST NOT cause a redirection without confirmation
        # from the user (of urllib.request, in this case).  In practice,
        # essentially all clients do redirect in this case, so we do
        # the same.

        # On python 2 urlh.geturl() may sometimes return redirect URL
        # as byte string instead of unicode. This workaround allows
        # to force it always return unicode.
        if sys.version_info[0] < 3:
            newurl = compat_str(newurl)

        # Be conciliant with URIs containing a space.  This is mainly
        # redundant with the more complete encoding done in http_error_302(),
        # but it is kept for compatibility with other callers.
        newurl = newurl.replace(' ', '%20')

        CONTENT_HEADERS = ("content-length", "content-type")
        # NB: don't use dict comprehension for python 2.6 compatibility
        newheaders = dict((k, v) for k, v in req.headers.items()
                          if k.lower() not in CONTENT_HEADERS)
        return compat_urllib_request.Request(
            newurl, headers=newheaders, origin_req_host=req.origin_req_host,
            unverifiable=True)


def extract_timezone(date_str):
    m = re.search(
        r'''(?x)
            ^.{8,}?                                              # >=8 char non-TZ prefix, if present
            (?P<tz>Z|                                            # just the UTC Z, or
                (?:(?<=.\b\d{4}|\b\d{2}:\d\d)|                   # preceded by 4 digits or hh:mm or
                   (?<!.\b[a-zA-Z]{3}|[a-zA-Z]{4}|..\b\d\d))     # not preceded by 3 alpha word or >= 4 alpha or 2 digits
                   [ ]?                                          # optional space
                (?P<sign>\+|-)                                   # +/-
                (?P<hours>[0-9]{2}):?(?P<minutes>[0-9]{2})       # hh[:]mm
            $)
        ''', date_str)
    if not m:
        timezone = datetime.timedelta()
    else:
        date_str = date_str[:-len(m.group('tz'))]
        if not m.group('sign'):
            timezone = datetime.timedelta()
        else:
            sign = 1 if m.group('sign') == '+' else -1
            timezone = datetime.timedelta(
                hours=sign * int(m.group('hours')),
                minutes=sign * int(m.group('minutes')))
    return timezone, date_str


def parse_iso8601(date_str, delimiter='T', timezone=None):
    """ Return a UNIX timestamp from the given date """

    if date_str is None:
        return None

    date_str = re.sub(r'\.[0-9]+', '', date_str)

    if timezone is None:
        timezone, date_str = extract_timezone(date_str)

    try:
        date_format = '%Y-%m-%d{0}%H:%M:%S'.format(delimiter)
        dt = datetime.datetime.strptime(date_str, date_format) - timezone
        return calendar.timegm(dt.timetuple())
    except ValueError:
        pass


def date_formats(day_first=True):
    return DATE_FORMATS_DAY_FIRST if day_first else DATE_FORMATS_MONTH_FIRST


def unified_strdate(date_str, day_first=True):
    """Return a string with the date in the format YYYYMMDD"""

    if date_str is None:
        return None
    upload_date = None
    # Replace commas
    date_str = date_str.replace(',', ' ')
    # Remove AM/PM + timezone
    date_str = re.sub(r'(?i)\s*(?:AM|PM)(?:\s+[A-Z]+)?', '', date_str)
    _, date_str = extract_timezone(date_str)

    for expression in date_formats(day_first):
        try:
            upload_date = datetime.datetime.strptime(date_str, expression).strftime('%Y%m%d')
        except ValueError:
            pass
    if upload_date is None:
        timetuple = email.utils.parsedate_tz(date_str)
        if timetuple:
            try:
                upload_date = datetime.datetime(*timetuple[:6]).strftime('%Y%m%d')
            except ValueError:
                pass
    if upload_date is not None:
        return compat_str(upload_date)


def unified_timestamp(date_str, day_first=True):
    if date_str is None:
        return None

    date_str = re.sub(r'[,|]', '', date_str)

    pm_delta = 12 if re.search(r'(?i)PM', date_str) else 0
    timezone, date_str = extract_timezone(date_str)

    # Remove AM/PM + timezone
    date_str = re.sub(r'(?i)\s*(?:AM|PM)(?:\s+[A-Z]+)?', '', date_str)

    # Remove unrecognized timezones from ISO 8601 alike timestamps
    m = re.search(r'\d{1,2}:\d{1,2}(?:\.\d+)?(?P<tz>\s*[A-Z]+)$', date_str)
    if m:
        date_str = date_str[:-len(m.group('tz'))]

    # Python only supports microseconds, so remove nanoseconds
    m = re.search(r'^([0-9]{4,}-[0-9]{1,2}-[0-9]{1,2}T[0-9]{1,2}:[0-9]{1,2}:[0-9]{1,2}\.[0-9]{6})[0-9]+$', date_str)
    if m:
        date_str = m.group(1)

    for expression in date_formats(day_first):
        try:
            dt = datetime.datetime.strptime(date_str, expression) - timezone + datetime.timedelta(hours=pm_delta)
            return calendar.timegm(dt.timetuple())
        except ValueError:
            pass
    timetuple = email.utils.parsedate_tz(date_str)
    if timetuple:
        return calendar.timegm(timetuple) + pm_delta * 3600


def determine_ext(url, default_ext='unknown_video'):
    if url is None or '.' not in url:
        return default_ext
    guess = url.partition('?')[0].rpartition('.')[2]
    if re.match(r'^[A-Za-z0-9]+$', guess):
        return guess
    # Try extract ext from URLs like http://example.com/foo/bar.mp4/?download
    elif guess.rstrip('/') in KNOWN_EXTENSIONS:
        return guess.rstrip('/')
    else:
        return default_ext


def subtitles_filename(filename, sub_lang, sub_format, expected_real_ext=None):
    return replace_extension(filename, sub_lang + '.' + sub_format, expected_real_ext)


def datetime_from_str(date_str, precision='auto', format='%Y%m%d'):
    """
    Return a datetime object from a string in the format YYYYMMDD or
    (now|today|date)[+-][0-9](microsecond|second|minute|hour|day|week|month|year)(s)?

    format: string date format used to return datetime object from
    precision: round the time portion of a datetime object.
                auto|microsecond|second|minute|hour|day.
                auto: round to the unit provided in date_str (if applicable).
    """
    auto_precision = False
    if precision == 'auto':
        auto_precision = True
        precision = 'microsecond'
    today = datetime_round(datetime.datetime.utcnow(), precision)
    if date_str in ('now', 'today'):
        return today
    if date_str == 'yesterday':
        return today - datetime.timedelta(days=1)
    match = re.match(
        r'(?P<start>.+)(?P<sign>[+-])(?P<time>\d+)(?P<unit>microsecond|second|minute|hour|day|week|month|year)(s)?',
        date_str)
    if match is not None:
        start_time = datetime_from_str(match.group('start'), precision, format)
        time = int(match.group('time')) * (-1 if match.group('sign') == '-' else 1)
        unit = match.group('unit')
        if unit == 'month' or unit == 'year':
            new_date = datetime_add_months(start_time, time * 12 if unit == 'year' else time)
            unit = 'day'
        else:
            if unit == 'week':
                unit = 'day'
                time *= 7
            delta = datetime.timedelta(**{unit + 's': time})
            new_date = start_time + delta
        if auto_precision:
            return datetime_round(new_date, unit)
        return new_date

    return datetime_round(datetime.datetime.strptime(date_str, format), precision)


def date_from_str(date_str, format='%Y%m%d'):
    """
    Return a datetime object from a string in the format YYYYMMDD or
    (now|today|date)[+-][0-9](microsecond|second|minute|hour|day|week|month|year)(s)?

    format: string date format used to return datetime object from
    """
    return datetime_from_str(date_str, precision='microsecond', format=format).date()


def datetime_add_months(dt, months):
    """Increment/Decrement a datetime object by months."""
    month = dt.month + months - 1
    year = dt.year + month // 12
    month = month % 12 + 1
    day = min(dt.day, calendar.monthrange(year, month)[1])
    return dt.replace(year, month, day)


def datetime_round(dt, precision='day'):
    """
    Round a datetime object's time to a specific precision
    """
    if precision == 'microsecond':
        return dt

    unit_seconds = {
        'day': 86400,
        'hour': 3600,
        'minute': 60,
        'second': 1,
    }
    roundto = lambda x, n: ((x + n / 2) // n) * n
    timestamp = calendar.timegm(dt.timetuple())
    return datetime.datetime.utcfromtimestamp(roundto(timestamp, unit_seconds[precision]))


def hyphenate_date(date_str):
    """
    Convert a date in 'YYYYMMDD' format to 'YYYY-MM-DD' format"""
    match = re.match(r'^(\d\d\d\d)(\d\d)(\d\d)$', date_str)
    if match is not None:
        return '-'.join(match.groups())
    else:
        return date_str


class DateRange(object):
    """Represents a time interval between two dates"""

    def __init__(self, start=None, end=None):
        """start and end must be strings in the format accepted by date"""
        if start is not None:
            self.start = date_from_str(start)
        else:
            self.start = datetime.datetime.min.date()
        if end is not None:
            self.end = date_from_str(end)
        else:
            self.end = datetime.datetime.max.date()
        if self.start > self.end:
            raise ValueError('Date range: "%s" , the start date must be before the end date' % self)

    @classmethod
    def day(cls, day):
        """Returns a range that only contains the given day"""
        return cls(day, day)

    def __contains__(self, date):
        """Check if the date is in the range"""
        if not isinstance(date, datetime.date):
            date = date_from_str(date)
        return self.start <= date <= self.end

    def __str__(self):
        return '%s - %s' % (self.start.isoformat(), self.end.isoformat())


def platform_name():
    """ Returns the platform name as a compat_str """
    res = platform.platform()
    if isinstance(res, bytes):
        res = res.decode(preferredencoding())

    assert isinstance(res, compat_str)
    return res


def get_windows_version():
    ''' Get Windows version. None if it's not running on Windows '''
    if compat_os_name == 'nt':
        return version_tuple(platform.win32_ver()[1])
    else:
        return None


def _windows_write_string(s, out):
    """ Returns True if the string was written using special methods,
    False if it has yet to be written out."""
    # Adapted from http://stackoverflow.com/a/3259271/35070

    import ctypes.wintypes

    WIN_OUTPUT_IDS = {
        1: -11,
        2: -12,
    }

    try:
        fileno = out.fileno()
    except AttributeError:
        # If the output stream doesn't have a fileno, it's virtual
        return False
    except io.UnsupportedOperation:
        # Some strange Windows pseudo files?
        return False
    if fileno not in WIN_OUTPUT_IDS:
        return False

    GetStdHandle = compat_ctypes_WINFUNCTYPE(
        ctypes.wintypes.HANDLE, ctypes.wintypes.DWORD)(
        ('GetStdHandle', ctypes.windll.kernel32))
    h = GetStdHandle(WIN_OUTPUT_IDS[fileno])

    WriteConsoleW = compat_ctypes_WINFUNCTYPE(
        ctypes.wintypes.BOOL, ctypes.wintypes.HANDLE, ctypes.wintypes.LPWSTR,
        ctypes.wintypes.DWORD, ctypes.POINTER(ctypes.wintypes.DWORD),
        ctypes.wintypes.LPVOID)(('WriteConsoleW', ctypes.windll.kernel32))
    written = ctypes.wintypes.DWORD(0)

    GetFileType = compat_ctypes_WINFUNCTYPE(ctypes.wintypes.DWORD, ctypes.wintypes.DWORD)(('GetFileType', ctypes.windll.kernel32))
    FILE_TYPE_CHAR = 0x0002
    FILE_TYPE_REMOTE = 0x8000
    GetConsoleMode = compat_ctypes_WINFUNCTYPE(
        ctypes.wintypes.BOOL, ctypes.wintypes.HANDLE,
        ctypes.POINTER(ctypes.wintypes.DWORD))(
        ('GetConsoleMode', ctypes.windll.kernel32))
    INVALID_HANDLE_VALUE = ctypes.wintypes.DWORD(-1).value

    def not_a_console(handle):
        if handle == INVALID_HANDLE_VALUE or handle is None:
            return True
        return ((GetFileType(handle) & ~FILE_TYPE_REMOTE) != FILE_TYPE_CHAR
                or GetConsoleMode(handle, ctypes.byref(ctypes.wintypes.DWORD())) == 0)

    if not_a_console(h):
        return False

    def next_nonbmp_pos(s):
        try:
            return next(i for i, c in enumerate(s) if ord(c) > 0xffff)
        except StopIteration:
            return len(s)

    while s:
        count = min(next_nonbmp_pos(s), 1024)

        ret = WriteConsoleW(
            h, s, count if count else 2, ctypes.byref(written), None)
        if ret == 0:
            raise OSError('Failed to write string')
        if not count:  # We just wrote a non-BMP character
            assert written.value == 2
            s = s[1:]
        else:
            assert written.value > 0
            s = s[written.value:]
    return True


def write_string(s, out=None, encoding=None):
    if out is None:
        out = sys.stderr
    assert type(s) == compat_str

    if sys.platform == 'win32' and encoding is None and hasattr(out, 'fileno'):
        if _windows_write_string(s, out):
            return

    if ('b' in getattr(out, 'mode', '')
            or sys.version_info[0] < 3):  # Python 2 lies about mode of sys.stderr
        byt = s.encode(encoding or preferredencoding(), 'ignore')
        out.write(byt)
    elif hasattr(out, 'buffer'):
        enc = encoding or getattr(out, 'encoding', None) or preferredencoding()
        byt = s.encode(enc, 'ignore')
        out.buffer.write(byt)
    else:
        out.write(s)
    out.flush()


def bytes_to_intlist(bs):
    if not bs:
        return []
    if isinstance(bs[0], int):  # Python 3
        return list(bs)
    else:
        return [ord(c) for c in bs]


def intlist_to_bytes(xs):
    if not xs:
        return b''
    return compat_struct_pack('%dB' % len(xs), *xs)


# Cross-platform file locking
if sys.platform == 'win32':
    import ctypes.wintypes
    import msvcrt

    class OVERLAPPED(ctypes.Structure):
        _fields_ = [
            ('Internal', ctypes.wintypes.LPVOID),
            ('InternalHigh', ctypes.wintypes.LPVOID),
            ('Offset', ctypes.wintypes.DWORD),
            ('OffsetHigh', ctypes.wintypes.DWORD),
            ('hEvent', ctypes.wintypes.HANDLE),
        ]

    kernel32 = ctypes.windll.kernel32
    LockFileEx = kernel32.LockFileEx
    LockFileEx.argtypes = [
        ctypes.wintypes.HANDLE,     # hFile
        ctypes.wintypes.DWORD,      # dwFlags
        ctypes.wintypes.DWORD,      # dwReserved
        ctypes.wintypes.DWORD,      # nNumberOfBytesToLockLow
        ctypes.wintypes.DWORD,      # nNumberOfBytesToLockHigh
        ctypes.POINTER(OVERLAPPED)  # Overlapped
    ]
    LockFileEx.restype = ctypes.wintypes.BOOL
    UnlockFileEx = kernel32.UnlockFileEx
    UnlockFileEx.argtypes = [
        ctypes.wintypes.HANDLE,     # hFile
        ctypes.wintypes.DWORD,      # dwReserved
        ctypes.wintypes.DWORD,      # nNumberOfBytesToLockLow
        ctypes.wintypes.DWORD,      # nNumberOfBytesToLockHigh
        ctypes.POINTER(OVERLAPPED)  # Overlapped
    ]
    UnlockFileEx.restype = ctypes.wintypes.BOOL
    whole_low = 0xffffffff
    whole_high = 0x7fffffff

    def _lock_file(f, exclusive):
        overlapped = OVERLAPPED()
        overlapped.Offset = 0
        overlapped.OffsetHigh = 0
        overlapped.hEvent = 0
        f._lock_file_overlapped_p = ctypes.pointer(overlapped)
        handle = msvcrt.get_osfhandle(f.fileno())
        if not LockFileEx(handle, 0x2 if exclusive else 0x0, 0,
                          whole_low, whole_high, f._lock_file_overlapped_p):
            raise OSError('Locking file failed: %r' % ctypes.FormatError())

    def _unlock_file(f):
        assert f._lock_file_overlapped_p
        handle = msvcrt.get_osfhandle(f.fileno())
        if not UnlockFileEx(handle, 0,
                            whole_low, whole_high, f._lock_file_overlapped_p):
            raise OSError('Unlocking file failed: %r' % ctypes.FormatError())

else:
    # Some platforms, such as Jython, is missing fcntl
    try:
        import fcntl

        def _lock_file(f, exclusive):
            fcntl.flock(f, fcntl.LOCK_EX if exclusive else fcntl.LOCK_SH)

        def _unlock_file(f):
            fcntl.flock(f, fcntl.LOCK_UN)
    except ImportError:
        UNSUPPORTED_MSG = 'file locking is not supported on this platform'

        def _lock_file(f, exclusive):
            raise IOError(UNSUPPORTED_MSG)

        def _unlock_file(f):
            raise IOError(UNSUPPORTED_MSG)


class locked_file(object):
    def __init__(self, filename, mode, encoding=None):
        assert mode in ['r', 'a', 'w']
        self.f = io.open(filename, mode, encoding=encoding)
        self.mode = mode

    def __enter__(self):
        exclusive = self.mode != 'r'
        try:
            _lock_file(self.f, exclusive)
        except IOError:
            self.f.close()
            raise
        return self

    def __exit__(self, etype, value, traceback):
        try:
            _unlock_file(self.f)
        finally:
            self.f.close()

    def __iter__(self):
        return iter(self.f)

    def write(self, *args):
        return self.f.write(*args)

    def read(self, *args):
        return self.f.read(*args)


def get_filesystem_encoding():
    encoding = sys.getfilesystemencoding()
    return encoding if encoding is not None else 'utf-8'


def shell_quote(args):
    quoted_args = []
    encoding = get_filesystem_encoding()
    for a in args:
        if isinstance(a, bytes):
            # We may get a filename encoded with 'encodeFilename'
            a = a.decode(encoding)
        quoted_args.append(compat_shlex_quote(a))
    return ' '.join(quoted_args)


def smuggle_url(url, data):
    """ Pass additional data in a URL for internal use. """

    url, idata = unsmuggle_url(url, {})
    data.update(idata)
    sdata = compat_urllib_parse_urlencode(
        {'__youtubedl_smuggle': json.dumps(data)})
    return url + '#' + sdata


def unsmuggle_url(smug_url, default=None):
    if '#__youtubedl_smuggle' not in smug_url:
        return smug_url, default
    url, _, sdata = smug_url.rpartition('#')
    jsond = compat_parse_qs(sdata)['__youtubedl_smuggle'][0]
    data = json.loads(jsond)
    return url, data


def format_decimal_suffix(num, fmt='%d%s', *, factor=1000):
    """ Formats numbers with decimal sufixes like K, M, etc """
    num, factor = float_or_none(num), float(factor)
    if num is None:
        return None
    exponent = 0 if num == 0 else int(math.log(num, factor))
    suffix = ['', *'kMGTPEZY'][exponent]
    if factor == 1024:
        suffix = {'k': 'Ki', '': ''}.get(suffix, f'{suffix}i')
    converted = num / (factor ** exponent)
    return fmt % (converted, suffix)


def format_bytes(bytes):
    return format_decimal_suffix(bytes, '%.2f%sB', factor=1024) or 'N/A'


def lookup_unit_table(unit_table, s):
    units_re = '|'.join(re.escape(u) for u in unit_table)
    m = re.match(
        r'(?P<num>[0-9]+(?:[,.][0-9]*)?)\s*(?P<unit>%s)\b' % units_re, s)
    if not m:
        return None
    num_str = m.group('num').replace(',', '.')
    mult = unit_table[m.group('unit')]
    return int(float(num_str) * mult)


def parse_filesize(s):
    if s is None:
        return None

    # The lower-case forms are of course incorrect and unofficial,
    # but we support those too
    _UNIT_TABLE = {
        'B': 1,
        'b': 1,
        'bytes': 1,
        'KiB': 1024,
        'KB': 1000,
        'kB': 1024,
        'Kb': 1000,
        'kb': 1000,
        'kilobytes': 1000,
        'kibibytes': 1024,
        'MiB': 1024 ** 2,
        'MB': 1000 ** 2,
        'mB': 1024 ** 2,
        'Mb': 1000 ** 2,
        'mb': 1000 ** 2,
        'megabytes': 1000 ** 2,
        'mebibytes': 1024 ** 2,
        'GiB': 1024 ** 3,
        'GB': 1000 ** 3,
        'gB': 1024 ** 3,
        'Gb': 1000 ** 3,
        'gb': 1000 ** 3,
        'gigabytes': 1000 ** 3,
        'gibibytes': 1024 ** 3,
        'TiB': 1024 ** 4,
        'TB': 1000 ** 4,
        'tB': 1024 ** 4,
        'Tb': 1000 ** 4,
        'tb': 1000 ** 4,
        'terabytes': 1000 ** 4,
        'tebibytes': 1024 ** 4,
        'PiB': 1024 ** 5,
        'PB': 1000 ** 5,
        'pB': 1024 ** 5,
        'Pb': 1000 ** 5,
        'pb': 1000 ** 5,
        'petabytes': 1000 ** 5,
        'pebibytes': 1024 ** 5,
        'EiB': 1024 ** 6,
        'EB': 1000 ** 6,
        'eB': 1024 ** 6,
        'Eb': 1000 ** 6,
        'eb': 1000 ** 6,
        'exabytes': 1000 ** 6,
        'exbibytes': 1024 ** 6,
        'ZiB': 1024 ** 7,
        'ZB': 1000 ** 7,
        'zB': 1024 ** 7,
        'Zb': 1000 ** 7,
        'zb': 1000 ** 7,
        'zettabytes': 1000 ** 7,
        'zebibytes': 1024 ** 7,
        'YiB': 1024 ** 8,
        'YB': 1000 ** 8,
        'yB': 1024 ** 8,
        'Yb': 1000 ** 8,
        'yb': 1000 ** 8,
        'yottabytes': 1000 ** 8,
        'yobibytes': 1024 ** 8,
    }

    return lookup_unit_table(_UNIT_TABLE, s)


def parse_count(s):
    if s is None:
        return None

    s = re.sub(r'^[^\d]+\s', '', s).strip()

    if re.match(r'^[\d,.]+$', s):
        return str_to_int(s)

    _UNIT_TABLE = {
        'k': 1000,
        'K': 1000,
        'm': 1000 ** 2,
        'M': 1000 ** 2,
        'kk': 1000 ** 2,
        'KK': 1000 ** 2,
        'b': 1000 ** 3,
        'B': 1000 ** 3,
    }

    ret = lookup_unit_table(_UNIT_TABLE, s)
    if ret is not None:
        return ret

    mobj = re.match(r'([\d,.]+)(?:$|\s)', s)
    if mobj:
        return str_to_int(mobj.group(1))


def parse_resolution(s):
    if s is None:
        return {}

    mobj = re.search(r'(?<![a-zA-Z0-9])(?P<w>\d+)\s*[xX×,]\s*(?P<h>\d+)(?![a-zA-Z0-9])', s)
    if mobj:
        return {
            'width': int(mobj.group('w')),
            'height': int(mobj.group('h')),
        }

    mobj = re.search(r'(?<![a-zA-Z0-9])(\d+)[pPiI](?![a-zA-Z0-9])', s)
    if mobj:
        return {'height': int(mobj.group(1))}

    mobj = re.search(r'\b([48])[kK]\b', s)
    if mobj:
        return {'height': int(mobj.group(1)) * 540}

    return {}


def parse_bitrate(s):
    if not isinstance(s, compat_str):
        return
    mobj = re.search(r'\b(\d+)\s*kbps', s)
    if mobj:
        return int(mobj.group(1))


def month_by_name(name, lang='en'):
    """ Return the number of a month by (locale-independently) English name """

    month_names = MONTH_NAMES.get(lang, MONTH_NAMES['en'])

    try:
        return month_names.index(name) + 1
    except ValueError:
        return None


def month_by_abbreviation(abbrev):
    """ Return the number of a month by (locale-independently) English
        abbreviations """

    try:
        return [s[:3] for s in ENGLISH_MONTH_NAMES].index(abbrev) + 1
    except ValueError:
        return None


def fix_xml_ampersands(xml_str):
    """Replace all the '&' by '&amp;' in XML"""
    return re.sub(
        r'&(?!amp;|lt;|gt;|apos;|quot;|#x[0-9a-fA-F]{,4};|#[0-9]{,4};)',
        '&amp;',
        xml_str)


def setproctitle(title):
    assert isinstance(title, compat_str)

    # ctypes in Jython is not complete
    # http://bugs.jython.org/issue2148
    if sys.platform.startswith('java'):
        return

    try:
        libc = ctypes.cdll.LoadLibrary('libc.so.6')
    except OSError:
        return
    except TypeError:
        # LoadLibrary in Windows Python 2.7.13 only expects
        # a bytestring, but since unicode_literals turns
        # every string into a unicode string, it fails.
        return
    title_bytes = title.encode('utf-8')
    buf = ctypes.create_string_buffer(len(title_bytes))
    buf.value = title_bytes
    try:
        libc.prctl(15, buf, 0, 0, 0)
    except AttributeError:
        return  # Strange libc, just skip this


def remove_start(s, start):
    return s[len(start):] if s is not None and s.startswith(start) else s


def remove_end(s, end):
    return s[:-len(end)] if s is not None and s.endswith(end) else s


def remove_quotes(s):
    if s is None or len(s) < 2:
        return s
    for quote in ('"', "'", ):
        if s[0] == quote and s[-1] == quote:
            return s[1:-1]
    return s


def get_domain(url):
    domain = re.match(r'(?:https?:\/\/)?(?:www\.)?(?P<domain>[^\n\/]+\.[^\n\/]+)(?:\/(.*))?', url)
    return domain.group('domain') if domain else None


def url_basename(url):
    path = compat_urlparse.urlparse(url).path
    return path.strip('/').split('/')[-1]


def base_url(url):
    return re.match(r'https?://[^?#&]+/', url).group()


def urljoin(base, path):
    if isinstance(path, bytes):
        path = path.decode('utf-8')
    if not isinstance(path, compat_str) or not path:
        return None
    if re.match(r'^(?:[a-zA-Z][a-zA-Z0-9+-.]*:)?//', path):
        return path
    if isinstance(base, bytes):
        base = base.decode('utf-8')
    if not isinstance(base, compat_str) or not re.match(
            r'^(?:https?:)?//', base):
        return None
    return compat_urlparse.urljoin(base, path)


class HEADRequest(compat_urllib_request.Request):
    def get_method(self):
        return 'HEAD'


class PUTRequest(compat_urllib_request.Request):
    def get_method(self):
        return 'PUT'


def int_or_none(v, scale=1, default=None, get_attr=None, invscale=1):
    if get_attr and v is not None:
        v = getattr(v, get_attr, None)
    try:
        return int(v) * invscale // scale
    except (ValueError, TypeError, OverflowError):
        return default


def str_or_none(v, default=None):
    return default if v is None else compat_str(v)


def str_to_int(int_str):
    """ A more relaxed version of int_or_none """
    if isinstance(int_str, compat_integer_types):
        return int_str
    elif isinstance(int_str, compat_str):
        int_str = re.sub(r'[,\.\+]', '', int_str)
        return int_or_none(int_str)


def float_or_none(v, scale=1, invscale=1, default=None):
    if v is None:
        return default
    try:
        return float(v) * invscale / scale
    except (ValueError, TypeError):
        return default


def bool_or_none(v, default=None):
    return v if isinstance(v, bool) else default


def strip_or_none(v, default=None):
    return v.strip() if isinstance(v, compat_str) else default


def url_or_none(url):
    if not url or not isinstance(url, compat_str):
        return None
    url = url.strip()
    return url if re.match(r'^(?:(?:https?|rt(?:m(?:pt?[es]?|fp)|sp[su]?)|mms|ftps?):)?//', url) else None


def strftime_or_none(timestamp, date_format, default=None):
    datetime_object = None
    try:
        if isinstance(timestamp, compat_numeric_types):  # unix timestamp
            datetime_object = datetime.datetime.utcfromtimestamp(timestamp)
        elif isinstance(timestamp, compat_str):  # assume YYYYMMDD
            datetime_object = datetime.datetime.strptime(timestamp, '%Y%m%d')
        return datetime_object.strftime(date_format)
    except (ValueError, TypeError, AttributeError):
        return default


def parse_duration(s):
    if not isinstance(s, compat_basestring):
        return None
    s = s.strip()
    if not s:
        return None

    days, hours, mins, secs, ms = [None] * 5
    m = re.match(r'''(?x)
            (?P<before_secs>
                (?:(?:(?P<days>[0-9]+):)?(?P<hours>[0-9]+):)?(?P<mins>[0-9]+):)?
            (?P<secs>(?(before_secs)[0-9]{1,2}|[0-9]+))
            (?P<ms>[.:][0-9]+)?Z?$
        ''', s)
    if m:
        days, hours, mins, secs, ms = m.group('days', 'hours', 'mins', 'secs', 'ms')
    else:
        m = re.match(
            r'''(?ix)(?:P?
                (?:
                    [0-9]+\s*y(?:ears?)?\s*
                )?
                (?:
                    [0-9]+\s*m(?:onths?)?\s*
                )?
                (?:
                    [0-9]+\s*w(?:eeks?)?\s*
                )?
                (?:
                    (?P<days>[0-9]+)\s*d(?:ays?)?\s*
                )?
                T)?
                (?:
                    (?P<hours>[0-9]+)\s*h(?:ours?)?\s*
                )?
                (?:
                    (?P<mins>[0-9]+)\s*m(?:in(?:ute)?s?)?\s*
                )?
                (?:
                    (?P<secs>[0-9]+)(?P<ms>\.[0-9]+)?\s*s(?:ec(?:ond)?s?)?\s*
                )?Z?$''', s)
        if m:
            days, hours, mins, secs, ms = m.groups()
        else:
            m = re.match(r'(?i)(?:(?P<hours>[0-9.]+)\s*(?:hours?)|(?P<mins>[0-9.]+)\s*(?:mins?\.?|minutes?)\s*)Z?$', s)
            if m:
                hours, mins = m.groups()
            else:
                return None

    duration = 0
    if secs:
        duration += float(secs)
    if mins:
        duration += float(mins) * 60
    if hours:
        duration += float(hours) * 60 * 60
    if days:
        duration += float(days) * 24 * 60 * 60
    if ms:
        duration += float(ms.replace(':', '.'))
    return duration


def prepend_extension(filename, ext, expected_real_ext=None):
    name, real_ext = os.path.splitext(filename)
    return (
        '{0}.{1}{2}'.format(name, ext, real_ext)
        if not expected_real_ext or real_ext[1:] == expected_real_ext
        else '{0}.{1}'.format(filename, ext))


def replace_extension(filename, ext, expected_real_ext=None):
    name, real_ext = os.path.splitext(filename)
    return '{0}.{1}'.format(
        name if not expected_real_ext or real_ext[1:] == expected_real_ext else filename,
        ext)


def check_executable(exe, args=[]):
    """ Checks if the given binary is installed somewhere in PATH, and returns its name.
    args can be a list of arguments for a short output (like -version) """
    try:
        Popen([exe] + args, stdout=subprocess.PIPE, stderr=subprocess.PIPE).communicate_or_kill()
    except OSError:
        return False
    return exe


def _get_exe_version_output(exe, args):
    try:
        # STDIN should be redirected too. On UNIX-like systems, ffmpeg triggers
        # SIGTTOU if yt-dlp is run in the background.
        # See https://github.com/ytdl-org/youtube-dl/issues/955#issuecomment-209789656
        out, _ = Popen(
            [encodeArgument(exe)] + args, stdin=subprocess.PIPE,
            stdout=subprocess.PIPE, stderr=subprocess.STDOUT).communicate_or_kill()
    except OSError:
        return False
    if isinstance(out, bytes):  # Python 2.x
        out = out.decode('ascii', 'ignore')
    return out


def detect_exe_version(output, version_re=None, unrecognized='present'):
    assert isinstance(output, compat_str)
    if version_re is None:
        version_re = r'version\s+([-0-9._a-zA-Z]+)'
    m = re.search(version_re, output)
    if m:
        return m.group(1)
    else:
        return unrecognized


def get_exe_version(exe, args=['--version'],
                    version_re=None, unrecognized='present'):
    """ Returns the version of the specified executable,
    or False if the executable is not present """
    out = _get_exe_version_output(exe, args)
    return detect_exe_version(out, version_re, unrecognized) if out else False


class LazyList(collections.abc.Sequence):
    ''' Lazy immutable list from an iterable
    Note that slices of a LazyList are lists and not LazyList'''

    class IndexError(IndexError):
        pass

    def __init__(self, iterable, *, reverse=False, _cache=None):
        self.__iterable = iter(iterable)
        self.__cache = [] if _cache is None else _cache
        self.__reversed = reverse

    def __iter__(self):
        if self.__reversed:
            # We need to consume the entire iterable to iterate in reverse
            yield from self.exhaust()
            return
        yield from self.__cache
        for item in self.__iterable:
            self.__cache.append(item)
            yield item

    def __exhaust(self):
        self.__cache.extend(self.__iterable)
        # Discard the emptied iterable to make it pickle-able
        self.__iterable = []
        return self.__cache

    def exhaust(self):
        ''' Evaluate the entire iterable '''
        return self.__exhaust()[::-1 if self.__reversed else 1]

    @staticmethod
    def __reverse_index(x):
        return None if x is None else -(x + 1)

    def __getitem__(self, idx):
        if isinstance(idx, slice):
            if self.__reversed:
                idx = slice(self.__reverse_index(idx.start), self.__reverse_index(idx.stop), -(idx.step or 1))
            start, stop, step = idx.start, idx.stop, idx.step or 1
        elif isinstance(idx, int):
            if self.__reversed:
                idx = self.__reverse_index(idx)
            start, stop, step = idx, idx, 0
        else:
            raise TypeError('indices must be integers or slices')
        if ((start or 0) < 0 or (stop or 0) < 0
                or (start is None and step < 0)
                or (stop is None and step > 0)):
            # We need to consume the entire iterable to be able to slice from the end
            # Obviously, never use this with infinite iterables
            self.__exhaust()
            try:
                return self.__cache[idx]
            except IndexError as e:
                raise self.IndexError(e) from e
        n = max(start or 0, stop or 0) - len(self.__cache) + 1
        if n > 0:
            self.__cache.extend(itertools.islice(self.__iterable, n))
        try:
            return self.__cache[idx]
        except IndexError as e:
            raise self.IndexError(e) from e

    def __bool__(self):
        try:
            self[-1] if self.__reversed else self[0]
        except self.IndexError:
            return False
        return True

    def __len__(self):
        self.__exhaust()
        return len(self.__cache)

    def __reversed__(self):
        return type(self)(self.__iterable, reverse=not self.__reversed, _cache=self.__cache)

    def __copy__(self):
        return type(self)(self.__iterable, reverse=self.__reversed, _cache=self.__cache)

    def __repr__(self):
        # repr and str should mimic a list. So we exhaust the iterable
        return repr(self.exhaust())

    def __str__(self):
        return repr(self.exhaust())


class PagedList:

    class IndexError(IndexError):
        pass

    def __len__(self):
        # This is only useful for tests
        return len(self.getslice())

    def __init__(self, pagefunc, pagesize, use_cache=True):
        self._pagefunc = pagefunc
        self._pagesize = pagesize
        self._use_cache = use_cache
        self._cache = {}

    def getpage(self, pagenum):
        page_results = self._cache.get(pagenum)
        if page_results is None:
            page_results = list(self._pagefunc(pagenum))
        if self._use_cache:
            self._cache[pagenum] = page_results
        return page_results

    def getslice(self, start=0, end=None):
        return list(self._getslice(start, end))

    def _getslice(self, start, end):
        raise NotImplementedError('This method must be implemented by subclasses')

    def __getitem__(self, idx):
        # NOTE: cache must be enabled if this is used
        if not isinstance(idx, int) or idx < 0:
            raise TypeError('indices must be non-negative integers')
        entries = self.getslice(idx, idx + 1)
        if not entries:
            raise self.IndexError()
        return entries[0]


class OnDemandPagedList(PagedList):
    def _getslice(self, start, end):
        for pagenum in itertools.count(start // self._pagesize):
            firstid = pagenum * self._pagesize
            nextfirstid = pagenum * self._pagesize + self._pagesize
            if start >= nextfirstid:
                continue

            startv = (
                start % self._pagesize
                if firstid <= start < nextfirstid
                else 0)
            endv = (
                ((end - 1) % self._pagesize) + 1
                if (end is not None and firstid <= end <= nextfirstid)
                else None)

            page_results = self.getpage(pagenum)
            if startv != 0 or endv is not None:
                page_results = page_results[startv:endv]
            yield from page_results

            # A little optimization - if current page is not "full", ie. does
            # not contain page_size videos then we can assume that this page
            # is the last one - there are no more ids on further pages -
            # i.e. no need to query again.
            if len(page_results) + startv < self._pagesize:
                break

            # If we got the whole page, but the next page is not interesting,
            # break out early as well
            if end == nextfirstid:
                break


class InAdvancePagedList(PagedList):
    def __init__(self, pagefunc, pagecount, pagesize):
        self._pagecount = pagecount
        PagedList.__init__(self, pagefunc, pagesize, True)

    def _getslice(self, start, end):
        start_page = start // self._pagesize
        end_page = (
            self._pagecount if end is None else (end // self._pagesize + 1))
        skip_elems = start - start_page * self._pagesize
        only_more = None if end is None else end - start
        for pagenum in range(start_page, end_page):
            page_results = self.getpage(pagenum)
            if skip_elems:
                page_results = page_results[skip_elems:]
                skip_elems = None
            if only_more is not None:
                if len(page_results) < only_more:
                    only_more -= len(page_results)
                else:
                    yield from page_results[:only_more]
                    break
            yield from page_results


def uppercase_escape(s):
    unicode_escape = codecs.getdecoder('unicode_escape')
    return re.sub(
        r'\\U[0-9a-fA-F]{8}',
        lambda m: unicode_escape(m.group(0))[0],
        s)


def lowercase_escape(s):
    unicode_escape = codecs.getdecoder('unicode_escape')
    return re.sub(
        r'\\u[0-9a-fA-F]{4}',
        lambda m: unicode_escape(m.group(0))[0],
        s)


def escape_rfc3986(s):
    """Escape non-ASCII characters as suggested by RFC 3986"""
    if sys.version_info < (3, 0) and isinstance(s, compat_str):
        s = s.encode('utf-8')
    return compat_urllib_parse.quote(s, b"%/;:@&=+$,!~*'()?#[]")


def escape_url(url):
    """Escape URL as suggested by RFC 3986"""
    url_parsed = compat_urllib_parse_urlparse(url)
    return url_parsed._replace(
        netloc=url_parsed.netloc.encode('idna').decode('ascii'),
        path=escape_rfc3986(url_parsed.path),
        params=escape_rfc3986(url_parsed.params),
        query=escape_rfc3986(url_parsed.query),
        fragment=escape_rfc3986(url_parsed.fragment)
    ).geturl()


def parse_qs(url):
    return compat_parse_qs(compat_urllib_parse_urlparse(url).query)


def read_batch_urls(batch_fd):
    def fixup(url):
        if not isinstance(url, compat_str):
            url = url.decode('utf-8', 'replace')
        BOM_UTF8 = ('\xef\xbb\xbf', '\ufeff')
        for bom in BOM_UTF8:
            if url.startswith(bom):
                url = url[len(bom):]
        url = url.lstrip()
        if not url or url.startswith(('#', ';', ']')):
            return False
        # "#" cannot be stripped out since it is part of the URI
        # However, it can be safely stipped out if follwing a whitespace
        return re.split(r'\s#', url, 1)[0].rstrip()

    with contextlib.closing(batch_fd) as fd:
        return [url for url in map(fixup, fd) if url]


def urlencode_postdata(*args, **kargs):
    return compat_urllib_parse_urlencode(*args, **kargs).encode('ascii')


def update_url_query(url, query):
    if not query:
        return url
    parsed_url = compat_urlparse.urlparse(url)
    qs = compat_parse_qs(parsed_url.query)
    qs.update(query)
    return compat_urlparse.urlunparse(parsed_url._replace(
        query=compat_urllib_parse_urlencode(qs, True)))


def update_Request(req, url=None, data=None, headers={}, query={}):
    req_headers = req.headers.copy()
    req_headers.update(headers)
    req_data = data or req.data
    req_url = update_url_query(url or req.get_full_url(), query)
    req_get_method = req.get_method()
    if req_get_method == 'HEAD':
        req_type = HEADRequest
    elif req_get_method == 'PUT':
        req_type = PUTRequest
    else:
        req_type = compat_urllib_request.Request
    new_req = req_type(
        req_url, data=req_data, headers=req_headers,
        origin_req_host=req.origin_req_host, unverifiable=req.unverifiable)
    if hasattr(req, 'timeout'):
        new_req.timeout = req.timeout
    return new_req


def _multipart_encode_impl(data, boundary):
    content_type = 'multipart/form-data; boundary=%s' % boundary

    out = b''
    for k, v in data.items():
        out += b'--' + boundary.encode('ascii') + b'\r\n'
        if isinstance(k, compat_str):
            k = k.encode('utf-8')
        if isinstance(v, compat_str):
            v = v.encode('utf-8')
        # RFC 2047 requires non-ASCII field names to be encoded, while RFC 7578
        # suggests sending UTF-8 directly. Firefox sends UTF-8, too
        content = b'Content-Disposition: form-data; name="' + k + b'"\r\n\r\n' + v + b'\r\n'
        if boundary.encode('ascii') in content:
            raise ValueError('Boundary overlaps with data')
        out += content

    out += b'--' + boundary.encode('ascii') + b'--\r\n'

    return out, content_type


def multipart_encode(data, boundary=None):
    '''
    Encode a dict to RFC 7578-compliant form-data

    data:
        A dict where keys and values can be either Unicode or bytes-like
        objects.
    boundary:
        If specified a Unicode object, it's used as the boundary. Otherwise
        a random boundary is generated.

    Reference: https://tools.ietf.org/html/rfc7578
    '''
    has_specified_boundary = boundary is not None

    while True:
        if boundary is None:
            boundary = '---------------' + str(random.randrange(0x0fffffff, 0xffffffff))

        try:
            out, content_type = _multipart_encode_impl(data, boundary)
            break
        except ValueError:
            if has_specified_boundary:
                raise
            boundary = None

    return out, content_type


def dict_get(d, key_or_keys, default=None, skip_false_values=True):
    if isinstance(key_or_keys, (list, tuple)):
        for key in key_or_keys:
            if key not in d or d[key] is None or skip_false_values and not d[key]:
                continue
            return d[key]
        return default
    return d.get(key_or_keys, default)


def try_get(src, getter, expected_type=None):
    for get in variadic(getter):
        try:
            v = get(src)
        except (AttributeError, KeyError, TypeError, IndexError):
            pass
        else:
            if expected_type is None or isinstance(v, expected_type):
                return v


def merge_dicts(*dicts):
    merged = {}
    for a_dict in dicts:
        for k, v in a_dict.items():
            if v is None:
                continue
            if (k not in merged
                    or (isinstance(v, compat_str) and v
                        and isinstance(merged[k], compat_str)
                        and not merged[k])):
                merged[k] = v
    return merged


def encode_compat_str(string, encoding=preferredencoding(), errors='strict'):
    return string if isinstance(string, compat_str) else compat_str(string, encoding, errors)


US_RATINGS = {
    'G': 0,
    'PG': 10,
    'PG-13': 13,
    'R': 16,
    'NC': 18,
}


TV_PARENTAL_GUIDELINES = {
    'TV-Y': 0,
    'TV-Y7': 7,
    'TV-G': 0,
    'TV-PG': 0,
    'TV-14': 14,
    'TV-MA': 17,
}


def parse_age_limit(s):
    if type(s) == int:
        return s if 0 <= s <= 21 else None
    if not isinstance(s, compat_basestring):
        return None
    m = re.match(r'^(?P<age>\d{1,2})\+?$', s)
    if m:
        return int(m.group('age'))
    s = s.upper()
    if s in US_RATINGS:
        return US_RATINGS[s]
    m = re.match(r'^TV[_-]?(%s)$' % '|'.join(k[3:] for k in TV_PARENTAL_GUIDELINES), s)
    if m:
        return TV_PARENTAL_GUIDELINES['TV-' + m.group(1)]
    return None


def strip_jsonp(code):
    return re.sub(
        r'''(?sx)^
            (?:window\.)?(?P<func_name>[a-zA-Z0-9_.$]*)
            (?:\s*&&\s*(?P=func_name))?
            \s*\(\s*(?P<callback_data>.*)\);?
            \s*?(?://[^\n]*)*$''',
        r'\g<callback_data>', code)


def js_to_json(code, vars={}):
    # vars is a dict of var, val pairs to substitute
    COMMENT_RE = r'/\*(?:(?!\*/).)*?\*/|//[^\n]*\n'
    SKIP_RE = r'\s*(?:{comment})?\s*'.format(comment=COMMENT_RE)
    INTEGER_TABLE = (
        (r'(?s)^(0[xX][0-9a-fA-F]+){skip}:?$'.format(skip=SKIP_RE), 16),
        (r'(?s)^(0+[0-7]+){skip}:?$'.format(skip=SKIP_RE), 8),
    )

    def fix_kv(m):
        v = m.group(0)
        if v in ('true', 'false', 'null'):
            return v
        elif v in ('undefined', 'void 0'):
            return 'null'
        elif v.startswith('/*') or v.startswith('//') or v.startswith('!') or v == ',':
            return ""

        if v[0] in ("'", '"'):
            v = re.sub(r'(?s)\\.|"', lambda m: {
                '"': '\\"',
                "\\'": "'",
                '\\\n': '',
                '\\x': '\\u00',
            }.get(m.group(0), m.group(0)), v[1:-1])
        else:
            for regex, base in INTEGER_TABLE:
                im = re.match(regex, v)
                if im:
                    i = int(im.group(1), base)
                    return '"%d":' % i if v.endswith(':') else '%d' % i

            if v in vars:
                return vars[v]

        return '"%s"' % v

    return re.sub(r'''(?sx)
        "(?:[^"\\]*(?:\\\\|\\['"nurtbfx/\n]))*[^"\\]*"|
        '(?:[^'\\]*(?:\\\\|\\['"nurtbfx/\n]))*[^'\\]*'|
        {comment}|,(?={skip}[\]}}])|
        void\s0|(?:(?<![0-9])[eE]|[a-df-zA-DF-Z_$])[.a-zA-Z_$0-9]*|
        \b(?:0[xX][0-9a-fA-F]+|0+[0-7]+)(?:{skip}:)?|
        [0-9]+(?={skip}:)|
        !+
        '''.format(comment=COMMENT_RE, skip=SKIP_RE), fix_kv, code)


def qualities(quality_ids):
    """ Get a numeric quality value out of a list of possible values """
    def q(qid):
        try:
            return quality_ids.index(qid)
        except ValueError:
            return -1
    return q


POSTPROCESS_WHEN = {'pre_process', 'before_dl', 'after_move', 'post_process', 'after_video', 'playlist'}


DEFAULT_OUTTMPL = {
    'default': '%(title)s [%(id)s].%(ext)s',
    'chapter': '%(title)s - %(section_number)03d %(section_title)s [%(id)s].%(ext)s',
}
OUTTMPL_TYPES = {
    'chapter': None,
    'subtitle': None,
    'thumbnail': None,
    'description': 'description',
    'annotation': 'annotations.xml',
    'infojson': 'info.json',
    'link': None,
    'pl_video': None,
    'pl_thumbnail': None,
    'pl_description': 'description',
    'pl_infojson': 'info.json',
}

# As of [1] format syntax is:
#  %[mapping_key][conversion_flags][minimum_width][.precision][length_modifier]type
# 1. https://docs.python.org/2/library/stdtypes.html#string-formatting
STR_FORMAT_RE_TMPL = r'''(?x)
    (?<!%)(?P<prefix>(?:%%)*)
    %
    (?P<has_key>\((?P<key>{0})\))?
    (?P<format>
        (?P<conversion>[#0\-+ ]+)?
        (?P<min_width>\d+)?
        (?P<precision>\.\d+)?
        (?P<len_mod>[hlL])?  # unused in python
        {1}  # conversion type
    )
'''


STR_FORMAT_TYPES = 'diouxXeEfFgGcrs'


def limit_length(s, length):
    """ Add ellipses to overly long strings """
    if s is None:
        return None
    ELLIPSES = '...'
    if len(s) > length:
        return s[:length - len(ELLIPSES)] + ELLIPSES
    return s


def version_tuple(v):
    return tuple(int(e) for e in re.split(r'[-.]', v))


def is_outdated_version(version, limit, assume_new=True):
    if not version:
        return not assume_new
    try:
        return version_tuple(version) < version_tuple(limit)
    except ValueError:
        return not assume_new


def ytdl_is_updateable():
    """ Returns if yt-dlp can be updated with -U """

    from .update import is_non_updateable

    return not is_non_updateable()


def args_to_str(args):
    # Get a short string representation for a subprocess command
    return ' '.join(compat_shlex_quote(a) for a in args)


def error_to_compat_str(err):
    err_str = str(err)
    # On python 2 error byte string must be decoded with proper
    # encoding rather than ascii
    if sys.version_info[0] < 3:
        err_str = err_str.decode(preferredencoding())
    return err_str


def mimetype2ext(mt):
    if mt is None:
        return None

    mt, _, params = mt.partition(';')
    mt = mt.strip()

    FULL_MAP = {
        'audio/mp4': 'm4a',
        # Per RFC 3003, audio/mpeg can be .mp1, .mp2 or .mp3. Here use .mp3 as
        # it's the most popular one
        'audio/mpeg': 'mp3',
        'audio/x-wav': 'wav',
        'audio/wav': 'wav',
        'audio/wave': 'wav',
    }

    ext = FULL_MAP.get(mt)
    if ext is not None:
        return ext

    SUBTYPE_MAP = {
        '3gpp': '3gp',
        'smptett+xml': 'tt',
        'ttaf+xml': 'dfxp',
        'ttml+xml': 'ttml',
        'x-flv': 'flv',
        'x-mp4-fragmented': 'mp4',
        'x-ms-sami': 'sami',
        'x-ms-wmv': 'wmv',
        'mpegurl': 'm3u8',
        'x-mpegurl': 'm3u8',
        'vnd.apple.mpegurl': 'm3u8',
        'dash+xml': 'mpd',
        'f4m+xml': 'f4m',
        'hds+xml': 'f4m',
        'vnd.ms-sstr+xml': 'ism',
        'quicktime': 'mov',
        'mp2t': 'ts',
        'x-wav': 'wav',
        'filmstrip+json': 'fs',
        'svg+xml': 'svg',
    }

    _, _, subtype = mt.rpartition('/')
    ext = SUBTYPE_MAP.get(subtype.lower())
    if ext is not None:
        return ext

    SUFFIX_MAP = {
        'json': 'json',
        'xml': 'xml',
        'zip': 'zip',
        'gzip': 'gz',
    }

    _, _, suffix = subtype.partition('+')
    ext = SUFFIX_MAP.get(suffix)
    if ext is not None:
        return ext

    return subtype.replace('+', '.')


def ext2mimetype(ext_or_url):
    if not ext_or_url:
        return None
    if '.' not in ext_or_url:
        ext_or_url = f'file.{ext_or_url}'
    return mimetypes.guess_type(ext_or_url)[0]


def parse_codecs(codecs_str):
    # http://tools.ietf.org/html/rfc6381
    if not codecs_str:
        return {}
    split_codecs = list(filter(None, map(
        str.strip, codecs_str.strip().strip(',').split(','))))
    vcodec, acodec, tcodec, hdr = None, None, None, None
    for full_codec in split_codecs:
        parts = full_codec.split('.')
        codec = parts[0].replace('0', '')
        if codec in ('avc1', 'avc2', 'avc3', 'avc4', 'vp9', 'vp8', 'hev1', 'hev2',
                     'h263', 'h264', 'mp4v', 'hvc1', 'av1', 'theora', 'dvh1', 'dvhe'):
            if not vcodec:
                vcodec = '.'.join(parts[:4]) if codec in ('vp9', 'av1', 'hvc1') else full_codec
                if codec in ('dvh1', 'dvhe'):
                    hdr = 'DV'
                elif codec == 'av1' and len(parts) > 3 and parts[3] == '10':
                    hdr = 'HDR10'
                elif full_codec.replace('0', '').startswith('vp9.2'):
                    hdr = 'HDR10'
        elif codec in ('flac', 'mp4a', 'opus', 'vorbis', 'mp3', 'aac', 'ac-3', 'ec-3', 'eac3', 'dtsc', 'dtse', 'dtsh', 'dtsl'):
            if not acodec:
                acodec = full_codec
        elif codec in ('stpp', 'wvtt',):
            if not tcodec:
                tcodec = full_codec
        else:
            write_string('WARNING: Unknown codec %s\n' % full_codec, sys.stderr)
    if vcodec or acodec or tcodec:
        return {
            'vcodec': vcodec or 'none',
            'acodec': acodec or 'none',
            'dynamic_range': hdr,
            **({'tcodec': tcodec} if tcodec is not None else {}),
        }
    elif len(split_codecs) == 2:
        return {
            'vcodec': split_codecs[0],
            'acodec': split_codecs[1],
        }
    return {}


def urlhandle_detect_ext(url_handle):
    getheader = url_handle.headers.get

    cd = getheader('Content-Disposition')
    if cd:
        m = re.match(r'attachment;\s*filename="(?P<filename>[^"]+)"', cd)
        if m:
            e = determine_ext(m.group('filename'), default_ext=None)
            if e:
                return e

    return mimetype2ext(getheader('Content-Type'))


def encode_data_uri(data, mime_type):
    return 'data:%s;base64,%s' % (mime_type, base64.b64encode(data).decode('ascii'))


def age_restricted(content_limit, age_limit):
    """ Returns True iff the content should be blocked """

    if age_limit is None:  # No limit set
        return False
    if content_limit is None:
        return False  # Content available for everyone
    return age_limit < content_limit


def is_html(first_bytes):
    """ Detect whether a file contains HTML by examining its first bytes. """

    BOMS = [
        (b'\xef\xbb\xbf', 'utf-8'),
        (b'\x00\x00\xfe\xff', 'utf-32-be'),
        (b'\xff\xfe\x00\x00', 'utf-32-le'),
        (b'\xff\xfe', 'utf-16-le'),
        (b'\xfe\xff', 'utf-16-be'),
    ]
    for bom, enc in BOMS:
        if first_bytes.startswith(bom):
            s = first_bytes[len(bom):].decode(enc, 'replace')
            break
    else:
        s = first_bytes.decode('utf-8', 'replace')

    return re.match(r'^\s*<', s)


def determine_protocol(info_dict):
    protocol = info_dict.get('protocol')
    if protocol is not None:
        return protocol

    url = sanitize_url(info_dict['url'])
    if url.startswith('rtmp'):
        return 'rtmp'
    elif url.startswith('mms'):
        return 'mms'
    elif url.startswith('rtsp'):
        return 'rtsp'

    ext = determine_ext(url)
    if ext == 'm3u8':
        return 'm3u8'
    elif ext == 'f4m':
        return 'f4m'

    return compat_urllib_parse_urlparse(url).scheme


def render_table(header_row, data, delim=False, extra_gap=0, hide_empty=False):
    """ Render a list of rows, each as a list of values.
    Text after a \t will be right aligned """
    def width(string):
        return len(remove_terminal_sequences(string).replace('\t', ''))

    def get_max_lens(table):
        return [max(width(str(v)) for v in col) for col in zip(*table)]

    def filter_using_list(row, filterArray):
        return [col for (take, col) in zip(filterArray, row) if take]

    if hide_empty:
        max_lens = get_max_lens(data)
        header_row = filter_using_list(header_row, max_lens)
        data = [filter_using_list(row, max_lens) for row in data]

    table = [header_row] + data
    max_lens = get_max_lens(table)
    extra_gap += 1
    if delim:
        table = [header_row, [delim * (ml + extra_gap) for ml in max_lens]] + data
        table[1][-1] = table[1][-1][:-extra_gap]  # Remove extra_gap from end of delimiter
    for row in table:
        for pos, text in enumerate(map(str, row)):
            if '\t' in text:
                row[pos] = text.replace('\t', ' ' * (max_lens[pos] - width(text))) + ' ' * extra_gap
            else:
                row[pos] = text + ' ' * (max_lens[pos] - width(text) + extra_gap)
    ret = '\n'.join(''.join(row).rstrip() for row in table)
    return ret


def _match_one(filter_part, dct, incomplete):
    # TODO: Generalize code with YoutubeDL._build_format_filter
    STRING_OPERATORS = {
        '*=': operator.contains,
        '^=': lambda attr, value: attr.startswith(value),
        '$=': lambda attr, value: attr.endswith(value),
        '~=': lambda attr, value: re.search(value, attr),
    }
    COMPARISON_OPERATORS = {
        **STRING_OPERATORS,
        '<=': operator.le,  # "<=" must be defined above "<"
        '<': operator.lt,
        '>=': operator.ge,
        '>': operator.gt,
        '=': operator.eq,
    }

    operator_rex = re.compile(r'''(?x)\s*
        (?P<key>[a-z_]+)
        \s*(?P<negation>!\s*)?(?P<op>%s)(?P<none_inclusive>\s*\?)?\s*
        (?:
            (?P<quote>["\'])(?P<quotedstrval>.+?)(?P=quote)|
            (?P<strval>.+?)
        )
        \s*$
        ''' % '|'.join(map(re.escape, COMPARISON_OPERATORS.keys())))
    m = operator_rex.search(filter_part)
    if m:
        m = m.groupdict()
        unnegated_op = COMPARISON_OPERATORS[m['op']]
        if m['negation']:
            op = lambda attr, value: not unnegated_op(attr, value)
        else:
            op = unnegated_op
        comparison_value = m['quotedstrval'] or m['strval'] or m['intval']
        if m['quote']:
            comparison_value = comparison_value.replace(r'\%s' % m['quote'], m['quote'])
        actual_value = dct.get(m['key'])
        numeric_comparison = None
        if isinstance(actual_value, compat_numeric_types):
            # If the original field is a string and matching comparisonvalue is
            # a number we should respect the origin of the original field
            # and process comparison value as a string (see
            # https://github.com/ytdl-org/youtube-dl/issues/11082)
            try:
                numeric_comparison = int(comparison_value)
            except ValueError:
                numeric_comparison = parse_filesize(comparison_value)
                if numeric_comparison is None:
                    numeric_comparison = parse_filesize(f'{comparison_value}B')
                if numeric_comparison is None:
                    numeric_comparison = parse_duration(comparison_value)
        if numeric_comparison is not None and m['op'] in STRING_OPERATORS:
            raise ValueError('Operator %s only supports string values!' % m['op'])
        if actual_value is None:
            return incomplete or m['none_inclusive']
        return op(actual_value, comparison_value if numeric_comparison is None else numeric_comparison)

    UNARY_OPERATORS = {
        '': lambda v: (v is True) if isinstance(v, bool) else (v is not None),
        '!': lambda v: (v is False) if isinstance(v, bool) else (v is None),
    }
    operator_rex = re.compile(r'''(?x)\s*
        (?P<op>%s)\s*(?P<key>[a-z_]+)
        \s*$
        ''' % '|'.join(map(re.escape, UNARY_OPERATORS.keys())))
    m = operator_rex.search(filter_part)
    if m:
        op = UNARY_OPERATORS[m.group('op')]
        actual_value = dct.get(m.group('key'))
        if incomplete and actual_value is None:
            return True
        return op(actual_value)

    raise ValueError('Invalid filter part %r' % filter_part)


def match_str(filter_str, dct, incomplete=False):
    """ Filter a dictionary with a simple string syntax. Returns True (=passes filter) or false
        When incomplete, all conditions passes on missing fields
    """
    return all(
        _match_one(filter_part.replace(r'\&', '&'), dct, incomplete)
        for filter_part in re.split(r'(?<!\\)&', filter_str))


def match_filter_func(filter_str):
    def _match_func(info_dict, *args, **kwargs):
        if match_str(filter_str, info_dict, *args, **kwargs):
            return None
        else:
            video_title = info_dict.get('title', info_dict.get('id', 'video'))
            return '%s does not pass filter %s, skipping ..' % (video_title, filter_str)
    return _match_func


def parse_dfxp_time_expr(time_expr):
    if not time_expr:
        return

    mobj = re.match(r'^(?P<time_offset>\d+(?:\.\d+)?)s?$', time_expr)
    if mobj:
        return float(mobj.group('time_offset'))

    mobj = re.match(r'^(\d+):(\d\d):(\d\d(?:(?:\.|:)\d+)?)$', time_expr)
    if mobj:
        return 3600 * int(mobj.group(1)) + 60 * int(mobj.group(2)) + float(mobj.group(3).replace(':', '.'))


def srt_subtitles_timecode(seconds):
    return '%02d:%02d:%02d,%03d' % timetuple_from_msec(seconds * 1000)


def ass_subtitles_timecode(seconds):
    time = timetuple_from_msec(seconds * 1000)
    return '%01d:%02d:%02d.%02d' % (*time[:-1], time.milliseconds / 10)


def dfxp2srt(dfxp_data):
    '''
    @param dfxp_data A bytes-like object containing DFXP data
    @returns A unicode object containing converted SRT data
    '''
    LEGACY_NAMESPACES = (
        (b'http://www.w3.org/ns/ttml', [
            b'http://www.w3.org/2004/11/ttaf1',
            b'http://www.w3.org/2006/04/ttaf1',
            b'http://www.w3.org/2006/10/ttaf1',
        ]),
        (b'http://www.w3.org/ns/ttml#styling', [
            b'http://www.w3.org/ns/ttml#style',
        ]),
    )

    SUPPORTED_STYLING = [
        'color',
        'fontFamily',
        'fontSize',
        'fontStyle',
        'fontWeight',
        'textDecoration'
    ]

    _x = functools.partial(xpath_with_ns, ns_map={
        'xml': 'http://www.w3.org/XML/1998/namespace',
        'ttml': 'http://www.w3.org/ns/ttml',
        'tts': 'http://www.w3.org/ns/ttml#styling',
    })

    styles = {}
    default_style = {}

    class TTMLPElementParser(object):
        _out = ''
        _unclosed_elements = []
        _applied_styles = []

        def start(self, tag, attrib):
            if tag in (_x('ttml:br'), 'br'):
                self._out += '\n'
            else:
                unclosed_elements = []
                style = {}
                element_style_id = attrib.get('style')
                if default_style:
                    style.update(default_style)
                if element_style_id:
                    style.update(styles.get(element_style_id, {}))
                for prop in SUPPORTED_STYLING:
                    prop_val = attrib.get(_x('tts:' + prop))
                    if prop_val:
                        style[prop] = prop_val
                if style:
                    font = ''
                    for k, v in sorted(style.items()):
                        if self._applied_styles and self._applied_styles[-1].get(k) == v:
                            continue
                        if k == 'color':
                            font += ' color="%s"' % v
                        elif k == 'fontSize':
                            font += ' size="%s"' % v
                        elif k == 'fontFamily':
                            font += ' face="%s"' % v
                        elif k == 'fontWeight' and v == 'bold':
                            self._out += '<b>'
                            unclosed_elements.append('b')
                        elif k == 'fontStyle' and v == 'italic':
                            self._out += '<i>'
                            unclosed_elements.append('i')
                        elif k == 'textDecoration' and v == 'underline':
                            self._out += '<u>'
                            unclosed_elements.append('u')
                    if font:
                        self._out += '<font' + font + '>'
                        unclosed_elements.append('font')
                    applied_style = {}
                    if self._applied_styles:
                        applied_style.update(self._applied_styles[-1])
                    applied_style.update(style)
                    self._applied_styles.append(applied_style)
                self._unclosed_elements.append(unclosed_elements)

        def end(self, tag):
            if tag not in (_x('ttml:br'), 'br'):
                unclosed_elements = self._unclosed_elements.pop()
                for element in reversed(unclosed_elements):
                    self._out += '</%s>' % element
                if unclosed_elements and self._applied_styles:
                    self._applied_styles.pop()

        def data(self, data):
            self._out += data

        def close(self):
            return self._out.strip()

    def parse_node(node):
        target = TTMLPElementParser()
        parser = xml.etree.ElementTree.XMLParser(target=target)
        parser.feed(xml.etree.ElementTree.tostring(node))
        return parser.close()

    for k, v in LEGACY_NAMESPACES:
        for ns in v:
            dfxp_data = dfxp_data.replace(ns, k)

    dfxp = compat_etree_fromstring(dfxp_data)
    out = []
    paras = dfxp.findall(_x('.//ttml:p')) or dfxp.findall('.//p')

    if not paras:
        raise ValueError('Invalid dfxp/TTML subtitle')

    repeat = False
    while True:
        for style in dfxp.findall(_x('.//ttml:style')):
            style_id = style.get('id') or style.get(_x('xml:id'))
            if not style_id:
                continue
            parent_style_id = style.get('style')
            if parent_style_id:
                if parent_style_id not in styles:
                    repeat = True
                    continue
                styles[style_id] = styles[parent_style_id].copy()
            for prop in SUPPORTED_STYLING:
                prop_val = style.get(_x('tts:' + prop))
                if prop_val:
                    styles.setdefault(style_id, {})[prop] = prop_val
        if repeat:
            repeat = False
        else:
            break

    for p in ('body', 'div'):
        ele = xpath_element(dfxp, [_x('.//ttml:' + p), './/' + p])
        if ele is None:
            continue
        style = styles.get(ele.get('style'))
        if not style:
            continue
        default_style.update(style)

    for para, index in zip(paras, itertools.count(1)):
        begin_time = parse_dfxp_time_expr(para.attrib.get('begin'))
        end_time = parse_dfxp_time_expr(para.attrib.get('end'))
        dur = parse_dfxp_time_expr(para.attrib.get('dur'))
        if begin_time is None:
            continue
        if not end_time:
            if not dur:
                continue
            end_time = begin_time + dur
        out.append('%d\n%s --> %s\n%s\n\n' % (
            index,
            srt_subtitles_timecode(begin_time),
            srt_subtitles_timecode(end_time),
            parse_node(para)))

    return ''.join(out)


def cli_option(params, command_option, param):
    param = params.get(param)
    if param:
        param = compat_str(param)
    return [command_option, param] if param is not None else []


def cli_bool_option(params, command_option, param, true_value='true', false_value='false', separator=None):
    param = params.get(param)
    if param is None:
        return []
    assert isinstance(param, bool)
    if separator:
        return [command_option + separator + (true_value if param else false_value)]
    return [command_option, true_value if param else false_value]


def cli_valueless_option(params, command_option, param, expected_value=True):
    param = params.get(param)
    return [command_option] if param == expected_value else []


def cli_configuration_args(argdict, keys, default=[], use_compat=True):
    if isinstance(argdict, (list, tuple)):  # for backward compatibility
        if use_compat:
            return argdict
        else:
            argdict = None
    if argdict is None:
        return default
    assert isinstance(argdict, dict)

    assert isinstance(keys, (list, tuple))
    for key_list in keys:
        arg_list = list(filter(
            lambda x: x is not None,
            [argdict.get(key.lower()) for key in variadic(key_list)]))
        if arg_list:
            return [arg for args in arg_list for arg in args]
    return default


def _configuration_args(main_key, argdict, exe, keys=None, default=[], use_compat=True):
    main_key, exe = main_key.lower(), exe.lower()
    root_key = exe if main_key == exe else f'{main_key}+{exe}'
    keys = [f'{root_key}{k}' for k in (keys or [''])]
    if root_key in keys:
        if main_key != exe:
            keys.append((main_key, exe))
        keys.append('default')
    else:
        use_compat = False
    return cli_configuration_args(argdict, keys, default, use_compat)


class ISO639Utils(object):
    # See http://www.loc.gov/standards/iso639-2/ISO-639-2_utf-8.txt
    _lang_map = {
        'aa': 'aar',
        'ab': 'abk',
        'ae': 'ave',
        'af': 'afr',
        'ak': 'aka',
        'am': 'amh',
        'an': 'arg',
        'ar': 'ara',
        'as': 'asm',
        'av': 'ava',
        'ay': 'aym',
        'az': 'aze',
        'ba': 'bak',
        'be': 'bel',
        'bg': 'bul',
        'bh': 'bih',
        'bi': 'bis',
        'bm': 'bam',
        'bn': 'ben',
        'bo': 'bod',
        'br': 'bre',
        'bs': 'bos',
        'ca': 'cat',
        'ce': 'che',
        'ch': 'cha',
        'co': 'cos',
        'cr': 'cre',
        'cs': 'ces',
        'cu': 'chu',
        'cv': 'chv',
        'cy': 'cym',
        'da': 'dan',
        'de': 'deu',
        'dv': 'div',
        'dz': 'dzo',
        'ee': 'ewe',
        'el': 'ell',
        'en': 'eng',
        'eo': 'epo',
        'es': 'spa',
        'et': 'est',
        'eu': 'eus',
        'fa': 'fas',
        'ff': 'ful',
        'fi': 'fin',
        'fj': 'fij',
        'fo': 'fao',
        'fr': 'fra',
        'fy': 'fry',
        'ga': 'gle',
        'gd': 'gla',
        'gl': 'glg',
        'gn': 'grn',
        'gu': 'guj',
        'gv': 'glv',
        'ha': 'hau',
        'he': 'heb',
        'iw': 'heb',  # Replaced by he in 1989 revision
        'hi': 'hin',
        'ho': 'hmo',
        'hr': 'hrv',
        'ht': 'hat',
        'hu': 'hun',
        'hy': 'hye',
        'hz': 'her',
        'ia': 'ina',
        'id': 'ind',
        'in': 'ind',  # Replaced by id in 1989 revision
        'ie': 'ile',
        'ig': 'ibo',
        'ii': 'iii',
        'ik': 'ipk',
        'io': 'ido',
        'is': 'isl',
        'it': 'ita',
        'iu': 'iku',
        'ja': 'jpn',
        'jv': 'jav',
        'ka': 'kat',
        'kg': 'kon',
        'ki': 'kik',
        'kj': 'kua',
        'kk': 'kaz',
        'kl': 'kal',
        'km': 'khm',
        'kn': 'kan',
        'ko': 'kor',
        'kr': 'kau',
        'ks': 'kas',
        'ku': 'kur',
        'kv': 'kom',
        'kw': 'cor',
        'ky': 'kir',
        'la': 'lat',
        'lb': 'ltz',
        'lg': 'lug',
        'li': 'lim',
        'ln': 'lin',
        'lo': 'lao',
        'lt': 'lit',
        'lu': 'lub',
        'lv': 'lav',
        'mg': 'mlg',
        'mh': 'mah',
        'mi': 'mri',
        'mk': 'mkd',
        'ml': 'mal',
        'mn': 'mon',
        'mr': 'mar',
        'ms': 'msa',
        'mt': 'mlt',
        'my': 'mya',
        'na': 'nau',
        'nb': 'nob',
        'nd': 'nde',
        'ne': 'nep',
        'ng': 'ndo',
        'nl': 'nld',
        'nn': 'nno',
        'no': 'nor',
        'nr': 'nbl',
        'nv': 'nav',
        'ny': 'nya',
        'oc': 'oci',
        'oj': 'oji',
        'om': 'orm',
        'or': 'ori',
        'os': 'oss',
        'pa': 'pan',
        'pi': 'pli',
        'pl': 'pol',
        'ps': 'pus',
        'pt': 'por',
        'qu': 'que',
        'rm': 'roh',
        'rn': 'run',
        'ro': 'ron',
        'ru': 'rus',
        'rw': 'kin',
        'sa': 'san',
        'sc': 'srd',
        'sd': 'snd',
        'se': 'sme',
        'sg': 'sag',
        'si': 'sin',
        'sk': 'slk',
        'sl': 'slv',
        'sm': 'smo',
        'sn': 'sna',
        'so': 'som',
        'sq': 'sqi',
        'sr': 'srp',
        'ss': 'ssw',
        'st': 'sot',
        'su': 'sun',
        'sv': 'swe',
        'sw': 'swa',
        'ta': 'tam',
        'te': 'tel',
        'tg': 'tgk',
        'th': 'tha',
        'ti': 'tir',
        'tk': 'tuk',
        'tl': 'tgl',
        'tn': 'tsn',
        'to': 'ton',
        'tr': 'tur',
        'ts': 'tso',
        'tt': 'tat',
        'tw': 'twi',
        'ty': 'tah',
        'ug': 'uig',
        'uk': 'ukr',
        'ur': 'urd',
        'uz': 'uzb',
        've': 'ven',
        'vi': 'vie',
        'vo': 'vol',
        'wa': 'wln',
        'wo': 'wol',
        'xh': 'xho',
        'yi': 'yid',
        'ji': 'yid',  # Replaced by yi in 1989 revision
        'yo': 'yor',
        'za': 'zha',
        'zh': 'zho',
        'zu': 'zul',
    }

    @classmethod
    def short2long(cls, code):
        """Convert language code from ISO 639-1 to ISO 639-2/T"""
        return cls._lang_map.get(code[:2])

    @classmethod
    def long2short(cls, code):
        """Convert language code from ISO 639-2/T to ISO 639-1"""
        for short_name, long_name in cls._lang_map.items():
            if long_name == code:
                return short_name


class ISO3166Utils(object):
    # From http://data.okfn.org/data/core/country-list
    _country_map = {
        'AF': 'Afghanistan',
        'AX': 'Åland Islands',
        'AL': 'Albania',
        'DZ': 'Algeria',
        'AS': 'American Samoa',
        'AD': 'Andorra',
        'AO': 'Angola',
        'AI': 'Anguilla',
        'AQ': 'Antarctica',
        'AG': 'Antigua and Barbuda',
        'AR': 'Argentina',
        'AM': 'Armenia',
        'AW': 'Aruba',
        'AU': 'Australia',
        'AT': 'Austria',
        'AZ': 'Azerbaijan',
        'BS': 'Bahamas',
        'BH': 'Bahrain',
        'BD': 'Bangladesh',
        'BB': 'Barbados',
        'BY': 'Belarus',
        'BE': 'Belgium',
        'BZ': 'Belize',
        'BJ': 'Benin',
        'BM': 'Bermuda',
        'BT': 'Bhutan',
        'BO': 'Bolivia, Plurinational State of',
        'BQ': 'Bonaire, Sint Eustatius and Saba',
        'BA': 'Bosnia and Herzegovina',
        'BW': 'Botswana',
        'BV': 'Bouvet Island',
        'BR': 'Brazil',
        'IO': 'British Indian Ocean Territory',
        'BN': 'Brunei Darussalam',
        'BG': 'Bulgaria',
        'BF': 'Burkina Faso',
        'BI': 'Burundi',
        'KH': 'Cambodia',
        'CM': 'Cameroon',
        'CA': 'Canada',
        'CV': 'Cape Verde',
        'KY': 'Cayman Islands',
        'CF': 'Central African Republic',
        'TD': 'Chad',
        'CL': 'Chile',
        'CN': 'China',
        'CX': 'Christmas Island',
        'CC': 'Cocos (Keeling) Islands',
        'CO': 'Colombia',
        'KM': 'Comoros',
        'CG': 'Congo',
        'CD': 'Congo, the Democratic Republic of the',
        'CK': 'Cook Islands',
        'CR': 'Costa Rica',
        'CI': 'Côte d\'Ivoire',
        'HR': 'Croatia',
        'CU': 'Cuba',
        'CW': 'Curaçao',
        'CY': 'Cyprus',
        'CZ': 'Czech Republic',
        'DK': 'Denmark',
        'DJ': 'Djibouti',
        'DM': 'Dominica',
        'DO': 'Dominican Republic',
        'EC': 'Ecuador',
        'EG': 'Egypt',
        'SV': 'El Salvador',
        'GQ': 'Equatorial Guinea',
        'ER': 'Eritrea',
        'EE': 'Estonia',
        'ET': 'Ethiopia',
        'FK': 'Falkland Islands (Malvinas)',
        'FO': 'Faroe Islands',
        'FJ': 'Fiji',
        'FI': 'Finland',
        'FR': 'France',
        'GF': 'French Guiana',
        'PF': 'French Polynesia',
        'TF': 'French Southern Territories',
        'GA': 'Gabon',
        'GM': 'Gambia',
        'GE': 'Georgia',
        'DE': 'Germany',
        'GH': 'Ghana',
        'GI': 'Gibraltar',
        'GR': 'Greece',
        'GL': 'Greenland',
        'GD': 'Grenada',
        'GP': 'Guadeloupe',
        'GU': 'Guam',
        'GT': 'Guatemala',
        'GG': 'Guernsey',
        'GN': 'Guinea',
        'GW': 'Guinea-Bissau',
        'GY': 'Guyana',
        'HT': 'Haiti',
        'HM': 'Heard Island and McDonald Islands',
        'VA': 'Holy See (Vatican City State)',
        'HN': 'Honduras',
        'HK': 'Hong Kong',
        'HU': 'Hungary',
        'IS': 'Iceland',
        'IN': 'India',
        'ID': 'Indonesia',
        'IR': 'Iran, Islamic Republic of',
        'IQ': 'Iraq',
        'IE': 'Ireland',
        'IM': 'Isle of Man',
        'IL': 'Israel',
        'IT': 'Italy',
        'JM': 'Jamaica',
        'JP': 'Japan',
        'JE': 'Jersey',
        'JO': 'Jordan',
        'KZ': 'Kazakhstan',
        'KE': 'Kenya',
        'KI': 'Kiribati',
        'KP': 'Korea, Democratic People\'s Republic of',
        'KR': 'Korea, Republic of',
        'KW': 'Kuwait',
        'KG': 'Kyrgyzstan',
        'LA': 'Lao People\'s Democratic Republic',
        'LV': 'Latvia',
        'LB': 'Lebanon',
        'LS': 'Lesotho',
        'LR': 'Liberia',
        'LY': 'Libya',
        'LI': 'Liechtenstein',
        'LT': 'Lithuania',
        'LU': 'Luxembourg',
        'MO': 'Macao',
        'MK': 'Macedonia, the Former Yugoslav Republic of',
        'MG': 'Madagascar',
        'MW': 'Malawi',
        'MY': 'Malaysia',
        'MV': 'Maldives',
        'ML': 'Mali',
        'MT': 'Malta',
        'MH': 'Marshall Islands',
        'MQ': 'Martinique',
        'MR': 'Mauritania',
        'MU': 'Mauritius',
        'YT': 'Mayotte',
        'MX': 'Mexico',
        'FM': 'Micronesia, Federated States of',
        'MD': 'Moldova, Republic of',
        'MC': 'Monaco',
        'MN': 'Mongolia',
        'ME': 'Montenegro',
        'MS': 'Montserrat',
        'MA': 'Morocco',
        'MZ': 'Mozambique',
        'MM': 'Myanmar',
        'NA': 'Namibia',
        'NR': 'Nauru',
        'NP': 'Nepal',
        'NL': 'Netherlands',
        'NC': 'New Caledonia',
        'NZ': 'New Zealand',
        'NI': 'Nicaragua',
        'NE': 'Niger',
        'NG': 'Nigeria',
        'NU': 'Niue',
        'NF': 'Norfolk Island',
        'MP': 'Northern Mariana Islands',
        'NO': 'Norway',
        'OM': 'Oman',
        'PK': 'Pakistan',
        'PW': 'Palau',
        'PS': 'Palestine, State of',
        'PA': 'Panama',
        'PG': 'Papua New Guinea',
        'PY': 'Paraguay',
        'PE': 'Peru',
        'PH': 'Philippines',
        'PN': 'Pitcairn',
        'PL': 'Poland',
        'PT': 'Portugal',
        'PR': 'Puerto Rico',
        'QA': 'Qatar',
        'RE': 'Réunion',
        'RO': 'Romania',
        'RU': 'Russian Federation',
        'RW': 'Rwanda',
        'BL': 'Saint Barthélemy',
        'SH': 'Saint Helena, Ascension and Tristan da Cunha',
        'KN': 'Saint Kitts and Nevis',
        'LC': 'Saint Lucia',
        'MF': 'Saint Martin (French part)',
        'PM': 'Saint Pierre and Miquelon',
        'VC': 'Saint Vincent and the Grenadines',
        'WS': 'Samoa',
        'SM': 'San Marino',
        'ST': 'Sao Tome and Principe',
        'SA': 'Saudi Arabia',
        'SN': 'Senegal',
        'RS': 'Serbia',
        'SC': 'Seychelles',
        'SL': 'Sierra Leone',
        'SG': 'Singapore',
        'SX': 'Sint Maarten (Dutch part)',
        'SK': 'Slovakia',
        'SI': 'Slovenia',
        'SB': 'Solomon Islands',
        'SO': 'Somalia',
        'ZA': 'South Africa',
        'GS': 'South Georgia and the South Sandwich Islands',
        'SS': 'South Sudan',
        'ES': 'Spain',
        'LK': 'Sri Lanka',
        'SD': 'Sudan',
        'SR': 'Suriname',
        'SJ': 'Svalbard and Jan Mayen',
        'SZ': 'Swaziland',
        'SE': 'Sweden',
        'CH': 'Switzerland',
        'SY': 'Syrian Arab Republic',
        'TW': 'Taiwan, Province of China',
        'TJ': 'Tajikistan',
        'TZ': 'Tanzania, United Republic of',
        'TH': 'Thailand',
        'TL': 'Timor-Leste',
        'TG': 'Togo',
        'TK': 'Tokelau',
        'TO': 'Tonga',
        'TT': 'Trinidad and Tobago',
        'TN': 'Tunisia',
        'TR': 'Turkey',
        'TM': 'Turkmenistan',
        'TC': 'Turks and Caicos Islands',
        'TV': 'Tuvalu',
        'UG': 'Uganda',
        'UA': 'Ukraine',
        'AE': 'United Arab Emirates',
        'GB': 'United Kingdom',
        'US': 'United States',
        'UM': 'United States Minor Outlying Islands',
        'UY': 'Uruguay',
        'UZ': 'Uzbekistan',
        'VU': 'Vanuatu',
        'VE': 'Venezuela, Bolivarian Republic of',
        'VN': 'Viet Nam',
        'VG': 'Virgin Islands, British',
        'VI': 'Virgin Islands, U.S.',
        'WF': 'Wallis and Futuna',
        'EH': 'Western Sahara',
        'YE': 'Yemen',
        'ZM': 'Zambia',
        'ZW': 'Zimbabwe',
    }

    @classmethod
    def short2full(cls, code):
        """Convert an ISO 3166-2 country code to the corresponding full name"""
        return cls._country_map.get(code.upper())


class GeoUtils(object):
    # Major IPv4 address blocks per country
    _country_ip_map = {
        'AD': '46.172.224.0/19',
        'AE': '94.200.0.0/13',
        'AF': '149.54.0.0/17',
        'AG': '209.59.64.0/18',
        'AI': '204.14.248.0/21',
        'AL': '46.99.0.0/16',
        'AM': '46.70.0.0/15',
        'AO': '105.168.0.0/13',
        'AP': '182.50.184.0/21',
        'AQ': '23.154.160.0/24',
        'AR': '181.0.0.0/12',
        'AS': '202.70.112.0/20',
        'AT': '77.116.0.0/14',
        'AU': '1.128.0.0/11',
        'AW': '181.41.0.0/18',
        'AX': '185.217.4.0/22',
        'AZ': '5.197.0.0/16',
        'BA': '31.176.128.0/17',
        'BB': '65.48.128.0/17',
        'BD': '114.130.0.0/16',
        'BE': '57.0.0.0/8',
        'BF': '102.178.0.0/15',
        'BG': '95.42.0.0/15',
        'BH': '37.131.0.0/17',
        'BI': '154.117.192.0/18',
        'BJ': '137.255.0.0/16',
        'BL': '185.212.72.0/23',
        'BM': '196.12.64.0/18',
        'BN': '156.31.0.0/16',
        'BO': '161.56.0.0/16',
        'BQ': '161.0.80.0/20',
        'BR': '191.128.0.0/12',
        'BS': '24.51.64.0/18',
        'BT': '119.2.96.0/19',
        'BW': '168.167.0.0/16',
        'BY': '178.120.0.0/13',
        'BZ': '179.42.192.0/18',
        'CA': '99.224.0.0/11',
        'CD': '41.243.0.0/16',
        'CF': '197.242.176.0/21',
        'CG': '160.113.0.0/16',
        'CH': '85.0.0.0/13',
        'CI': '102.136.0.0/14',
        'CK': '202.65.32.0/19',
        'CL': '152.172.0.0/14',
        'CM': '102.244.0.0/14',
        'CN': '36.128.0.0/10',
        'CO': '181.240.0.0/12',
        'CR': '201.192.0.0/12',
        'CU': '152.206.0.0/15',
        'CV': '165.90.96.0/19',
        'CW': '190.88.128.0/17',
        'CY': '31.153.0.0/16',
        'CZ': '88.100.0.0/14',
        'DE': '53.0.0.0/8',
        'DJ': '197.241.0.0/17',
        'DK': '87.48.0.0/12',
        'DM': '192.243.48.0/20',
        'DO': '152.166.0.0/15',
        'DZ': '41.96.0.0/12',
        'EC': '186.68.0.0/15',
        'EE': '90.190.0.0/15',
        'EG': '156.160.0.0/11',
        'ER': '196.200.96.0/20',
        'ES': '88.0.0.0/11',
        'ET': '196.188.0.0/14',
        'EU': '2.16.0.0/13',
        'FI': '91.152.0.0/13',
        'FJ': '144.120.0.0/16',
        'FK': '80.73.208.0/21',
        'FM': '119.252.112.0/20',
        'FO': '88.85.32.0/19',
        'FR': '90.0.0.0/9',
        'GA': '41.158.0.0/15',
        'GB': '25.0.0.0/8',
        'GD': '74.122.88.0/21',
        'GE': '31.146.0.0/16',
        'GF': '161.22.64.0/18',
        'GG': '62.68.160.0/19',
        'GH': '154.160.0.0/12',
        'GI': '95.164.0.0/16',
        'GL': '88.83.0.0/19',
        'GM': '160.182.0.0/15',
        'GN': '197.149.192.0/18',
        'GP': '104.250.0.0/19',
        'GQ': '105.235.224.0/20',
        'GR': '94.64.0.0/13',
        'GT': '168.234.0.0/16',
        'GU': '168.123.0.0/16',
        'GW': '197.214.80.0/20',
        'GY': '181.41.64.0/18',
        'HK': '113.252.0.0/14',
        'HN': '181.210.0.0/16',
        'HR': '93.136.0.0/13',
        'HT': '148.102.128.0/17',
        'HU': '84.0.0.0/14',
        'ID': '39.192.0.0/10',
        'IE': '87.32.0.0/12',
        'IL': '79.176.0.0/13',
        'IM': '5.62.80.0/20',
        'IN': '117.192.0.0/10',
        'IO': '203.83.48.0/21',
        'IQ': '37.236.0.0/14',
        'IR': '2.176.0.0/12',
        'IS': '82.221.0.0/16',
        'IT': '79.0.0.0/10',
        'JE': '87.244.64.0/18',
        'JM': '72.27.0.0/17',
        'JO': '176.29.0.0/16',
        'JP': '133.0.0.0/8',
        'KE': '105.48.0.0/12',
        'KG': '158.181.128.0/17',
        'KH': '36.37.128.0/17',
        'KI': '103.25.140.0/22',
        'KM': '197.255.224.0/20',
        'KN': '198.167.192.0/19',
        'KP': '175.45.176.0/22',
        'KR': '175.192.0.0/10',
        'KW': '37.36.0.0/14',
        'KY': '64.96.0.0/15',
        'KZ': '2.72.0.0/13',
        'LA': '115.84.64.0/18',
        'LB': '178.135.0.0/16',
        'LC': '24.92.144.0/20',
        'LI': '82.117.0.0/19',
        'LK': '112.134.0.0/15',
        'LR': '102.183.0.0/16',
        'LS': '129.232.0.0/17',
        'LT': '78.56.0.0/13',
        'LU': '188.42.0.0/16',
        'LV': '46.109.0.0/16',
        'LY': '41.252.0.0/14',
        'MA': '105.128.0.0/11',
        'MC': '88.209.64.0/18',
        'MD': '37.246.0.0/16',
        'ME': '178.175.0.0/17',
        'MF': '74.112.232.0/21',
        'MG': '154.126.0.0/17',
        'MH': '117.103.88.0/21',
        'MK': '77.28.0.0/15',
        'ML': '154.118.128.0/18',
        'MM': '37.111.0.0/17',
        'MN': '49.0.128.0/17',
        'MO': '60.246.0.0/16',
        'MP': '202.88.64.0/20',
        'MQ': '109.203.224.0/19',
        'MR': '41.188.64.0/18',
        'MS': '208.90.112.0/22',
        'MT': '46.11.0.0/16',
        'MU': '105.16.0.0/12',
        'MV': '27.114.128.0/18',
        'MW': '102.70.0.0/15',
        'MX': '187.192.0.0/11',
        'MY': '175.136.0.0/13',
        'MZ': '197.218.0.0/15',
        'NA': '41.182.0.0/16',
        'NC': '101.101.0.0/18',
        'NE': '197.214.0.0/18',
        'NF': '203.17.240.0/22',
        'NG': '105.112.0.0/12',
        'NI': '186.76.0.0/15',
        'NL': '145.96.0.0/11',
        'NO': '84.208.0.0/13',
        'NP': '36.252.0.0/15',
        'NR': '203.98.224.0/19',
        'NU': '49.156.48.0/22',
        'NZ': '49.224.0.0/14',
        'OM': '5.36.0.0/15',
        'PA': '186.72.0.0/15',
        'PE': '186.160.0.0/14',
        'PF': '123.50.64.0/18',
        'PG': '124.240.192.0/19',
        'PH': '49.144.0.0/13',
        'PK': '39.32.0.0/11',
        'PL': '83.0.0.0/11',
        'PM': '70.36.0.0/20',
        'PR': '66.50.0.0/16',
        'PS': '188.161.0.0/16',
        'PT': '85.240.0.0/13',
        'PW': '202.124.224.0/20',
        'PY': '181.120.0.0/14',
        'QA': '37.210.0.0/15',
        'RE': '102.35.0.0/16',
        'RO': '79.112.0.0/13',
        'RS': '93.86.0.0/15',
        'RU': '5.136.0.0/13',
        'RW': '41.186.0.0/16',
        'SA': '188.48.0.0/13',
        'SB': '202.1.160.0/19',
        'SC': '154.192.0.0/11',
        'SD': '102.120.0.0/13',
        'SE': '78.64.0.0/12',
        'SG': '8.128.0.0/10',
        'SI': '188.196.0.0/14',
        'SK': '78.98.0.0/15',
        'SL': '102.143.0.0/17',
        'SM': '89.186.32.0/19',
        'SN': '41.82.0.0/15',
        'SO': '154.115.192.0/18',
        'SR': '186.179.128.0/17',
        'SS': '105.235.208.0/21',
        'ST': '197.159.160.0/19',
        'SV': '168.243.0.0/16',
        'SX': '190.102.0.0/20',
        'SY': '5.0.0.0/16',
        'SZ': '41.84.224.0/19',
        'TC': '65.255.48.0/20',
        'TD': '154.68.128.0/19',
        'TG': '196.168.0.0/14',
        'TH': '171.96.0.0/13',
        'TJ': '85.9.128.0/18',
        'TK': '27.96.24.0/21',
        'TL': '180.189.160.0/20',
        'TM': '95.85.96.0/19',
        'TN': '197.0.0.0/11',
        'TO': '175.176.144.0/21',
        'TR': '78.160.0.0/11',
        'TT': '186.44.0.0/15',
        'TV': '202.2.96.0/19',
        'TW': '120.96.0.0/11',
        'TZ': '156.156.0.0/14',
        'UA': '37.52.0.0/14',
        'UG': '102.80.0.0/13',
        'US': '6.0.0.0/8',
        'UY': '167.56.0.0/13',
        'UZ': '84.54.64.0/18',
        'VA': '212.77.0.0/19',
        'VC': '207.191.240.0/21',
        'VE': '186.88.0.0/13',
        'VG': '66.81.192.0/20',
        'VI': '146.226.0.0/16',
        'VN': '14.160.0.0/11',
        'VU': '202.80.32.0/20',
        'WF': '117.20.32.0/21',
        'WS': '202.4.32.0/19',
        'YE': '134.35.0.0/16',
        'YT': '41.242.116.0/22',
        'ZA': '41.0.0.0/11',
        'ZM': '102.144.0.0/13',
        'ZW': '102.177.192.0/18',
    }

    @classmethod
    def random_ipv4(cls, code_or_block):
        if len(code_or_block) == 2:
            block = cls._country_ip_map.get(code_or_block.upper())
            if not block:
                return None
        else:
            block = code_or_block
        addr, preflen = block.split('/')
        addr_min = compat_struct_unpack('!L', socket.inet_aton(addr))[0]
        addr_max = addr_min | (0xffffffff >> int(preflen))
        return compat_str(socket.inet_ntoa(
            compat_struct_pack('!L', random.randint(addr_min, addr_max))))


class PerRequestProxyHandler(compat_urllib_request.ProxyHandler):
    def __init__(self, proxies=None):
        # Set default handlers
        for type in ('http', 'https'):
            setattr(self, '%s_open' % type,
                    lambda r, proxy='__noproxy__', type=type, meth=self.proxy_open:
                        meth(r, proxy, type))
        compat_urllib_request.ProxyHandler.__init__(self, proxies)

    def proxy_open(self, req, proxy, type):
        req_proxy = req.headers.get('Ytdl-request-proxy')
        if req_proxy is not None:
            proxy = req_proxy
            del req.headers['Ytdl-request-proxy']

        if proxy == '__noproxy__':
            return None  # No Proxy
        if compat_urlparse.urlparse(proxy).scheme.lower() in ('socks', 'socks4', 'socks4a', 'socks5'):
            req.add_header('Ytdl-socks-proxy', proxy)
            # yt-dlp's http/https handlers do wrapping the socket with socks
            return None
        return compat_urllib_request.ProxyHandler.proxy_open(
            self, req, proxy, type)


# Both long_to_bytes and bytes_to_long are adapted from PyCrypto, which is
# released into Public Domain
# https://github.com/dlitz/pycrypto/blob/master/lib/Crypto/Util/number.py#L387

def long_to_bytes(n, blocksize=0):
    """long_to_bytes(n:long, blocksize:int) : string
    Convert a long integer to a byte string.

    If optional blocksize is given and greater than zero, pad the front of the
    byte string with binary zeros so that the length is a multiple of
    blocksize.
    """
    # after much testing, this algorithm was deemed to be the fastest
    s = b''
    n = int(n)
    while n > 0:
        s = compat_struct_pack('>I', n & 0xffffffff) + s
        n = n >> 32
    # strip off leading zeros
    for i in range(len(s)):
        if s[i] != b'\000'[0]:
            break
    else:
        # only happens when n == 0
        s = b'\000'
        i = 0
    s = s[i:]
    # add back some pad bytes.  this could be done more efficiently w.r.t. the
    # de-padding being done above, but sigh...
    if blocksize > 0 and len(s) % blocksize:
        s = (blocksize - len(s) % blocksize) * b'\000' + s
    return s


def bytes_to_long(s):
    """bytes_to_long(string) : long
    Convert a byte string to a long integer.

    This is (essentially) the inverse of long_to_bytes().
    """
    acc = 0
    length = len(s)
    if length % 4:
        extra = (4 - length % 4)
        s = b'\000' * extra + s
        length = length + extra
    for i in range(0, length, 4):
        acc = (acc << 32) + compat_struct_unpack('>I', s[i:i + 4])[0]
    return acc


def ohdave_rsa_encrypt(data, exponent, modulus):
    '''
    Implement OHDave's RSA algorithm. See http://www.ohdave.com/rsa/

    Input:
        data: data to encrypt, bytes-like object
        exponent, modulus: parameter e and N of RSA algorithm, both integer
    Output: hex string of encrypted data

    Limitation: supports one block encryption only
    '''

    payload = int(binascii.hexlify(data[::-1]), 16)
    encrypted = pow(payload, exponent, modulus)
    return '%x' % encrypted


def pkcs1pad(data, length):
    """
    Padding input data with PKCS#1 scheme

    @param {int[]} data        input data
    @param {int}   length      target length
    @returns {int[]}           padded data
    """
    if len(data) > length - 11:
        raise ValueError('Input data too long for PKCS#1 padding')

    pseudo_random = [random.randint(0, 254) for _ in range(length - len(data) - 3)]
    return [0, 2] + pseudo_random + [0] + data


def encode_base_n(num, n, table=None):
    FULL_TABLE = '0123456789abcdefghijklmnopqrstuvwxyzABCDEFGHIJKLMNOPQRSTUVWXYZ'
    if not table:
        table = FULL_TABLE[:n]

    if n > len(table):
        raise ValueError('base %d exceeds table length %d' % (n, len(table)))

    if num == 0:
        return table[0]

    ret = ''
    while num:
        ret = table[num % n] + ret
        num = num // n
    return ret


def decode_packed_codes(code):
    mobj = re.search(PACKED_CODES_RE, code)
    obfuscated_code, base, count, symbols = mobj.groups()
    base = int(base)
    count = int(count)
    symbols = symbols.split('|')
    symbol_table = {}

    while count:
        count -= 1
        base_n_count = encode_base_n(count, base)
        symbol_table[base_n_count] = symbols[count] or base_n_count

    return re.sub(
        r'\b(\w+)\b', lambda mobj: symbol_table[mobj.group(0)],
        obfuscated_code)


def caesar(s, alphabet, shift):
    if shift == 0:
        return s
    l = len(alphabet)
    return ''.join(
        alphabet[(alphabet.index(c) + shift) % l] if c in alphabet else c
        for c in s)


def rot47(s):
    return caesar(s, r'''!"#$%&'()*+,-./0123456789:;<=>?@ABCDEFGHIJKLMNOPQRSTUVWXYZ[\]^_`abcdefghijklmnopqrstuvwxyz{|}~''', 47)


def parse_m3u8_attributes(attrib):
    info = {}
    for (key, val) in re.findall(r'(?P<key>[A-Z0-9-]+)=(?P<val>"[^"]+"|[^",]+)(?:,|$)', attrib):
        if val.startswith('"'):
            val = val[1:-1]
        info[key] = val
    return info


def urshift(val, n):
    return val >> n if val >= 0 else (val + 0x100000000) >> n


# Based on png2str() written by @gdkchan and improved by @yokrysty
# Originally posted at https://github.com/ytdl-org/youtube-dl/issues/9706
def decode_png(png_data):
    # Reference: https://www.w3.org/TR/PNG/
    header = png_data[8:]

    if png_data[:8] != b'\x89PNG\x0d\x0a\x1a\x0a' or header[4:8] != b'IHDR':
        raise IOError('Not a valid PNG file.')

    int_map = {1: '>B', 2: '>H', 4: '>I'}
    unpack_integer = lambda x: compat_struct_unpack(int_map[len(x)], x)[0]

    chunks = []

    while header:
        length = unpack_integer(header[:4])
        header = header[4:]

        chunk_type = header[:4]
        header = header[4:]

        chunk_data = header[:length]
        header = header[length:]

        header = header[4:]  # Skip CRC

        chunks.append({
            'type': chunk_type,
            'length': length,
            'data': chunk_data
        })

    ihdr = chunks[0]['data']

    width = unpack_integer(ihdr[:4])
    height = unpack_integer(ihdr[4:8])

    idat = b''

    for chunk in chunks:
        if chunk['type'] == b'IDAT':
            idat += chunk['data']

    if not idat:
        raise IOError('Unable to read PNG data.')

    decompressed_data = bytearray(zlib.decompress(idat))

    stride = width * 3
    pixels = []

    def _get_pixel(idx):
        x = idx % stride
        y = idx // stride
        return pixels[y][x]

    for y in range(height):
        basePos = y * (1 + stride)
        filter_type = decompressed_data[basePos]

        current_row = []

        pixels.append(current_row)

        for x in range(stride):
            color = decompressed_data[1 + basePos + x]
            basex = y * stride + x
            left = 0
            up = 0

            if x > 2:
                left = _get_pixel(basex - 3)
            if y > 0:
                up = _get_pixel(basex - stride)

            if filter_type == 1:  # Sub
                color = (color + left) & 0xff
            elif filter_type == 2:  # Up
                color = (color + up) & 0xff
            elif filter_type == 3:  # Average
                color = (color + ((left + up) >> 1)) & 0xff
            elif filter_type == 4:  # Paeth
                a = left
                b = up
                c = 0

                if x > 2 and y > 0:
                    c = _get_pixel(basex - stride - 3)

                p = a + b - c

                pa = abs(p - a)
                pb = abs(p - b)
                pc = abs(p - c)

                if pa <= pb and pa <= pc:
                    color = (color + a) & 0xff
                elif pb <= pc:
                    color = (color + b) & 0xff
                else:
                    color = (color + c) & 0xff

            current_row.append(color)

    return width, height, pixels


def write_xattr(path, key, value):
    # This mess below finds the best xattr tool for the job
    try:
        # try the pyxattr module...
        import xattr

        if hasattr(xattr, 'set'):  # pyxattr
            # Unicode arguments are not supported in python-pyxattr until
            # version 0.5.0
            # See https://github.com/ytdl-org/youtube-dl/issues/5498
            pyxattr_required_version = '0.5.0'
            if version_tuple(xattr.__version__) < version_tuple(pyxattr_required_version):
                # TODO: fallback to CLI tools
                raise XAttrUnavailableError(
                    'python-pyxattr is detected but is too old. '
                    'yt-dlp requires %s or above while your version is %s. '
                    'Falling back to other xattr implementations' % (
                        pyxattr_required_version, xattr.__version__))

            setxattr = xattr.set
        else:  # xattr
            setxattr = xattr.setxattr

        try:
            setxattr(path, key, value)
        except EnvironmentError as e:
            raise XAttrMetadataError(e.errno, e.strerror)

    except ImportError:
        if compat_os_name == 'nt':
            # Write xattrs to NTFS Alternate Data Streams:
            # http://en.wikipedia.org/wiki/NTFS#Alternate_data_streams_.28ADS.29
            assert ':' not in key
            assert os.path.exists(path)

            ads_fn = path + ':' + key
            try:
                with open(ads_fn, 'wb') as f:
                    f.write(value)
            except EnvironmentError as e:
                raise XAttrMetadataError(e.errno, e.strerror)
        else:
            user_has_setfattr = check_executable('setfattr', ['--version'])
            user_has_xattr = check_executable('xattr', ['-h'])

            if user_has_setfattr or user_has_xattr:

                value = value.decode('utf-8')
                if user_has_setfattr:
                    executable = 'setfattr'
                    opts = ['-n', key, '-v', value]
                elif user_has_xattr:
                    executable = 'xattr'
                    opts = ['-w', key, value]

                cmd = ([encodeFilename(executable, True)]
                       + [encodeArgument(o) for o in opts]
                       + [encodeFilename(path, True)])

                try:
                    p = Popen(
                        cmd, stdout=subprocess.PIPE, stderr=subprocess.PIPE, stdin=subprocess.PIPE)
                except EnvironmentError as e:
                    raise XAttrMetadataError(e.errno, e.strerror)
                stdout, stderr = p.communicate_or_kill()
                stderr = stderr.decode('utf-8', 'replace')
                if p.returncode != 0:
                    raise XAttrMetadataError(p.returncode, stderr)

            else:
                # On Unix, and can't find pyxattr, setfattr, or xattr.
                if sys.platform.startswith('linux'):
                    raise XAttrUnavailableError(
                        "Couldn't find a tool to set the xattrs. "
                        "Install either the python 'pyxattr' or 'xattr' "
                        "modules, or the GNU 'attr' package "
                        "(which contains the 'setfattr' tool).")
                else:
                    raise XAttrUnavailableError(
                        "Couldn't find a tool to set the xattrs. "
                        "Install either the python 'xattr' module, "
                        "or the 'xattr' binary.")


def random_birthday(year_field, month_field, day_field):
    start_date = datetime.date(1950, 1, 1)
    end_date = datetime.date(1995, 12, 31)
    offset = random.randint(0, (end_date - start_date).days)
    random_date = start_date + datetime.timedelta(offset)
    return {
        year_field: str(random_date.year),
        month_field: str(random_date.month),
        day_field: str(random_date.day),
    }


# Templates for internet shortcut files, which are plain text files.
DOT_URL_LINK_TEMPLATE = '''
[InternetShortcut]
URL=%(url)s
'''.lstrip()

DOT_WEBLOC_LINK_TEMPLATE = '''
<?xml version="1.0" encoding="UTF-8"?>
<!DOCTYPE plist PUBLIC "-//Apple//DTD PLIST 1.0//EN" "http://www.apple.com/DTDs/PropertyList-1.0.dtd">
<plist version="1.0">
<dict>
\t<key>URL</key>
\t<string>%(url)s</string>
</dict>
</plist>
'''.lstrip()

DOT_DESKTOP_LINK_TEMPLATE = '''
[Desktop Entry]
Encoding=UTF-8
Name=%(filename)s
Type=Link
URL=%(url)s
Icon=text-html
'''.lstrip()

LINK_TEMPLATES = {
    'url': DOT_URL_LINK_TEMPLATE,
    'desktop': DOT_DESKTOP_LINK_TEMPLATE,
    'webloc': DOT_WEBLOC_LINK_TEMPLATE,
}


def iri_to_uri(iri):
    """
    Converts an IRI (Internationalized Resource Identifier, allowing Unicode characters) to a URI (Uniform Resource Identifier, ASCII-only).

    The function doesn't add an additional layer of escaping; e.g., it doesn't escape `%3C` as `%253C`. Instead, it percent-escapes characters with an underlying UTF-8 encoding *besides* those already escaped, leaving the URI intact.
    """

    iri_parts = compat_urllib_parse_urlparse(iri)

    if '[' in iri_parts.netloc:
        raise ValueError('IPv6 URIs are not, yet, supported.')
        # Querying `.netloc`, when there's only one bracket, also raises a ValueError.

    # The `safe` argument values, that the following code uses, contain the characters that should not be percent-encoded. Everything else but letters, digits and '_.-' will be percent-encoded with an underlying UTF-8 encoding. Everything already percent-encoded will be left as is.

    net_location = ''
    if iri_parts.username:
        net_location += compat_urllib_parse_quote(iri_parts.username, safe=r"!$%&'()*+,~")
        if iri_parts.password is not None:
            net_location += ':' + compat_urllib_parse_quote(iri_parts.password, safe=r"!$%&'()*+,~")
        net_location += '@'

    net_location += iri_parts.hostname.encode('idna').decode('utf-8')  # Punycode for Unicode hostnames.
    # The 'idna' encoding produces ASCII text.
    if iri_parts.port is not None and iri_parts.port != 80:
        net_location += ':' + str(iri_parts.port)

    return compat_urllib_parse_urlunparse(
        (iri_parts.scheme,
            net_location,

            compat_urllib_parse_quote_plus(iri_parts.path, safe=r"!$%&'()*+,/:;=@|~"),

            # Unsure about the `safe` argument, since this is a legacy way of handling parameters.
            compat_urllib_parse_quote_plus(iri_parts.params, safe=r"!$%&'()*+,/:;=@|~"),

            # Not totally sure about the `safe` argument, since the source does not explicitly mention the query URI component.
            compat_urllib_parse_quote_plus(iri_parts.query, safe=r"!$%&'()*+,/:;=?@{|}~"),

            compat_urllib_parse_quote_plus(iri_parts.fragment, safe=r"!#$%&'()*+,/:;=?@{|}~")))

    # Source for `safe` arguments: https://url.spec.whatwg.org/#percent-encoded-bytes.


def to_high_limit_path(path):
    if sys.platform in ['win32', 'cygwin']:
        # Work around MAX_PATH limitation on Windows. The maximum allowed length for the individual path segments may still be quite limited.
        return r'\\?\ '.rstrip() + os.path.abspath(path)

    return path


def format_field(obj, field=None, template='%s', ignore=(None, ''), default='', func=None):
    if field is None:
        val = obj if obj is not None else default
    else:
        val = obj.get(field, default)
    if func and val not in ignore:
        val = func(val)
    return template % val if val not in ignore else default


def clean_podcast_url(url):
    return re.sub(r'''(?x)
        (?:
            (?:
                chtbl\.com/track|
                media\.blubrry\.com| # https://create.blubrry.com/resources/podcast-media-download-statistics/getting-started/
                play\.podtrac\.com
            )/[^/]+|
            (?:dts|www)\.podtrac\.com/(?:pts/)?redirect\.[0-9a-z]{3,4}| # http://analytics.podtrac.com/how-to-measure
            flex\.acast\.com|
            pd(?:
                cn\.co| # https://podcorn.com/analytics-prefix/
                st\.fm # https://podsights.com/docs/
            )/e
        )/''', '', url)


_HEX_TABLE = '0123456789abcdef'


def random_uuidv4():
    return re.sub(r'[xy]', lambda x: _HEX_TABLE[random.randint(0, 15)], 'xxxxxxxx-xxxx-4xxx-yxxx-xxxxxxxxxxxx')


def make_dir(path, to_screen=None):
    try:
        dn = os.path.dirname(path)
        if dn and not os.path.exists(dn):
            os.makedirs(dn)
        return True
    except (OSError, IOError) as err:
        if callable(to_screen) is not None:
            to_screen('unable to create directory ' + error_to_compat_str(err))
        return False


def get_executable_path():
    from zipimport import zipimporter
    if hasattr(sys, 'frozen'):  # Running from PyInstaller
        path = os.path.dirname(sys.executable)
    elif isinstance(globals().get('__loader__'), zipimporter):  # Running from ZIP
        path = os.path.join(os.path.dirname(__file__), '../..')
    else:
        path = os.path.join(os.path.dirname(__file__), '..')
    return os.path.abspath(path)


def load_plugins(name, suffix, namespace):
    classes = {}
    try:
        plugins_spec = importlib.util.spec_from_file_location(
            name, os.path.join(get_executable_path(), 'ytdlp_plugins', name, '__init__.py'))
        plugins = importlib.util.module_from_spec(plugins_spec)
        sys.modules[plugins_spec.name] = plugins
        plugins_spec.loader.exec_module(plugins)
        for name in dir(plugins):
            if name in namespace:
                continue
            if not name.endswith(suffix):
                continue
            klass = getattr(plugins, name)
            classes[name] = namespace[name] = klass
    except FileNotFoundError:
        pass
    return classes


def traverse_obj(
        obj, *path_list, default=None, expected_type=None, get_all=True,
        casesense=True, is_user_input=False, traverse_string=False):
    ''' Traverse nested list/dict/tuple
    @param path_list        A list of paths which are checked one by one.
                            Each path is a list of keys where each key is a string,
                            a function, a tuple of strings/None or "...".
                            When a fuction is given, it takes the key as argument and
                            returns whether the key matches or not. When a tuple is given,
                            all the keys given in the tuple are traversed, and
                            "..." traverses all the keys in the object
                            "None" returns the object without traversal
    @param default          Default value to return
    @param expected_type    Only accept final value of this type (Can also be any callable)
    @param get_all          Return all the values obtained from a path or only the first one
    @param casesense        Whether to consider dictionary keys as case sensitive
    @param is_user_input    Whether the keys are generated from user input. If True,
                            strings are converted to int/slice if necessary
    @param traverse_string  Whether to traverse inside strings. If True, any
                            non-compatible object will also be converted into a string
    # TODO: Write tests
    '''
    if not casesense:
        _lower = lambda k: (k.lower() if isinstance(k, str) else k)
        path_list = (map(_lower, variadic(path)) for path in path_list)

    def _traverse_obj(obj, path, _current_depth=0):
        nonlocal depth
        path = tuple(variadic(path))
        for i, key in enumerate(path):
            if None in (key, obj):
                return obj
            if isinstance(key, (list, tuple)):
                obj = [_traverse_obj(obj, sub_key, _current_depth) for sub_key in key]
                key = ...
            if key is ...:
                obj = (obj.values() if isinstance(obj, dict)
                       else obj if isinstance(obj, (list, tuple, LazyList))
                       else str(obj) if traverse_string else [])
                _current_depth += 1
                depth = max(depth, _current_depth)
                return [_traverse_obj(inner_obj, path[i + 1:], _current_depth) for inner_obj in obj]
            elif callable(key):
                if isinstance(obj, (list, tuple, LazyList)):
                    obj = enumerate(obj)
                elif isinstance(obj, dict):
                    obj = obj.items()
                else:
                    if not traverse_string:
                        return None
                    obj = str(obj)
                _current_depth += 1
                depth = max(depth, _current_depth)
                return [_traverse_obj(v, path[i + 1:], _current_depth) for k, v in obj if key(k)]
            elif isinstance(obj, dict) and not (is_user_input and key == ':'):
                obj = (obj.get(key) if casesense or (key in obj)
                       else next((v for k, v in obj.items() if _lower(k) == key), None))
            else:
                if is_user_input:
                    key = (int_or_none(key) if ':' not in key
                           else slice(*map(int_or_none, key.split(':'))))
                    if key == slice(None):
                        return _traverse_obj(obj, (..., *path[i + 1:]), _current_depth)
                if not isinstance(key, (int, slice)):
                    return None
                if not isinstance(obj, (list, tuple, LazyList)):
                    if not traverse_string:
                        return None
                    obj = str(obj)
                try:
                    obj = obj[key]
                except IndexError:
                    return None
        return obj

    if isinstance(expected_type, type):
        type_test = lambda val: val if isinstance(val, expected_type) else None
    elif expected_type is not None:
        type_test = expected_type
    else:
        type_test = lambda val: val

    for path in path_list:
        depth = 0
        val = _traverse_obj(obj, path)
        if val is not None:
            if depth:
                for _ in range(depth - 1):
                    val = itertools.chain.from_iterable(v for v in val if v is not None)
                val = [v for v in map(type_test, val) if v is not None]
                if val:
                    return val if get_all else val[0]
            else:
                val = type_test(val)
                if val is not None:
                    return val
    return default


def traverse_dict(dictn, keys, casesense=True):
    write_string('DeprecationWarning: yt_dlp.utils.traverse_dict is deprecated '
                 'and may be removed in a future version. Use yt_dlp.utils.traverse_obj instead')
    return traverse_obj(dictn, keys, casesense=casesense, is_user_input=True, traverse_string=True)


def variadic(x, allowed_types=(str, bytes, dict)):
    return x if isinstance(x, collections.abc.Iterable) and not isinstance(x, allowed_types) else (x,)


# create a JSON Web Signature (jws) with HS256 algorithm
# the resulting format is in JWS Compact Serialization
# implemented following JWT https://www.rfc-editor.org/rfc/rfc7519.html
# implemented following JWS https://www.rfc-editor.org/rfc/rfc7515.html
def jwt_encode_hs256(payload_data, key, headers={}):
    header_data = {
        'alg': 'HS256',
        'typ': 'JWT',
    }
    if headers:
        header_data.update(headers)
    header_b64 = base64.b64encode(json.dumps(header_data).encode('utf-8'))
    payload_b64 = base64.b64encode(json.dumps(payload_data).encode('utf-8'))
    h = hmac.new(key.encode('utf-8'), header_b64 + b'.' + payload_b64, hashlib.sha256)
    signature_b64 = base64.b64encode(h.digest())
    token = header_b64 + b'.' + payload_b64 + b'.' + signature_b64
    return token


# can be extended in future to verify the signature and parse header and return the algorithm used if it's not HS256
def jwt_decode_hs256(jwt):
    header_b64, payload_b64, signature_b64 = jwt.split('.')
    payload_data = json.loads(base64.urlsafe_b64decode(payload_b64))
    return payload_data


def supports_terminal_sequences(stream):
    if compat_os_name == 'nt':
        from .compat import WINDOWS_VT_MODE  # Must be imported locally
        if not WINDOWS_VT_MODE or get_windows_version() < (10, 0, 10586):
            return False
    elif not os.getenv('TERM'):
        return False
    try:
        return stream.isatty()
    except BaseException:
        return False


_terminal_sequences_re = re.compile('\033\\[[^m]+m')


def remove_terminal_sequences(string):
    return _terminal_sequences_re.sub('', string)


def number_of_digits(number):
    return len('%d' % number)


def join_nonempty(*values, delim='-', from_dict=None):
    if from_dict is not None:
        values = map(from_dict.get, values)
    return delim.join(map(str, filter(None, values)))


class Config:
    own_args = None
    filename = None
    __initialized = False

    def __init__(self, parser, label=None):
        self._parser, self.label = parser, label
        self._loaded_paths, self.configs = set(), []

    def init(self, args=None, filename=None):
        assert not self.__initialized
        if filename:
            location = os.path.realpath(filename)
            if location in self._loaded_paths:
                return False
            self._loaded_paths.add(location)

        self.__initialized = True
        self.own_args, self.filename = args, filename
        for location in self._parser.parse_args(args)[0].config_locations or []:
            location = compat_expanduser(location)
            if os.path.isdir(location):
                location = os.path.join(location, 'yt-dlp.conf')
            if not os.path.exists(location):
                self._parser.error(f'config location {location} does not exist')
            self.append_config(self.read_file(location), location)
        return True

    def __str__(self):
        label = join_nonempty(
            self.label, 'config', f'"{self.filename}"' if self.filename else '',
            delim=' ')
        return join_nonempty(
            self.own_args is not None and f'{label[0].upper()}{label[1:]}: {self.hide_login_info(self.own_args)}',
            *(f'\n{c}'.replace('\n', '\n| ')[1:] for c in self.configs),
            delim='\n')

    @staticmethod
    def read_file(filename, default=[]):
        try:
            optionf = open(filename)
        except IOError:
            return default  # silently skip if file is not present
        try:
            # FIXME: https://github.com/ytdl-org/youtube-dl/commit/dfe5fa49aed02cf36ba9f743b11b0903554b5e56
            contents = optionf.read()
            if sys.version_info < (3,):
                contents = contents.decode(preferredencoding())
            res = compat_shlex_split(contents, comments=True)
        finally:
            optionf.close()
        return res

    @staticmethod
    def hide_login_info(opts):
        PRIVATE_OPTS = set(['-p', '--password', '-u', '--username', '--video-password', '--ap-password', '--ap-username'])
        eqre = re.compile('^(?P<key>' + ('|'.join(re.escape(po) for po in PRIVATE_OPTS)) + ')=.+$')

        def _scrub_eq(o):
            m = eqre.match(o)
            if m:
                return m.group('key') + '=PRIVATE'
            else:
                return o

        opts = list(map(_scrub_eq, opts))
        for idx, opt in enumerate(opts):
            if opt in PRIVATE_OPTS and idx + 1 < len(opts):
                opts[idx + 1] = 'PRIVATE'
        return opts

    def append_config(self, *args, label=None):
        config = type(self)(self._parser, label)
        config._loaded_paths = self._loaded_paths
        if config.init(*args):
            self.configs.append(config)

    @property
    def all_args(self):
        for config in reversed(self.configs):
            yield from config.all_args
        yield from self.own_args or []

    def parse_args(self):
        return self._parser.parse_args(list(self.all_args))<|MERGE_RESOLUTION|>--- conflicted
+++ resolved
@@ -978,19 +978,6 @@
     return '%s.%03d' % (ret, time.milliseconds) if msec else ret
 
 
-<<<<<<< HEAD
-def make_HTTPS_handler(params, **kwargs):
-    _OP_LEGACY_SERVER_CONNECT = 4
-    opts_legacy_server_connect = params.get('legacyserverconnect', False)
-    opts_no_check_certificate = params.get('nocheckcertificate', False)
-    if hasattr(ssl, 'create_default_context'):  # Python >= 3.4 or 2.7.9
-        context = ssl.create_default_context(ssl.Purpose.SERVER_AUTH)
-        if opts_legacy_server_connect:
-            context.options |= _OP_LEGACY_SERVER_CONNECT
-        if opts_no_check_certificate:
-            context.check_hostname = False
-            context.verify_mode = ssl.CERT_NONE
-=======
 def _ssl_load_windows_store_certs(ssl_context, storename):
     # Code adapted from _load_windows_store_certs in https://github.com/python/cpython/blob/main/Lib/ssl.py
     try:
@@ -1000,30 +987,18 @@
     except PermissionError:
         return
     for cert in certs:
->>>>>>> b1156c1e
         try:
             ssl_context.load_verify_locations(cadata=cert)
         except ssl.SSLError:
             pass
 
-<<<<<<< HEAD
-    if sys.version_info < (3, 2):
-        return YoutubeDLHTTPSHandler(params, **kwargs)
-    else:  # Python < 3.4
-        context = ssl.SSLContext(ssl.PROTOCOL_TLSv1)
-        if opts_legacy_server_connect:
-            context.options |= _OP_LEGACY_SERVER_CONNECT
-        context.verify_mode = (ssl.CERT_NONE
-                               if opts_no_check_certificate
-                               else ssl.CERT_REQUIRED)
-        context.set_default_verify_paths()
-        return YoutubeDLHTTPSHandler(params, context=context, **kwargs)
-=======
 
 def make_HTTPS_handler(params, **kwargs):
     opts_check_certificate = not params.get('nocheckcertificate')
     context = ssl.SSLContext(ssl.PROTOCOL_TLS_CLIENT)
     context.check_hostname = opts_check_certificate
+    if params.get('legacyserverconnect'):
+        context.options |= 4  # SSL_OP_LEGACY_SERVER_CONNECT
     context.verify_mode = ssl.CERT_REQUIRED if opts_check_certificate else ssl.CERT_NONE
     if opts_check_certificate:
         try:
@@ -1041,7 +1016,6 @@
                     _ssl_load_windows_store_certs(context, storename)
             context.set_default_verify_paths()
     return YoutubeDLHTTPSHandler(params, context=context, **kwargs)
->>>>>>> b1156c1e
 
 
 def bug_reports_message(before=';'):
