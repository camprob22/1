import asyncio
import atexit
import base64
import binascii
import calendar
import codecs
import collections
import collections.abc
import contextlib
import datetime
import email.header
import email.utils
import errno
import gzip
import hashlib
import hmac
import html.entities
import html.parser
import http.client
import http.cookiejar
import importlib.util
import inspect
import io
import itertools
import json
import locale
import math
import mimetypes
import operator
import os
import platform
import random
import re
import shlex
import socket
import ssl
import struct
import subprocess
import sys
import tempfile
import time
import traceback
import types
import unicodedata
import urllib.error
import urllib.parse
import urllib.request
import xml.etree.ElementTree
import zlib

from .compat import functools  # isort: split
from .compat import (
    compat_etree_fromstring,
    compat_expanduser,
    compat_HTMLParseError,
    compat_os_name,
    compat_shlex_quote,
)
from .dependencies import brotli, certifi, websockets, xattr
from .socks import ProxyType, sockssocket


def register_socks_protocols():
    # "Register" SOCKS protocols
    # In Python < 2.6.5, urlsplit() suffers from bug https://bugs.python.org/issue7904
    # URLs with protocols not in urlparse.uses_netloc are not handled correctly
    for scheme in ('socks', 'socks4', 'socks4a', 'socks5'):
        if scheme not in urllib.parse.uses_netloc:
            urllib.parse.uses_netloc.append(scheme)


# This is not clearly defined otherwise
compiled_regex_type = type(re.compile(''))


def random_user_agent():
    _USER_AGENT_TPL = 'Mozilla/5.0 (Windows NT 10.0; Win64; x64) AppleWebKit/537.36 (KHTML, like Gecko) Chrome/%s Safari/537.36'
    _CHROME_VERSIONS = (
        '90.0.4430.212',
        '90.0.4430.24',
        '90.0.4430.70',
        '90.0.4430.72',
        '90.0.4430.85',
        '90.0.4430.93',
        '91.0.4472.101',
        '91.0.4472.106',
        '91.0.4472.114',
        '91.0.4472.124',
        '91.0.4472.164',
        '91.0.4472.19',
        '91.0.4472.77',
        '92.0.4515.107',
        '92.0.4515.115',
        '92.0.4515.131',
        '92.0.4515.159',
        '92.0.4515.43',
        '93.0.4556.0',
        '93.0.4577.15',
        '93.0.4577.63',
        '93.0.4577.82',
        '94.0.4606.41',
        '94.0.4606.54',
        '94.0.4606.61',
        '94.0.4606.71',
        '94.0.4606.81',
        '94.0.4606.85',
        '95.0.4638.17',
        '95.0.4638.50',
        '95.0.4638.54',
        '95.0.4638.69',
        '95.0.4638.74',
        '96.0.4664.18',
        '96.0.4664.45',
        '96.0.4664.55',
        '96.0.4664.93',
        '97.0.4692.20',
    )
    return _USER_AGENT_TPL % random.choice(_CHROME_VERSIONS)


SUPPORTED_ENCODINGS = [
    'gzip', 'deflate'
]
if brotli:
    SUPPORTED_ENCODINGS.append('br')

std_headers = {
    'User-Agent': random_user_agent(),
    'Accept': 'text/html,application/xhtml+xml,application/xml;q=0.9,*/*;q=0.8',
    'Accept-Language': 'en-us,en;q=0.5',
    'Sec-Fetch-Mode': 'navigate',
}


USER_AGENTS = {
    'Safari': 'Mozilla/5.0 (X11; Linux x86_64; rv:10.0) AppleWebKit/533.20.25 (KHTML, like Gecko) Version/5.0.4 Safari/533.20.27',
}


NO_DEFAULT = object()
IDENTITY = lambda x: x

ENGLISH_MONTH_NAMES = [
    'January', 'February', 'March', 'April', 'May', 'June',
    'July', 'August', 'September', 'October', 'November', 'December']

MONTH_NAMES = {
    'en': ENGLISH_MONTH_NAMES,
    'fr': [
        'janvier', 'février', 'mars', 'avril', 'mai', 'juin',
        'juillet', 'août', 'septembre', 'octobre', 'novembre', 'décembre'],
}

# From https://github.com/python/cpython/blob/3.11/Lib/email/_parseaddr.py#L36-L42
TIMEZONE_NAMES = {
    'UT': 0, 'UTC': 0, 'GMT': 0, 'Z': 0,
    'AST': -4, 'ADT': -3,  # Atlantic (used in Canada)
    'EST': -5, 'EDT': -4,  # Eastern
    'CST': -6, 'CDT': -5,  # Central
    'MST': -7, 'MDT': -6,  # Mountain
    'PST': -8, 'PDT': -7   # Pacific
}

# needed for sanitizing filenames in restricted mode
ACCENT_CHARS = dict(zip('ÂÃÄÀÁÅÆÇÈÉÊËÌÍÎÏÐÑÒÓÔÕÖŐØŒÙÚÛÜŰÝÞßàáâãäåæçèéêëìíîïðñòóôõöőøœùúûüűýþÿ',
                        itertools.chain('AAAAAA', ['AE'], 'CEEEEIIIIDNOOOOOOO', ['OE'], 'UUUUUY', ['TH', 'ss'],
                                        'aaaaaa', ['ae'], 'ceeeeiiiionooooooo', ['oe'], 'uuuuuy', ['th'], 'y')))

DATE_FORMATS = (
    '%d %B %Y',
    '%d %b %Y',
    '%B %d %Y',
    '%B %dst %Y',
    '%B %dnd %Y',
    '%B %drd %Y',
    '%B %dth %Y',
    '%b %d %Y',
    '%b %dst %Y',
    '%b %dnd %Y',
    '%b %drd %Y',
    '%b %dth %Y',
    '%b %dst %Y %I:%M',
    '%b %dnd %Y %I:%M',
    '%b %drd %Y %I:%M',
    '%b %dth %Y %I:%M',
    '%Y %m %d',
    '%Y-%m-%d',
    '%Y.%m.%d.',
    '%Y/%m/%d',
    '%Y/%m/%d %H:%M',
    '%Y/%m/%d %H:%M:%S',
    '%Y%m%d%H%M',
    '%Y%m%d%H%M%S',
    '%Y%m%d',
    '%Y-%m-%d %H:%M',
    '%Y-%m-%d %H:%M:%S',
    '%Y-%m-%d %H:%M:%S.%f',
    '%Y-%m-%d %H:%M:%S:%f',
    '%d.%m.%Y %H:%M',
    '%d.%m.%Y %H.%M',
    '%Y-%m-%dT%H:%M:%SZ',
    '%Y-%m-%dT%H:%M:%S.%fZ',
    '%Y-%m-%dT%H:%M:%S.%f0Z',
    '%Y-%m-%dT%H:%M:%S',
    '%Y-%m-%dT%H:%M:%S.%f',
    '%Y-%m-%dT%H:%M',
    '%b %d %Y at %H:%M',
    '%b %d %Y at %H:%M:%S',
    '%B %d %Y at %H:%M',
    '%B %d %Y at %H:%M:%S',
    '%H:%M %d-%b-%Y',
)

DATE_FORMATS_DAY_FIRST = list(DATE_FORMATS)
DATE_FORMATS_DAY_FIRST.extend([
    '%d-%m-%Y',
    '%d.%m.%Y',
    '%d.%m.%y',
    '%d/%m/%Y',
    '%d/%m/%y',
    '%d/%m/%Y %H:%M:%S',
    '%d-%m-%Y %H:%M',
])

DATE_FORMATS_MONTH_FIRST = list(DATE_FORMATS)
DATE_FORMATS_MONTH_FIRST.extend([
    '%m-%d-%Y',
    '%m.%d.%Y',
    '%m/%d/%Y',
    '%m/%d/%y',
    '%m/%d/%Y %H:%M:%S',
])

PACKED_CODES_RE = r"}\('(.+)',(\d+),(\d+),'([^']+)'\.split\('\|'\)"
JSON_LD_RE = r'(?is)<script[^>]+type=(["\']?)application/ld\+json\1[^>]*>\s*(?P<json_ld>{.+?}|\[.+?\])\s*</script>'

NUMBER_RE = r'\d+(?:\.\d+)?'


@functools.cache
def preferredencoding():
    """Get preferred encoding.

    Returns the best encoding scheme for the system, based on
    locale.getpreferredencoding() and some further tweaks.
    """
    try:
        pref = locale.getpreferredencoding()
        'TEST'.encode(pref)
    except Exception:
        pref = 'UTF-8'

    return pref


def write_json_file(obj, fn):
    """ Encode obj as JSON and write it to fn, atomically if possible """

    tf = tempfile.NamedTemporaryFile(
        prefix=f'{os.path.basename(fn)}.', dir=os.path.dirname(fn),
        suffix='.tmp', delete=False, mode='w', encoding='utf-8')

    try:
        with tf:
            json.dump(obj, tf, ensure_ascii=False)
        if sys.platform == 'win32':
            # Need to remove existing file on Windows, else os.rename raises
            # WindowsError or FileExistsError.
            with contextlib.suppress(OSError):
                os.unlink(fn)
        with contextlib.suppress(OSError):
            mask = os.umask(0)
            os.umask(mask)
            os.chmod(tf.name, 0o666 & ~mask)
        os.rename(tf.name, fn)
    except Exception:
        with contextlib.suppress(OSError):
            os.remove(tf.name)
        raise


def find_xpath_attr(node, xpath, key, val=None):
    """ Find the xpath xpath[@key=val] """
    assert re.match(r'^[a-zA-Z_-]+$', key)
    expr = xpath + ('[@%s]' % key if val is None else f"[@{key}='{val}']")
    return node.find(expr)

# On python2.6 the xml.etree.ElementTree.Element methods don't support
# the namespace parameter


def xpath_with_ns(path, ns_map):
    components = [c.split(':') for c in path.split('/')]
    replaced = []
    for c in components:
        if len(c) == 1:
            replaced.append(c[0])
        else:
            ns, tag = c
            replaced.append('{%s}%s' % (ns_map[ns], tag))
    return '/'.join(replaced)


def xpath_element(node, xpath, name=None, fatal=False, default=NO_DEFAULT):
    def _find_xpath(xpath):
        return node.find(xpath)

    if isinstance(xpath, str):
        n = _find_xpath(xpath)
    else:
        for xp in xpath:
            n = _find_xpath(xp)
            if n is not None:
                break

    if n is None:
        if default is not NO_DEFAULT:
            return default
        elif fatal:
            name = xpath if name is None else name
            raise ExtractorError('Could not find XML element %s' % name)
        else:
            return None
    return n


def xpath_text(node, xpath, name=None, fatal=False, default=NO_DEFAULT):
    n = xpath_element(node, xpath, name, fatal=fatal, default=default)
    if n is None or n == default:
        return n
    if n.text is None:
        if default is not NO_DEFAULT:
            return default
        elif fatal:
            name = xpath if name is None else name
            raise ExtractorError('Could not find XML element\'s text %s' % name)
        else:
            return None
    return n.text


def xpath_attr(node, xpath, key, name=None, fatal=False, default=NO_DEFAULT):
    n = find_xpath_attr(node, xpath, key)
    if n is None:
        if default is not NO_DEFAULT:
            return default
        elif fatal:
            name = f'{xpath}[@{key}]' if name is None else name
            raise ExtractorError('Could not find XML attribute %s' % name)
        else:
            return None
    return n.attrib[key]


def get_element_by_id(id, html, **kwargs):
    """Return the content of the tag with the specified ID in the passed HTML document"""
    return get_element_by_attribute('id', id, html, **kwargs)


def get_element_html_by_id(id, html, **kwargs):
    """Return the html of the tag with the specified ID in the passed HTML document"""
    return get_element_html_by_attribute('id', id, html, **kwargs)


def get_element_by_class(class_name, html):
    """Return the content of the first tag with the specified class in the passed HTML document"""
    retval = get_elements_by_class(class_name, html)
    return retval[0] if retval else None


def get_element_html_by_class(class_name, html):
    """Return the html of the first tag with the specified class in the passed HTML document"""
    retval = get_elements_html_by_class(class_name, html)
    return retval[0] if retval else None


def get_element_by_attribute(attribute, value, html, **kwargs):
    retval = get_elements_by_attribute(attribute, value, html, **kwargs)
    return retval[0] if retval else None


def get_element_html_by_attribute(attribute, value, html, **kargs):
    retval = get_elements_html_by_attribute(attribute, value, html, **kargs)
    return retval[0] if retval else None


def get_elements_by_class(class_name, html, **kargs):
    """Return the content of all tags with the specified class in the passed HTML document as a list"""
    return get_elements_by_attribute(
        'class', r'[^\'"]*(?<=[\'"\s])%s(?=[\'"\s])[^\'"]*' % re.escape(class_name),
        html, escape_value=False)


def get_elements_html_by_class(class_name, html):
    """Return the html of all tags with the specified class in the passed HTML document as a list"""
    return get_elements_html_by_attribute(
        'class', r'[^\'"]*(?<=[\'"\s])%s(?=[\'"\s])[^\'"]*' % re.escape(class_name),
        html, escape_value=False)


def get_elements_by_attribute(*args, **kwargs):
    """Return the content of the tag with the specified attribute in the passed HTML document"""
    return [content for content, _ in get_elements_text_and_html_by_attribute(*args, **kwargs)]


def get_elements_html_by_attribute(*args, **kwargs):
    """Return the html of the tag with the specified attribute in the passed HTML document"""
    return [whole for _, whole in get_elements_text_and_html_by_attribute(*args, **kwargs)]


def get_elements_text_and_html_by_attribute(attribute, value, html, escape_value=True):
    """
    Return the text (content) and the html (whole) of the tag with the specified
    attribute in the passed HTML document
    """

    quote = '' if re.match(r'''[\s"'`=<>]''', value) else '?'

    value = re.escape(value) if escape_value else value

    partial_element_re = rf'''(?x)
        <(?P<tag>[a-zA-Z0-9:._-]+)
         (?:\s(?:[^>"']|"[^"]*"|'[^']*')*)?
         \s{re.escape(attribute)}\s*=\s*(?P<_q>['"]{quote})(?-x:{value})(?P=_q)
        '''

    for m in re.finditer(partial_element_re, html):
        content, whole = get_element_text_and_html_by_tag(m.group('tag'), html[m.start():])

        yield (
            unescapeHTML(re.sub(r'^(?P<q>["\'])(?P<content>.*)(?P=q)$', r'\g<content>', content, flags=re.DOTALL)),
            whole
        )


class HTMLBreakOnClosingTagParser(html.parser.HTMLParser):
    """
    HTML parser which raises HTMLBreakOnClosingTagException upon reaching the
    closing tag for the first opening tag it has encountered, and can be used
    as a context manager
    """

    class HTMLBreakOnClosingTagException(Exception):
        pass

    def __init__(self):
        self.tagstack = collections.deque()
        html.parser.HTMLParser.__init__(self)

    def __enter__(self):
        return self

    def __exit__(self, *_):
        self.close()

    def close(self):
        # handle_endtag does not return upon raising HTMLBreakOnClosingTagException,
        # so data remains buffered; we no longer have any interest in it, thus
        # override this method to discard it
        pass

    def handle_starttag(self, tag, _):
        self.tagstack.append(tag)

    def handle_endtag(self, tag):
        if not self.tagstack:
            raise compat_HTMLParseError('no tags in the stack')
        while self.tagstack:
            inner_tag = self.tagstack.pop()
            if inner_tag == tag:
                break
        else:
            raise compat_HTMLParseError(f'matching opening tag for closing {tag} tag not found')
        if not self.tagstack:
            raise self.HTMLBreakOnClosingTagException()


def get_element_text_and_html_by_tag(tag, html):
    """
    For the first element with the specified tag in the passed HTML document
    return its' content (text) and the whole element (html)
    """
    def find_or_raise(haystack, needle, exc):
        try:
            return haystack.index(needle)
        except ValueError:
            raise exc
    closing_tag = f'</{tag}>'
    whole_start = find_or_raise(
        html, f'<{tag}', compat_HTMLParseError(f'opening {tag} tag not found'))
    content_start = find_or_raise(
        html[whole_start:], '>', compat_HTMLParseError(f'malformed opening {tag} tag'))
    content_start += whole_start + 1
    with HTMLBreakOnClosingTagParser() as parser:
        parser.feed(html[whole_start:content_start])
        if not parser.tagstack or parser.tagstack[0] != tag:
            raise compat_HTMLParseError(f'parser did not match opening {tag} tag')
        offset = content_start
        while offset < len(html):
            next_closing_tag_start = find_or_raise(
                html[offset:], closing_tag,
                compat_HTMLParseError(f'closing {tag} tag not found'))
            next_closing_tag_end = next_closing_tag_start + len(closing_tag)
            try:
                parser.feed(html[offset:offset + next_closing_tag_end])
                offset += next_closing_tag_end
            except HTMLBreakOnClosingTagParser.HTMLBreakOnClosingTagException:
                return html[content_start:offset + next_closing_tag_start], \
                    html[whole_start:offset + next_closing_tag_end]
        raise compat_HTMLParseError('unexpected end of html')


class HTMLAttributeParser(html.parser.HTMLParser):
    """Trivial HTML parser to gather the attributes for a single element"""

    def __init__(self):
        self.attrs = {}
        html.parser.HTMLParser.__init__(self)

    def handle_starttag(self, tag, attrs):
        self.attrs = dict(attrs)


class HTMLListAttrsParser(html.parser.HTMLParser):
    """HTML parser to gather the attributes for the elements of a list"""

    def __init__(self):
        html.parser.HTMLParser.__init__(self)
        self.items = []
        self._level = 0

    def handle_starttag(self, tag, attrs):
        if tag == 'li' and self._level == 0:
            self.items.append(dict(attrs))
        self._level += 1

    def handle_endtag(self, tag):
        self._level -= 1


def extract_attributes(html_element):
    """Given a string for an HTML element such as
    <el
         a="foo" B="bar" c="&98;az" d=boz
         empty= noval entity="&amp;"
         sq='"' dq="'"
    >
    Decode and return a dictionary of attributes.
    {
        'a': 'foo', 'b': 'bar', c: 'baz', d: 'boz',
        'empty': '', 'noval': None, 'entity': '&',
        'sq': '"', 'dq': '\''
    }.
    """
    parser = HTMLAttributeParser()
    with contextlib.suppress(compat_HTMLParseError):
        parser.feed(html_element)
        parser.close()
    return parser.attrs


def parse_list(webpage):
    """Given a string for an series of HTML <li> elements,
    return a dictionary of their attributes"""
    parser = HTMLListAttrsParser()
    parser.feed(webpage)
    parser.close()
    return parser.items


def clean_html(html):
    """Clean an HTML snippet into a readable string"""

    if html is None:  # Convenience for sanitizing descriptions etc.
        return html

    html = re.sub(r'\s+', ' ', html)
    html = re.sub(r'(?u)\s?<\s?br\s?/?\s?>\s?', '\n', html)
    html = re.sub(r'(?u)<\s?/\s?p\s?>\s?<\s?p[^>]*>', '\n', html)
    # Strip html tags
    html = re.sub('<.*?>', '', html)
    # Replace html entities
    html = unescapeHTML(html)
    return html.strip()


class LenientJSONDecoder(json.JSONDecoder):
    def __init__(self, *args, transform_source=None, ignore_extra=False, **kwargs):
        self.transform_source, self.ignore_extra = transform_source, ignore_extra
        super().__init__(*args, **kwargs)

    def decode(self, s):
        if self.transform_source:
            s = self.transform_source(s)
        try:
            if self.ignore_extra:
                return self.raw_decode(s.lstrip())[0]
            return super().decode(s)
        except json.JSONDecodeError as e:
            if e.pos is not None:
                raise type(e)(f'{e.msg} in {s[e.pos-10:e.pos+10]!r}', s, e.pos)
            raise


def sanitize_open(filename, open_mode):
    """Try to open the given filename, and slightly tweak it if this fails.

    Attempts to open the given filename. If this fails, it tries to change
    the filename slightly, step by step, until it's either able to open it
    or it fails and raises a final exception, like the standard open()
    function.

    It returns the tuple (stream, definitive_file_name).
    """
    if filename == '-':
        if sys.platform == 'win32':
            import msvcrt

            # stdout may be any IO stream, e.g. when using contextlib.redirect_stdout
            with contextlib.suppress(io.UnsupportedOperation):
                msvcrt.setmode(sys.stdout.fileno(), os.O_BINARY)
        return (sys.stdout.buffer if hasattr(sys.stdout, 'buffer') else sys.stdout, filename)

    for attempt in range(2):
        try:
            try:
                if sys.platform == 'win32':
                    # FIXME: An exclusive lock also locks the file from being read.
                    # Since windows locks are mandatory, don't lock the file on windows (for now).
                    # Ref: https://github.com/yt-dlp/yt-dlp/issues/3124
                    raise LockingUnsupportedError()
                stream = locked_file(filename, open_mode, block=False).__enter__()
            except OSError:
                stream = open(filename, open_mode)
            return stream, filename
        except OSError as err:
            if attempt or err.errno in (errno.EACCES,):
                raise
            old_filename, filename = filename, sanitize_path(filename)
            if old_filename == filename:
                raise


def timeconvert(timestr):
    """Convert RFC 2822 defined time string into system timestamp"""
    timestamp = None
    timetuple = email.utils.parsedate_tz(timestr)
    if timetuple is not None:
        timestamp = email.utils.mktime_tz(timetuple)
    return timestamp


def sanitize_filename(s, restricted=False, is_id=NO_DEFAULT):
    """Sanitizes a string so it could be used as part of a filename.
    @param restricted   Use a stricter subset of allowed characters
    @param is_id        Whether this is an ID that should be kept unchanged if possible.
                        If unset, yt-dlp's new sanitization rules are in effect
    """
    if s == '':
        return ''

    def replace_insane(char):
        if restricted and char in ACCENT_CHARS:
            return ACCENT_CHARS[char]
        elif not restricted and char == '\n':
            return '\0 '
        elif is_id is NO_DEFAULT and not restricted and char in '"*:<>?|/\\':
            # Replace with their full-width unicode counterparts
            return {'/': '\u29F8', '\\': '\u29f9'}.get(char, chr(ord(char) + 0xfee0))
        elif char == '?' or ord(char) < 32 or ord(char) == 127:
            return ''
        elif char == '"':
            return '' if restricted else '\''
        elif char == ':':
            return '\0_\0-' if restricted else '\0 \0-'
        elif char in '\\/|*<>':
            return '\0_'
        if restricted and (char in '!&\'()[]{}$;`^,#' or char.isspace() or ord(char) > 127):
            return '\0_'
        return char

    if restricted and is_id is NO_DEFAULT:
        s = unicodedata.normalize('NFKC', s)
    s = re.sub(r'[0-9]+(?::[0-9]+)+', lambda m: m.group(0).replace(':', '_'), s)  # Handle timestamps
    result = ''.join(map(replace_insane, s))
    if is_id is NO_DEFAULT:
        result = re.sub(r'(\0.)(?:(?=\1)..)+', r'\1', result)  # Remove repeated substitute chars
        STRIP_RE = r'(?:\0.|[ _-])*'
        result = re.sub(f'^\0.{STRIP_RE}|{STRIP_RE}\0.$', '', result)  # Remove substitute chars from start/end
    result = result.replace('\0', '') or '_'

    if not is_id:
        while '__' in result:
            result = result.replace('__', '_')
        result = result.strip('_')
        # Common case of "Foreign band name - English song title"
        if restricted and result.startswith('-_'):
            result = result[2:]
        if result.startswith('-'):
            result = '_' + result[len('-'):]
        result = result.lstrip('.')
        if not result:
            result = '_'
    return result


def sanitize_path(s, force=False):
    """Sanitizes and normalizes path on Windows"""
    if sys.platform == 'win32':
        force = False
        drive_or_unc, _ = os.path.splitdrive(s)
    elif force:
        drive_or_unc = ''
    else:
        return s

    norm_path = os.path.normpath(remove_start(s, drive_or_unc)).split(os.path.sep)
    if drive_or_unc:
        norm_path.pop(0)
    sanitized_path = [
        path_part if path_part in ['.', '..'] else re.sub(r'(?:[/<>:"\|\\?\*]|[\s.]$)', '#', path_part)
        for path_part in norm_path]
    if drive_or_unc:
        sanitized_path.insert(0, drive_or_unc + os.path.sep)
    elif force and s and s[0] == os.path.sep:
        sanitized_path.insert(0, os.path.sep)
    return os.path.join(*sanitized_path)


def sanitize_url(url, *, scheme='http'):
    # Prepend protocol-less URLs with `http:` scheme in order to mitigate
    # the number of unwanted failures due to missing protocol
    if url is None:
        return
    elif url.startswith('//'):
        return f'{scheme}:{url}'
    # Fix some common typos seen so far
    COMMON_TYPOS = (
        # https://github.com/ytdl-org/youtube-dl/issues/15649
        (r'^httpss://', r'https://'),
        # https://bx1.be/lives/direct-tv/
        (r'^rmtp([es]?)://', r'rtmp\1://'),
    )
    for mistake, fixup in COMMON_TYPOS:
        if re.match(mistake, url):
            return re.sub(mistake, fixup, url)
    return url


def extract_basic_auth(url):
    parts = urllib.parse.urlsplit(url)
    if parts.username is None:
        return url, None
    url = urllib.parse.urlunsplit(parts._replace(netloc=(
        parts.hostname if parts.port is None
        else '%s:%d' % (parts.hostname, parts.port))))
    auth_payload = base64.b64encode(
        ('%s:%s' % (parts.username, parts.password or '')).encode())
    return url, f'Basic {auth_payload.decode()}'


def sanitized_Request(url, *args, **kwargs):
    url, auth_header = extract_basic_auth(escape_url(sanitize_url(url)))
    if auth_header is not None:
        headers = args[1] if len(args) >= 2 else kwargs.setdefault('headers', {})
        headers['Authorization'] = auth_header
    return urllib.request.Request(url, *args, **kwargs)


def expand_path(s):
    """Expand shell variables and ~"""
    return os.path.expandvars(compat_expanduser(s))


def orderedSet(iterable, *, lazy=False):
    """Remove all duplicates from the input iterable"""
    def _iter():
        seen = []  # Do not use set since the items can be unhashable
        for x in iterable:
            if x not in seen:
                seen.append(x)
                yield x

    return _iter() if lazy else list(_iter())


def _htmlentity_transform(entity_with_semicolon):
    """Transforms an HTML entity to a character."""
    entity = entity_with_semicolon[:-1]

    # Known non-numeric HTML entity
    if entity in html.entities.name2codepoint:
        return chr(html.entities.name2codepoint[entity])

    # TODO: HTML5 allows entities without a semicolon.
    # E.g. '&Eacuteric' should be decoded as 'Éric'.
    if entity_with_semicolon in html.entities.html5:
        return html.entities.html5[entity_with_semicolon]

    mobj = re.match(r'#(x[0-9a-fA-F]+|[0-9]+)', entity)
    if mobj is not None:
        numstr = mobj.group(1)
        if numstr.startswith('x'):
            base = 16
            numstr = '0%s' % numstr
        else:
            base = 10
        # See https://github.com/ytdl-org/youtube-dl/issues/7518
        with contextlib.suppress(ValueError):
            return chr(int(numstr, base))

    # Unknown entity in name, return its literal representation
    return '&%s;' % entity


def unescapeHTML(s):
    if s is None:
        return None
    assert isinstance(s, str)

    return re.sub(
        r'&([^&;]+;)', lambda m: _htmlentity_transform(m.group(1)), s)


def escapeHTML(text):
    return (
        text
        .replace('&', '&amp;')
        .replace('<', '&lt;')
        .replace('>', '&gt;')
        .replace('"', '&quot;')
        .replace("'", '&#39;')
    )


def process_communicate_or_kill(p, *args, **kwargs):
    deprecation_warning(f'"{__name__}.process_communicate_or_kill" is deprecated and may be removed '
                        f'in a future version. Use "{__name__}.Popen.communicate_or_kill" instead')
    return Popen.communicate_or_kill(p, *args, **kwargs)


class Popen(subprocess.Popen):
    if sys.platform == 'win32':
        _startupinfo = subprocess.STARTUPINFO()
        _startupinfo.dwFlags |= subprocess.STARTF_USESHOWWINDOW
    else:
        _startupinfo = None

    @staticmethod
    def _fix_pyinstaller_ld_path(env):
        """Restore LD_LIBRARY_PATH when using PyInstaller
            Ref: https://github.com/pyinstaller/pyinstaller/blob/develop/doc/runtime-information.rst#ld_library_path--libpath-considerations
                 https://github.com/yt-dlp/yt-dlp/issues/4573
        """
        if not hasattr(sys, '_MEIPASS'):
            return

        def _fix(key):
            orig = env.get(f'{key}_ORIG')
            if orig is None:
                env.pop(key, None)
            else:
                env[key] = orig

        _fix('LD_LIBRARY_PATH')  # Linux
        _fix('DYLD_LIBRARY_PATH')  # macOS

    def __init__(self, *args, env=None, text=False, **kwargs):
        if env is None:
            env = os.environ.copy()
        self._fix_pyinstaller_ld_path(env)

        if text is True:
            kwargs['universal_newlines'] = True  # For 3.6 compatibility
            kwargs.setdefault('encoding', 'utf-8')
            kwargs.setdefault('errors', 'replace')
        super().__init__(*args, env=env, **kwargs, startupinfo=self._startupinfo)

    def communicate_or_kill(self, *args, **kwargs):
        try:
            return self.communicate(*args, **kwargs)
        except BaseException:  # Including KeyboardInterrupt
            self.kill(timeout=None)
            raise

    def kill(self, *, timeout=0):
        super().kill()
        if timeout != 0:
            self.wait(timeout=timeout)

    @classmethod
    def run(cls, *args, timeout=None, **kwargs):
        with cls(*args, **kwargs) as proc:
            default = '' if proc.text_mode else b''
            stdout, stderr = proc.communicate_or_kill(timeout=timeout)
            return stdout or default, stderr or default, proc.returncode


def get_subprocess_encoding():
    if sys.platform == 'win32' and sys.getwindowsversion()[0] >= 5:
        # For subprocess calls, encode with locale encoding
        # Refer to http://stackoverflow.com/a/9951851/35070
        encoding = preferredencoding()
    else:
        encoding = sys.getfilesystemencoding()
    if encoding is None:
        encoding = 'utf-8'
    return encoding


def encodeFilename(s, for_subprocess=False):
    assert isinstance(s, str)
    return s


def decodeFilename(b, for_subprocess=False):
    return b


def encodeArgument(s):
    # Legacy code that uses byte strings
    # Uncomment the following line after fixing all post processors
    # assert isinstance(s, str), 'Internal error: %r should be of type %r, is %r' % (s, str, type(s))
    return s if isinstance(s, str) else s.decode('ascii')


def decodeArgument(b):
    return b


def decodeOption(optval):
    if optval is None:
        return optval
    if isinstance(optval, bytes):
        optval = optval.decode(preferredencoding())

    assert isinstance(optval, str)
    return optval


_timetuple = collections.namedtuple('Time', ('hours', 'minutes', 'seconds', 'milliseconds'))


def timetuple_from_msec(msec):
    secs, msec = divmod(msec, 1000)
    mins, secs = divmod(secs, 60)
    hrs, mins = divmod(mins, 60)
    return _timetuple(hrs, mins, secs, msec)


def formatSeconds(secs, delim=':', msec=False):
    time = timetuple_from_msec(secs * 1000)
    if time.hours:
        ret = '%d%s%02d%s%02d' % (time.hours, delim, time.minutes, delim, time.seconds)
    elif time.minutes:
        ret = '%d%s%02d' % (time.minutes, delim, time.seconds)
    else:
        ret = '%d' % time.seconds
    return '%s.%03d' % (ret, time.milliseconds) if msec else ret


def _ssl_load_windows_store_certs(ssl_context, storename):
    # Code adapted from _load_windows_store_certs in https://github.com/python/cpython/blob/main/Lib/ssl.py
    try:
        certs = [cert for cert, encoding, trust in ssl.enum_certificates(storename)
                 if encoding == 'x509_asn' and (
                     trust is True or ssl.Purpose.SERVER_AUTH.oid in trust)]
    except PermissionError:
        return
    for cert in certs:
        with contextlib.suppress(ssl.SSLError):
            ssl_context.load_verify_locations(cadata=cert)


def make_HTTPS_handler(params, **kwargs):
    opts_check_certificate = not params.get('nocheckcertificate')
    context = ssl.SSLContext(ssl.PROTOCOL_TLS_CLIENT)
    context.check_hostname = opts_check_certificate
    if params.get('legacyserverconnect'):
        context.options |= 4  # SSL_OP_LEGACY_SERVER_CONNECT
        # Allow use of weaker ciphers in Python 3.10+. See https://bugs.python.org/issue43998
        context.set_ciphers('DEFAULT')

    context.verify_mode = ssl.CERT_REQUIRED if opts_check_certificate else ssl.CERT_NONE
    if opts_check_certificate:
        if has_certifi and 'no-certifi' not in params.get('compat_opts', []):
            context.load_verify_locations(cafile=certifi.where())
        else:
            try:
                context.load_default_certs()
                # Work around the issue in load_default_certs when there are bad certificates. See:
                # https://github.com/yt-dlp/yt-dlp/issues/1060,
                # https://bugs.python.org/issue35665, https://bugs.python.org/issue45312
            except ssl.SSLError:
                # enum_certificates is not present in mingw python. See https://github.com/yt-dlp/yt-dlp/issues/1151
                if sys.platform == 'win32' and hasattr(ssl, 'enum_certificates'):
                    for storename in ('CA', 'ROOT'):
                        _ssl_load_windows_store_certs(context, storename)
                context.set_default_verify_paths()

    client_certfile = params.get('client_certificate')
    if client_certfile:
        try:
            context.load_cert_chain(
                client_certfile, keyfile=params.get('client_certificate_key'),
                password=params.get('client_certificate_password'))
        except ssl.SSLError:
            raise YoutubeDLError('Unable to load client certificate')

    # Some servers may reject requests if ALPN extension is not sent. See:
    # https://github.com/python/cpython/issues/85140
    # https://github.com/yt-dlp/yt-dlp/issues/3878
    with contextlib.suppress(NotImplementedError):
        context.set_alpn_protocols(['http/1.1'])

    return YoutubeDLHTTPSHandler(params, context=context, **kwargs)


def bug_reports_message(before=';'):
    from .update import REPOSITORY

    msg = (f'please report this issue on  https://github.com/{REPOSITORY}/issues?q= , '
           'filling out the appropriate issue template. Confirm you are on the latest version using  yt-dlp -U')

    before = before.rstrip()
    if not before or before.endswith(('.', '!', '?')):
        msg = msg[0].title() + msg[1:]

    return (before + ' ' if before else '') + msg


class YoutubeDLError(Exception):
    """Base exception for YoutubeDL errors."""
    msg = None

    def __init__(self, msg=None):
        if msg is not None:
            self.msg = msg
        elif self.msg is None:
            self.msg = type(self).__name__
        super().__init__(self.msg)


network_exceptions = [urllib.error.URLError, http.client.HTTPException, socket.error]
if hasattr(ssl, 'CertificateError'):
    network_exceptions.append(ssl.CertificateError)
network_exceptions = tuple(network_exceptions)


class ExtractorError(YoutubeDLError):
    """Error during info extraction."""

    def __init__(self, msg, tb=None, expected=False, cause=None, video_id=None, ie=None):
        """ tb, if given, is the original traceback (so that it can be printed out).
        If expected is set, this is a normal error message and most likely not a bug in yt-dlp.
        """
        if sys.exc_info()[0] in network_exceptions:
            expected = True

        self.orig_msg = str(msg)
        self.traceback = tb
        self.expected = expected
        self.cause = cause
        self.video_id = video_id
        self.ie = ie
        self.exc_info = sys.exc_info()  # preserve original exception
        if isinstance(self.exc_info[1], ExtractorError):
            self.exc_info = self.exc_info[1].exc_info

        super().__init__(''.join((
            format_field(ie, None, '[%s] '),
            format_field(video_id, None, '%s: '),
            msg,
            format_field(cause, None, ' (caused by %r)'),
            '' if expected else bug_reports_message())))

    def format_traceback(self):
        return join_nonempty(
            self.traceback and ''.join(traceback.format_tb(self.traceback)),
            self.cause and ''.join(traceback.format_exception(None, self.cause, self.cause.__traceback__)[1:]),
            delim='\n') or None


class UnsupportedError(ExtractorError):
    def __init__(self, url):
        super().__init__(
            'Unsupported URL: %s' % url, expected=True)
        self.url = url


class RegexNotFoundError(ExtractorError):
    """Error when a regex didn't match"""
    pass


class GeoRestrictedError(ExtractorError):
    """Geographic restriction Error exception.

    This exception may be thrown when a video is not available from your
    geographic location due to geographic restrictions imposed by a website.
    """

    def __init__(self, msg, countries=None, **kwargs):
        kwargs['expected'] = True
        super().__init__(msg, **kwargs)
        self.countries = countries


class UserNotLive(ExtractorError):
    """Error when a channel/user is not live"""

    def __init__(self, msg=None, **kwargs):
        kwargs['expected'] = True
        super().__init__(msg or 'The channel is not currently live', **kwargs)


class DownloadError(YoutubeDLError):
    """Download Error exception.

    This exception may be thrown by FileDownloader objects if they are not
    configured to continue on errors. They will contain the appropriate
    error message.
    """

    def __init__(self, msg, exc_info=None):
        """ exc_info, if given, is the original exception that caused the trouble (as returned by sys.exc_info()). """
        super().__init__(msg)
        self.exc_info = exc_info


class EntryNotInPlaylist(YoutubeDLError):
    """Entry not in playlist exception.

    This exception will be thrown by YoutubeDL when a requested entry
    is not found in the playlist info_dict
    """
    msg = 'Entry not found in info'


class SameFileError(YoutubeDLError):
    """Same File exception.

    This exception will be thrown by FileDownloader objects if they detect
    multiple files would have to be downloaded to the same file on disk.
    """
    msg = 'Fixed output name but more than one file to download'

    def __init__(self, filename=None):
        if filename is not None:
            self.msg += f': {filename}'
        super().__init__(self.msg)


class PostProcessingError(YoutubeDLError):
    """Post Processing exception.

    This exception may be raised by PostProcessor's .run() method to
    indicate an error in the postprocessing task.
    """


class DownloadCancelled(YoutubeDLError):
    """ Exception raised when the download queue should be interrupted """
    msg = 'The download was cancelled'


class ExistingVideoReached(DownloadCancelled):
    """ --break-on-existing triggered """
    msg = 'Encountered a video that is already in the archive, stopping due to --break-on-existing'


class RejectedVideoReached(DownloadCancelled):
    """ --break-on-reject triggered """
    msg = 'Encountered a video that did not match filter, stopping due to --break-on-reject'


class MaxDownloadsReached(DownloadCancelled):
    """ --max-downloads limit has been reached. """
    msg = 'Maximum number of downloads reached, stopping due to --max-downloads'


class ReExtractInfo(YoutubeDLError):
    """ Video info needs to be re-extracted. """

    def __init__(self, msg, expected=False):
        super().__init__(msg)
        self.expected = expected


class ThrottledDownload(ReExtractInfo):
    """ Download speed below --throttled-rate. """
    msg = 'The download speed is below throttle limit'

    def __init__(self):
        super().__init__(self.msg, expected=False)


class UnavailableVideoError(YoutubeDLError):
    """Unavailable Format exception.

    This exception will be thrown when a video is requested
    in a format that is not available for that video.
    """
    msg = 'Unable to download video'

    def __init__(self, err=None):
        if err is not None:
            self.msg += f': {err}'
        super().__init__(self.msg)


class ContentTooShortError(YoutubeDLError):
    """Content Too Short exception.

    This exception may be raised by FileDownloader objects when a file they
    download is too small for what the server announced first, indicating
    the connection was probably interrupted.
    """

    def __init__(self, downloaded, expected):
        super().__init__(f'Downloaded {downloaded} bytes, expected {expected} bytes')
        # Both in bytes
        self.downloaded = downloaded
        self.expected = expected


class XAttrMetadataError(YoutubeDLError):
    def __init__(self, code=None, msg='Unknown error'):
        super().__init__(msg)
        self.code = code
        self.msg = msg

        # Parsing code and msg
        if (self.code in (errno.ENOSPC, errno.EDQUOT)
                or 'No space left' in self.msg or 'Disk quota exceeded' in self.msg):
            self.reason = 'NO_SPACE'
        elif self.code == errno.E2BIG or 'Argument list too long' in self.msg:
            self.reason = 'VALUE_TOO_LONG'
        else:
            self.reason = 'NOT_SUPPORTED'


class XAttrUnavailableError(YoutubeDLError):
    pass


def _create_http_connection(ydl_handler, http_class, is_https, *args, **kwargs):
    hc = http_class(*args, **kwargs)
    source_address = ydl_handler._params.get('source_address')

    if source_address is not None:
        # This is to workaround _create_connection() from socket where it will try all
        # address data from getaddrinfo() including IPv6. This filters the result from
        # getaddrinfo() based on the source_address value.
        # This is based on the cpython socket.create_connection() function.
        # https://github.com/python/cpython/blob/master/Lib/socket.py#L691
        def _create_connection(address, timeout=socket._GLOBAL_DEFAULT_TIMEOUT, source_address=None):
            host, port = address
            err = None
            addrs = socket.getaddrinfo(host, port, 0, socket.SOCK_STREAM)
            af = socket.AF_INET if '.' in source_address[0] else socket.AF_INET6
            ip_addrs = [addr for addr in addrs if addr[0] == af]
            if addrs and not ip_addrs:
                ip_version = 'v4' if af == socket.AF_INET else 'v6'
                raise OSError(
                    "No remote IP%s addresses available for connect, can't use '%s' as source address"
                    % (ip_version, source_address[0]))
            for res in ip_addrs:
                af, socktype, proto, canonname, sa = res
                sock = None
                try:
                    sock = socket.socket(af, socktype, proto)
                    if timeout is not socket._GLOBAL_DEFAULT_TIMEOUT:
                        sock.settimeout(timeout)
                    sock.bind(source_address)
                    sock.connect(sa)
                    err = None  # Explicitly break reference cycle
                    return sock
                except OSError as _:
                    err = _
                    if sock is not None:
                        sock.close()
            if err is not None:
                raise err
            else:
                raise OSError('getaddrinfo returns an empty list')
        if hasattr(hc, '_create_connection'):
            hc._create_connection = _create_connection
        hc.source_address = (source_address, 0)

    return hc


def handle_youtubedl_headers(headers):
    filtered_headers = headers

    if 'Youtubedl-no-compression' in filtered_headers:
        filtered_headers = {k: v for k, v in filtered_headers.items() if k.lower() != 'accept-encoding'}
        del filtered_headers['Youtubedl-no-compression']

    return filtered_headers


class YoutubeDLHandler(urllib.request.HTTPHandler):
    """Handler for HTTP requests and responses.

    This class, when installed with an OpenerDirector, automatically adds
    the standard headers to every HTTP request and handles gzipped and
    deflated responses from web servers. If compression is to be avoided in
    a particular request, the original request in the program code only has
    to include the HTTP header "Youtubedl-no-compression", which will be
    removed before making the real request.

    Part of this code was copied from:

    http://techknack.net/python-urllib2-handlers/

    Andrew Rowls, the author of that code, agreed to release it to the
    public domain.
    """

    def __init__(self, params, *args, **kwargs):
        urllib.request.HTTPHandler.__init__(self, *args, **kwargs)
        self._params = params

    def http_open(self, req):
        conn_class = http.client.HTTPConnection

        socks_proxy = req.headers.get('Ytdl-socks-proxy')
        if socks_proxy:
            conn_class = make_socks_conn_class(conn_class, socks_proxy)
            del req.headers['Ytdl-socks-proxy']

        return self.do_open(functools.partial(
            _create_http_connection, self, conn_class, False),
            req)

    @staticmethod
    def deflate(data):
        if not data:
            return data
        try:
            return zlib.decompress(data, -zlib.MAX_WBITS)
        except zlib.error:
            return zlib.decompress(data)

    @staticmethod
    def brotli(data):
        if not data:
            return data
        return brotli.decompress(data)

    def http_request(self, req):
        # According to RFC 3986, URLs can not contain non-ASCII characters, however this is not
        # always respected by websites, some tend to give out URLs with non percent-encoded
        # non-ASCII characters (see telemb.py, ard.py [#3412])
        # urllib chokes on URLs with non-ASCII characters (see http://bugs.python.org/issue3991)
        # To work around aforementioned issue we will replace request's original URL with
        # percent-encoded one
        # Since redirects are also affected (e.g. http://www.southpark.de/alle-episoden/s18e09)
        # the code of this workaround has been moved here from YoutubeDL.urlopen()
        url = req.get_full_url()
        url_escaped = escape_url(url)

        # Substitute URL if any change after escaping
        if url != url_escaped:
            req = update_Request(req, url=url_escaped)

        for h, v in self._params.get('http_headers', std_headers).items():
            # Capitalize is needed because of Python bug 2275: http://bugs.python.org/issue2275
            # The dict keys are capitalized because of this bug by urllib
            if h.capitalize() not in req.headers:
                req.add_header(h, v)

        if 'Accept-encoding' not in req.headers:
            req.add_header('Accept-encoding', ', '.join(SUPPORTED_ENCODINGS))

        req.headers = handle_youtubedl_headers(req.headers)

        return super().do_request_(req)

    def http_response(self, req, resp):
        old_resp = resp
        # gzip
        if resp.headers.get('Content-encoding', '') == 'gzip':
            content = resp.read()
            gz = gzip.GzipFile(fileobj=io.BytesIO(content), mode='rb')
            try:
                uncompressed = io.BytesIO(gz.read())
            except OSError as original_ioerror:
                # There may be junk add the end of the file
                # See http://stackoverflow.com/q/4928560/35070 for details
                for i in range(1, 1024):
                    try:
                        gz = gzip.GzipFile(fileobj=io.BytesIO(content[:-i]), mode='rb')
                        uncompressed = io.BytesIO(gz.read())
                    except OSError:
                        continue
                    break
                else:
                    raise original_ioerror
            resp = urllib.request.addinfourl(uncompressed, old_resp.headers, old_resp.url, old_resp.code)
            resp.msg = old_resp.msg
            del resp.headers['Content-encoding']
        # deflate
        if resp.headers.get('Content-encoding', '') == 'deflate':
            gz = io.BytesIO(self.deflate(resp.read()))
            resp = urllib.request.addinfourl(gz, old_resp.headers, old_resp.url, old_resp.code)
            resp.msg = old_resp.msg
            del resp.headers['Content-encoding']
        # brotli
        if resp.headers.get('Content-encoding', '') == 'br':
            resp = urllib.request.addinfourl(
                io.BytesIO(self.brotli(resp.read())), old_resp.headers, old_resp.url, old_resp.code)
            resp.msg = old_resp.msg
            del resp.headers['Content-encoding']
        # Percent-encode redirect URL of Location HTTP header to satisfy RFC 3986 (see
        # https://github.com/ytdl-org/youtube-dl/issues/6457).
        if 300 <= resp.code < 400:
            location = resp.headers.get('Location')
            if location:
                # As of RFC 2616 default charset is iso-8859-1 that is respected by python 3
                location = location.encode('iso-8859-1').decode()
                location_escaped = escape_url(location)
                if location != location_escaped:
                    del resp.headers['Location']
                    resp.headers['Location'] = location_escaped
        return resp

    https_request = http_request
    https_response = http_response


def make_socks_conn_class(base_class, socks_proxy):
    assert issubclass(base_class, (
        http.client.HTTPConnection, http.client.HTTPSConnection))

    url_components = urllib.parse.urlparse(socks_proxy)
    if url_components.scheme.lower() == 'socks5':
        socks_type = ProxyType.SOCKS5
    elif url_components.scheme.lower() in ('socks', 'socks4'):
        socks_type = ProxyType.SOCKS4
    elif url_components.scheme.lower() == 'socks4a':
        socks_type = ProxyType.SOCKS4A

    def unquote_if_non_empty(s):
        if not s:
            return s
        return urllib.parse.unquote_plus(s)

    proxy_args = (
        socks_type,
        url_components.hostname, url_components.port or 1080,
        True,  # Remote DNS
        unquote_if_non_empty(url_components.username),
        unquote_if_non_empty(url_components.password),
    )

    class SocksConnection(base_class):
        def connect(self):
            self.sock = sockssocket()
            self.sock.setproxy(*proxy_args)
            if isinstance(self.timeout, (int, float)):
                self.sock.settimeout(self.timeout)
            self.sock.connect((self.host, self.port))

            if isinstance(self, http.client.HTTPSConnection):
                if hasattr(self, '_context'):  # Python > 2.6
                    self.sock = self._context.wrap_socket(
                        self.sock, server_hostname=self.host)
                else:
                    self.sock = ssl.wrap_socket(self.sock)

    return SocksConnection


class YoutubeDLHTTPSHandler(urllib.request.HTTPSHandler):
    def __init__(self, params, https_conn_class=None, *args, **kwargs):
        urllib.request.HTTPSHandler.__init__(self, *args, **kwargs)
        self._https_conn_class = https_conn_class or http.client.HTTPSConnection
        self._params = params

    def https_open(self, req):
        kwargs = {}
        conn_class = self._https_conn_class

        if hasattr(self, '_context'):  # python > 2.6
            kwargs['context'] = self._context
        if hasattr(self, '_check_hostname'):  # python 3.x
            kwargs['check_hostname'] = self._check_hostname

        socks_proxy = req.headers.get('Ytdl-socks-proxy')
        if socks_proxy:
            conn_class = make_socks_conn_class(conn_class, socks_proxy)
            del req.headers['Ytdl-socks-proxy']

        try:
            return self.do_open(
                functools.partial(_create_http_connection, self, conn_class, True), req, **kwargs)
        except urllib.error.URLError as e:
            if (isinstance(e.reason, ssl.SSLError)
                    and getattr(e.reason, 'reason', None) == 'SSLV3_ALERT_HANDSHAKE_FAILURE'):
                raise YoutubeDLError('SSLV3_ALERT_HANDSHAKE_FAILURE: Try using --legacy-server-connect')
            raise


def is_path_like(f):
    return isinstance(f, (str, bytes, os.PathLike))


class YoutubeDLCookieJar(http.cookiejar.MozillaCookieJar):
    """
    See [1] for cookie file format.

    1. https://curl.haxx.se/docs/http-cookies.html
    """
    _HTTPONLY_PREFIX = '#HttpOnly_'
    _ENTRY_LEN = 7
    _HEADER = '''# Netscape HTTP Cookie File
# This file is generated by yt-dlp.  Do not edit.

'''
    _CookieFileEntry = collections.namedtuple(
        'CookieFileEntry',
        ('domain_name', 'include_subdomains', 'path', 'https_only', 'expires_at', 'name', 'value'))

    def __init__(self, filename=None, *args, **kwargs):
        super().__init__(None, *args, **kwargs)
        if is_path_like(filename):
            filename = os.fspath(filename)
        self.filename = filename

    @staticmethod
    def _true_or_false(cndn):
        return 'TRUE' if cndn else 'FALSE'

    @contextlib.contextmanager
    def open(self, file, *, write=False):
        if is_path_like(file):
            with open(file, 'w' if write else 'r', encoding='utf-8') as f:
                yield f
        else:
            if write:
                file.truncate(0)
            yield file

    def _really_save(self, f, ignore_discard=False, ignore_expires=False):
        now = time.time()
        for cookie in self:
            if (not ignore_discard and cookie.discard
                    or not ignore_expires and cookie.is_expired(now)):
                continue
            name, value = cookie.name, cookie.value
            if value is None:
                # cookies.txt regards 'Set-Cookie: foo' as a cookie
                # with no name, whereas http.cookiejar regards it as a
                # cookie with no value.
                name, value = '', name
            f.write('%s\n' % '\t'.join((
                cookie.domain,
                self._true_or_false(cookie.domain.startswith('.')),
                cookie.path,
                self._true_or_false(cookie.secure),
                str_or_none(cookie.expires, default=''),
                name, value
            )))

    def save(self, filename=None, *args, **kwargs):
        """
        Save cookies to a file.
        Code is taken from CPython 3.6
        https://github.com/python/cpython/blob/8d999cbf4adea053be6dbb612b9844635c4dfb8e/Lib/http/cookiejar.py#L2091-L2117 """

        if filename is None:
            if self.filename is not None:
                filename = self.filename
            else:
                raise ValueError(http.cookiejar.MISSING_FILENAME_TEXT)

        # Store session cookies with `expires` set to 0 instead of an empty string
        for cookie in self:
            if cookie.expires is None:
                cookie.expires = 0

        with self.open(filename, write=True) as f:
            f.write(self._HEADER)
            self._really_save(f, *args, **kwargs)

    def load(self, filename=None, ignore_discard=False, ignore_expires=False):
        """Load cookies from a file."""
        if filename is None:
            if self.filename is not None:
                filename = self.filename
            else:
                raise ValueError(http.cookiejar.MISSING_FILENAME_TEXT)

        def prepare_line(line):
            if line.startswith(self._HTTPONLY_PREFIX):
                line = line[len(self._HTTPONLY_PREFIX):]
            # comments and empty lines are fine
            if line.startswith('#') or not line.strip():
                return line
            cookie_list = line.split('\t')
            if len(cookie_list) != self._ENTRY_LEN:
                raise http.cookiejar.LoadError('invalid length %d' % len(cookie_list))
            cookie = self._CookieFileEntry(*cookie_list)
            if cookie.expires_at and not cookie.expires_at.isdigit():
                raise http.cookiejar.LoadError('invalid expires at %s' % cookie.expires_at)
            return line

        cf = io.StringIO()
        with self.open(filename) as f:
            for line in f:
                try:
                    cf.write(prepare_line(line))
                except http.cookiejar.LoadError as e:
                    if f'{line.strip()} '[0] in '[{"':
                        raise http.cookiejar.LoadError(
                            'Cookies file must be Netscape formatted, not JSON. See  '
                            'https://github.com/yt-dlp/yt-dlp/wiki/FAQ#how-do-i-pass-cookies-to-yt-dlp')
                    write_string(f'WARNING: skipping cookie file entry due to {e}: {line!r}\n')
                    continue
        cf.seek(0)
        self._really_load(cf, filename, ignore_discard, ignore_expires)
        # Session cookies are denoted by either `expires` field set to
        # an empty string or 0. MozillaCookieJar only recognizes the former
        # (see [1]). So we need force the latter to be recognized as session
        # cookies on our own.
        # Session cookies may be important for cookies-based authentication,
        # e.g. usually, when user does not check 'Remember me' check box while
        # logging in on a site, some important cookies are stored as session
        # cookies so that not recognizing them will result in failed login.
        # 1. https://bugs.python.org/issue17164
        for cookie in self:
            # Treat `expires=0` cookies as session cookies
            if cookie.expires == 0:
                cookie.expires = None
                cookie.discard = True


class YoutubeDLCookieProcessor(urllib.request.HTTPCookieProcessor):
    def __init__(self, cookiejar=None):
        urllib.request.HTTPCookieProcessor.__init__(self, cookiejar)

    def http_response(self, request, response):
        return urllib.request.HTTPCookieProcessor.http_response(self, request, response)

    https_request = urllib.request.HTTPCookieProcessor.http_request
    https_response = http_response


class YoutubeDLRedirectHandler(urllib.request.HTTPRedirectHandler):
    """YoutubeDL redirect handler

    The code is based on HTTPRedirectHandler implementation from CPython [1].

    This redirect handler solves two issues:
     - ensures redirect URL is always unicode under python 2
     - introduces support for experimental HTTP response status code
       308 Permanent Redirect [2] used by some sites [3]

    1. https://github.com/python/cpython/blob/master/Lib/urllib/request.py
    2. https://developer.mozilla.org/en-US/docs/Web/HTTP/Status/308
    3. https://github.com/ytdl-org/youtube-dl/issues/28768
    """

    http_error_301 = http_error_303 = http_error_307 = http_error_308 = urllib.request.HTTPRedirectHandler.http_error_302

    def redirect_request(self, req, fp, code, msg, headers, newurl):
        """Return a Request or None in response to a redirect.

        This is called by the http_error_30x methods when a
        redirection response is received.  If a redirection should
        take place, return a new Request to allow http_error_30x to
        perform the redirect.  Otherwise, raise HTTPError if no-one
        else should try to handle this url.  Return None if you can't
        but another Handler might.
        """
        m = req.get_method()
        if (not (code in (301, 302, 303, 307, 308) and m in ("GET", "HEAD")
                 or code in (301, 302, 303) and m == "POST")):
            raise urllib.error.HTTPError(req.full_url, code, msg, headers, fp)
        # Strictly (according to RFC 2616), 301 or 302 in response to
        # a POST MUST NOT cause a redirection without confirmation
        # from the user (of urllib.request, in this case).  In practice,
        # essentially all clients do redirect in this case, so we do
        # the same.

        # Be conciliant with URIs containing a space.  This is mainly
        # redundant with the more complete encoding done in http_error_302(),
        # but it is kept for compatibility with other callers.
        newurl = newurl.replace(' ', '%20')

        CONTENT_HEADERS = ("content-length", "content-type")
        # NB: don't use dict comprehension for python 2.6 compatibility
        newheaders = {k: v for k, v in req.headers.items() if k.lower() not in CONTENT_HEADERS}

        # A 303 must either use GET or HEAD for subsequent request
        # https://datatracker.ietf.org/doc/html/rfc7231#section-6.4.4
        if code == 303 and m != 'HEAD':
            m = 'GET'
        # 301 and 302 redirects are commonly turned into a GET from a POST
        # for subsequent requests by browsers, so we'll do the same.
        # https://datatracker.ietf.org/doc/html/rfc7231#section-6.4.2
        # https://datatracker.ietf.org/doc/html/rfc7231#section-6.4.3
        if code in (301, 302) and m == 'POST':
            m = 'GET'

        return urllib.request.Request(
            newurl, headers=newheaders, origin_req_host=req.origin_req_host,
            unverifiable=True, method=m)


def extract_timezone(date_str):
    m = re.search(
        r'''(?x)
            ^.{8,}?                                              # >=8 char non-TZ prefix, if present
            (?P<tz>Z|                                            # just the UTC Z, or
                (?:(?<=.\b\d{4}|\b\d{2}:\d\d)|                   # preceded by 4 digits or hh:mm or
                   (?<!.\b[a-zA-Z]{3}|[a-zA-Z]{4}|..\b\d\d))     # not preceded by 3 alpha word or >= 4 alpha or 2 digits
                   [ ]?                                          # optional space
                (?P<sign>\+|-)                                   # +/-
                (?P<hours>[0-9]{2}):?(?P<minutes>[0-9]{2})       # hh[:]mm
            $)
        ''', date_str)
    if not m:
        m = re.search(r'\d{1,2}:\d{1,2}(?:\.\d+)?(?P<tz>\s*[A-Z]+)$', date_str)
        timezone = TIMEZONE_NAMES.get(m and m.group('tz').strip())
        if timezone is not None:
            date_str = date_str[:-len(m.group('tz'))]
        timezone = datetime.timedelta(hours=timezone or 0)
    else:
        date_str = date_str[:-len(m.group('tz'))]
        if not m.group('sign'):
            timezone = datetime.timedelta()
        else:
            sign = 1 if m.group('sign') == '+' else -1
            timezone = datetime.timedelta(
                hours=sign * int(m.group('hours')),
                minutes=sign * int(m.group('minutes')))
    return timezone, date_str


def parse_iso8601(date_str, delimiter='T', timezone=None):
    """ Return a UNIX timestamp from the given date """

    if date_str is None:
        return None

    date_str = re.sub(r'\.[0-9]+', '', date_str)

    if timezone is None:
        timezone, date_str = extract_timezone(date_str)

    with contextlib.suppress(ValueError):
        date_format = f'%Y-%m-%d{delimiter}%H:%M:%S'
        dt = datetime.datetime.strptime(date_str, date_format) - timezone
        return calendar.timegm(dt.timetuple())


def date_formats(day_first=True):
    return DATE_FORMATS_DAY_FIRST if day_first else DATE_FORMATS_MONTH_FIRST


def unified_strdate(date_str, day_first=True):
    """Return a string with the date in the format YYYYMMDD"""

    if date_str is None:
        return None
    upload_date = None
    # Replace commas
    date_str = date_str.replace(',', ' ')
    # Remove AM/PM + timezone
    date_str = re.sub(r'(?i)\s*(?:AM|PM)(?:\s+[A-Z]+)?', '', date_str)
    _, date_str = extract_timezone(date_str)

    for expression in date_formats(day_first):
        with contextlib.suppress(ValueError):
            upload_date = datetime.datetime.strptime(date_str, expression).strftime('%Y%m%d')
    if upload_date is None:
        timetuple = email.utils.parsedate_tz(date_str)
        if timetuple:
            with contextlib.suppress(ValueError):
                upload_date = datetime.datetime(*timetuple[:6]).strftime('%Y%m%d')
    if upload_date is not None:
        return str(upload_date)


def unified_timestamp(date_str, day_first=True):
    if date_str is None:
        return None

    date_str = re.sub(r'\s+', ' ', re.sub(
        r'(?i)[,|]|(mon|tues?|wed(nes)?|thu(rs)?|fri|sat(ur)?)(day)?', '', date_str))

    pm_delta = 12 if re.search(r'(?i)PM', date_str) else 0
    timezone, date_str = extract_timezone(date_str)

    # Remove AM/PM + timezone
    date_str = re.sub(r'(?i)\s*(?:AM|PM)(?:\s+[A-Z]+)?', '', date_str)

    # Remove unrecognized timezones from ISO 8601 alike timestamps
    m = re.search(r'\d{1,2}:\d{1,2}(?:\.\d+)?(?P<tz>\s*[A-Z]+)$', date_str)
    if m:
        date_str = date_str[:-len(m.group('tz'))]

    # Python only supports microseconds, so remove nanoseconds
    m = re.search(r'^([0-9]{4,}-[0-9]{1,2}-[0-9]{1,2}T[0-9]{1,2}:[0-9]{1,2}:[0-9]{1,2}\.[0-9]{6})[0-9]+$', date_str)
    if m:
        date_str = m.group(1)

    for expression in date_formats(day_first):
        with contextlib.suppress(ValueError):
            dt = datetime.datetime.strptime(date_str, expression) - timezone + datetime.timedelta(hours=pm_delta)
            return calendar.timegm(dt.timetuple())

    timetuple = email.utils.parsedate_tz(date_str)
    if timetuple:
        return calendar.timegm(timetuple) + pm_delta * 3600 - timezone.total_seconds()


def determine_ext(url, default_ext='unknown_video'):
    if url is None or '.' not in url:
        return default_ext
    guess = url.partition('?')[0].rpartition('.')[2]
    if re.match(r'^[A-Za-z0-9]+$', guess):
        return guess
    # Try extract ext from URLs like http://example.com/foo/bar.mp4/?download
    elif guess.rstrip('/') in KNOWN_EXTENSIONS:
        return guess.rstrip('/')
    else:
        return default_ext


def subtitles_filename(filename, sub_lang, sub_format, expected_real_ext=None):
    return replace_extension(filename, sub_lang + '.' + sub_format, expected_real_ext)


def datetime_from_str(date_str, precision='auto', format='%Y%m%d'):
    R"""
    Return a datetime object from a string.
    Supported format:
        (now|today|yesterday|DATE)([+-]\d+(microsecond|second|minute|hour|day|week|month|year)s?)?

    @param format       strftime format of DATE
    @param precision    Round the datetime object: auto|microsecond|second|minute|hour|day
                        auto: round to the unit provided in date_str (if applicable).
    """
    auto_precision = False
    if precision == 'auto':
        auto_precision = True
        precision = 'microsecond'
    today = datetime_round(datetime.datetime.utcnow(), precision)
    if date_str in ('now', 'today'):
        return today
    if date_str == 'yesterday':
        return today - datetime.timedelta(days=1)
    match = re.match(
        r'(?P<start>.+)(?P<sign>[+-])(?P<time>\d+)(?P<unit>microsecond|second|minute|hour|day|week|month|year)s?',
        date_str)
    if match is not None:
        start_time = datetime_from_str(match.group('start'), precision, format)
        time = int(match.group('time')) * (-1 if match.group('sign') == '-' else 1)
        unit = match.group('unit')
        if unit == 'month' or unit == 'year':
            new_date = datetime_add_months(start_time, time * 12 if unit == 'year' else time)
            unit = 'day'
        else:
            if unit == 'week':
                unit = 'day'
                time *= 7
            delta = datetime.timedelta(**{unit + 's': time})
            new_date = start_time + delta
        if auto_precision:
            return datetime_round(new_date, unit)
        return new_date

    return datetime_round(datetime.datetime.strptime(date_str, format), precision)


def date_from_str(date_str, format='%Y%m%d', strict=False):
    R"""
    Return a date object from a string using datetime_from_str

    @param strict  Restrict allowed patterns to "YYYYMMDD" and
                   (now|today|yesterday)(-\d+(day|week|month|year)s?)?
    """
    if strict and not re.fullmatch(r'\d{8}|(now|today|yesterday)(-\d+(day|week|month|year)s?)?', date_str):
        raise ValueError(f'Invalid date format "{date_str}"')
    return datetime_from_str(date_str, precision='microsecond', format=format).date()


def datetime_add_months(dt, months):
    """Increment/Decrement a datetime object by months."""
    month = dt.month + months - 1
    year = dt.year + month // 12
    month = month % 12 + 1
    day = min(dt.day, calendar.monthrange(year, month)[1])
    return dt.replace(year, month, day)


def datetime_round(dt, precision='day'):
    """
    Round a datetime object's time to a specific precision
    """
    if precision == 'microsecond':
        return dt

    unit_seconds = {
        'day': 86400,
        'hour': 3600,
        'minute': 60,
        'second': 1,
    }
    roundto = lambda x, n: ((x + n / 2) // n) * n
    timestamp = calendar.timegm(dt.timetuple())
    return datetime.datetime.utcfromtimestamp(roundto(timestamp, unit_seconds[precision]))


def hyphenate_date(date_str):
    """
    Convert a date in 'YYYYMMDD' format to 'YYYY-MM-DD' format"""
    match = re.match(r'^(\d\d\d\d)(\d\d)(\d\d)$', date_str)
    if match is not None:
        return '-'.join(match.groups())
    else:
        return date_str


class DateRange:
    """Represents a time interval between two dates"""

    def __init__(self, start=None, end=None):
        """start and end must be strings in the format accepted by date"""
        if start is not None:
            self.start = date_from_str(start, strict=True)
        else:
            self.start = datetime.datetime.min.date()
        if end is not None:
            self.end = date_from_str(end, strict=True)
        else:
            self.end = datetime.datetime.max.date()
        if self.start > self.end:
            raise ValueError('Date range: "%s" , the start date must be before the end date' % self)

    @classmethod
    def day(cls, day):
        """Returns a range that only contains the given day"""
        return cls(day, day)

    def __contains__(self, date):
        """Check if the date is in the range"""
        if not isinstance(date, datetime.date):
            date = date_from_str(date)
        return self.start <= date <= self.end

    def __str__(self):
        return f'{self.start.isoformat()} - {self.end.isoformat()}'

    def __eq__(self, other):
        return (isinstance(other, DateRange)
                and self.start == other.start and self.end == other.end)


def platform_name():
    """ Returns the platform name as a str """
    deprecation_warning(f'"{__name__}.platform_name" is deprecated, use "platform.platform" instead')
    return platform.platform()


@functools.cache
def system_identifier():
    python_implementation = platform.python_implementation()
    if python_implementation == 'PyPy' and hasattr(sys, 'pypy_version_info'):
        python_implementation += ' version %d.%d.%d' % sys.pypy_version_info[:3]
    libc_ver = []
    with contextlib.suppress(OSError):  # We may not have access to the executable
        libc_ver = platform.libc_ver()

    return 'Python %s (%s %s) - %s %s' % (
        platform.python_version(),
        python_implementation,
        platform.architecture()[0],
        platform.platform(),
        format_field(join_nonempty(*libc_ver, delim=' '), None, '(%s)'),
    )


@functools.cache
def get_windows_version():
    ''' Get Windows version. returns () if it's not running on Windows '''
    if compat_os_name == 'nt':
        return version_tuple(platform.win32_ver()[1])
    else:
        return ()


def write_string(s, out=None, encoding=None):
    assert isinstance(s, str)
    out = out or sys.stderr

    if compat_os_name == 'nt' and supports_terminal_sequences(out):
        s = re.sub(r'([\r\n]+)', r' \1', s)

    enc, buffer = None, out
    if 'b' in getattr(out, 'mode', ''):
        enc = encoding or preferredencoding()
    elif hasattr(out, 'buffer'):
        buffer = out.buffer
        enc = encoding or getattr(out, 'encoding', None) or preferredencoding()

    buffer.write(s.encode(enc, 'ignore') if enc else s)
    out.flush()


def deprecation_warning(msg, *, printer=None, stacklevel=0, **kwargs):
    from . import _IN_CLI
    if _IN_CLI:
        if msg in deprecation_warning._cache:
            return
        deprecation_warning._cache.add(msg)
        if printer:
            return printer(f'{msg}{bug_reports_message()}', **kwargs)
        return write_string(f'ERROR: {msg}{bug_reports_message()}\n', **kwargs)
    else:
        import warnings
        warnings.warn(DeprecationWarning(msg), stacklevel=stacklevel + 3)


deprecation_warning._cache = set()


def bytes_to_intlist(bs):
    if not bs:
        return []
    if isinstance(bs[0], int):  # Python 3
        return list(bs)
    else:
        return [ord(c) for c in bs]


def intlist_to_bytes(xs):
    if not xs:
        return b''
    return struct.pack('%dB' % len(xs), *xs)


class LockingUnsupportedError(OSError):
    msg = 'File locking is not supported'

    def __init__(self):
        super().__init__(self.msg)


# Cross-platform file locking
if sys.platform == 'win32':
    import ctypes
    import ctypes.wintypes
    import msvcrt

    class OVERLAPPED(ctypes.Structure):
        _fields_ = [
            ('Internal', ctypes.wintypes.LPVOID),
            ('InternalHigh', ctypes.wintypes.LPVOID),
            ('Offset', ctypes.wintypes.DWORD),
            ('OffsetHigh', ctypes.wintypes.DWORD),
            ('hEvent', ctypes.wintypes.HANDLE),
        ]

    kernel32 = ctypes.windll.kernel32
    LockFileEx = kernel32.LockFileEx
    LockFileEx.argtypes = [
        ctypes.wintypes.HANDLE,     # hFile
        ctypes.wintypes.DWORD,      # dwFlags
        ctypes.wintypes.DWORD,      # dwReserved
        ctypes.wintypes.DWORD,      # nNumberOfBytesToLockLow
        ctypes.wintypes.DWORD,      # nNumberOfBytesToLockHigh
        ctypes.POINTER(OVERLAPPED)  # Overlapped
    ]
    LockFileEx.restype = ctypes.wintypes.BOOL
    UnlockFileEx = kernel32.UnlockFileEx
    UnlockFileEx.argtypes = [
        ctypes.wintypes.HANDLE,     # hFile
        ctypes.wintypes.DWORD,      # dwReserved
        ctypes.wintypes.DWORD,      # nNumberOfBytesToLockLow
        ctypes.wintypes.DWORD,      # nNumberOfBytesToLockHigh
        ctypes.POINTER(OVERLAPPED)  # Overlapped
    ]
    UnlockFileEx.restype = ctypes.wintypes.BOOL
    whole_low = 0xffffffff
    whole_high = 0x7fffffff

    def _lock_file(f, exclusive, block):
        overlapped = OVERLAPPED()
        overlapped.Offset = 0
        overlapped.OffsetHigh = 0
        overlapped.hEvent = 0
        f._lock_file_overlapped_p = ctypes.pointer(overlapped)

        if not LockFileEx(msvcrt.get_osfhandle(f.fileno()),
                          (0x2 if exclusive else 0x0) | (0x0 if block else 0x1),
                          0, whole_low, whole_high, f._lock_file_overlapped_p):
            # NB: No argument form of "ctypes.FormatError" does not work on PyPy
            raise BlockingIOError(f'Locking file failed: {ctypes.FormatError(ctypes.GetLastError())!r}')

    def _unlock_file(f):
        assert f._lock_file_overlapped_p
        handle = msvcrt.get_osfhandle(f.fileno())
        if not UnlockFileEx(handle, 0, whole_low, whole_high, f._lock_file_overlapped_p):
            raise OSError('Unlocking file failed: %r' % ctypes.FormatError())

else:
    try:
        import fcntl

        def _lock_file(f, exclusive, block):
            flags = fcntl.LOCK_EX if exclusive else fcntl.LOCK_SH
            if not block:
                flags |= fcntl.LOCK_NB
            try:
                fcntl.flock(f, flags)
            except BlockingIOError:
                raise
            except OSError:  # AOSP does not have flock()
                fcntl.lockf(f, flags)

        def _unlock_file(f):
            try:
                fcntl.flock(f, fcntl.LOCK_UN)
            except OSError:
                fcntl.lockf(f, fcntl.LOCK_UN)

    except ImportError:

        def _lock_file(f, exclusive, block):
            raise LockingUnsupportedError()

        def _unlock_file(f):
            raise LockingUnsupportedError()


class locked_file:
    locked = False

    def __init__(self, filename, mode, block=True, encoding=None):
        if mode not in {'r', 'rb', 'a', 'ab', 'w', 'wb'}:
            raise NotImplementedError(mode)
        self.mode, self.block = mode, block

        writable = any(f in mode for f in 'wax+')
        readable = any(f in mode for f in 'r+')
        flags = functools.reduce(operator.ior, (
            getattr(os, 'O_CLOEXEC', 0),  # UNIX only
            getattr(os, 'O_BINARY', 0),  # Windows only
            getattr(os, 'O_NOINHERIT', 0),  # Windows only
            os.O_CREAT if writable else 0,  # O_TRUNC only after locking
            os.O_APPEND if 'a' in mode else 0,
            os.O_EXCL if 'x' in mode else 0,
            os.O_RDONLY if not writable else os.O_RDWR if readable else os.O_WRONLY,
        ))

        self.f = os.fdopen(os.open(filename, flags, 0o666), mode, encoding=encoding)

    def __enter__(self):
        exclusive = 'r' not in self.mode
        try:
            _lock_file(self.f, exclusive, self.block)
            self.locked = True
        except OSError:
            self.f.close()
            raise
        if 'w' in self.mode:
            try:
                self.f.truncate()
            except OSError as e:
                if e.errno not in (
                    errno.ESPIPE,  # Illegal seek - expected for FIFO
                    errno.EINVAL,  # Invalid argument - expected for /dev/null
                ):
                    raise
        return self

    def unlock(self):
        if not self.locked:
            return
        try:
            _unlock_file(self.f)
        finally:
            self.locked = False

    def __exit__(self, *_):
        try:
            self.unlock()
        finally:
            self.f.close()

    open = __enter__
    close = __exit__

    def __getattr__(self, attr):
        return getattr(self.f, attr)

    def __iter__(self):
        return iter(self.f)


@functools.cache
def get_filesystem_encoding():
    encoding = sys.getfilesystemencoding()
    return encoding if encoding is not None else 'utf-8'


def shell_quote(args):
    quoted_args = []
    encoding = get_filesystem_encoding()
    for a in args:
        if isinstance(a, bytes):
            # We may get a filename encoded with 'encodeFilename'
            a = a.decode(encoding)
        quoted_args.append(compat_shlex_quote(a))
    return ' '.join(quoted_args)


def smuggle_url(url, data):
    """ Pass additional data in a URL for internal use. """

    url, idata = unsmuggle_url(url, {})
    data.update(idata)
    sdata = urllib.parse.urlencode(
        {'__youtubedl_smuggle': json.dumps(data)})
    return url + '#' + sdata


def unsmuggle_url(smug_url, default=None):
    if '#__youtubedl_smuggle' not in smug_url:
        return smug_url, default
    url, _, sdata = smug_url.rpartition('#')
    jsond = urllib.parse.parse_qs(sdata)['__youtubedl_smuggle'][0]
    data = json.loads(jsond)
    return url, data


def format_decimal_suffix(num, fmt='%d%s', *, factor=1000):
    """ Formats numbers with decimal sufixes like K, M, etc """
    num, factor = float_or_none(num), float(factor)
    if num is None or num < 0:
        return None
    POSSIBLE_SUFFIXES = 'kMGTPEZY'
    exponent = 0 if num == 0 else min(int(math.log(num, factor)), len(POSSIBLE_SUFFIXES))
    suffix = ['', *POSSIBLE_SUFFIXES][exponent]
    if factor == 1024:
        suffix = {'k': 'Ki', '': ''}.get(suffix, f'{suffix}i')
    converted = num / (factor ** exponent)
    return fmt % (converted, suffix)


def format_bytes(bytes):
    return format_decimal_suffix(bytes, '%.2f%sB', factor=1024) or 'N/A'


def lookup_unit_table(unit_table, s):
    units_re = '|'.join(re.escape(u) for u in unit_table)
    m = re.match(
        r'(?P<num>[0-9]+(?:[,.][0-9]*)?)\s*(?P<unit>%s)\b' % units_re, s)
    if not m:
        return None
    num_str = m.group('num').replace(',', '.')
    mult = unit_table[m.group('unit')]
    return int(float(num_str) * mult)


def parse_filesize(s):
    if s is None:
        return None

    # The lower-case forms are of course incorrect and unofficial,
    # but we support those too
    _UNIT_TABLE = {
        'B': 1,
        'b': 1,
        'bytes': 1,
        'KiB': 1024,
        'KB': 1000,
        'kB': 1024,
        'Kb': 1000,
        'kb': 1000,
        'kilobytes': 1000,
        'kibibytes': 1024,
        'MiB': 1024 ** 2,
        'MB': 1000 ** 2,
        'mB': 1024 ** 2,
        'Mb': 1000 ** 2,
        'mb': 1000 ** 2,
        'megabytes': 1000 ** 2,
        'mebibytes': 1024 ** 2,
        'GiB': 1024 ** 3,
        'GB': 1000 ** 3,
        'gB': 1024 ** 3,
        'Gb': 1000 ** 3,
        'gb': 1000 ** 3,
        'gigabytes': 1000 ** 3,
        'gibibytes': 1024 ** 3,
        'TiB': 1024 ** 4,
        'TB': 1000 ** 4,
        'tB': 1024 ** 4,
        'Tb': 1000 ** 4,
        'tb': 1000 ** 4,
        'terabytes': 1000 ** 4,
        'tebibytes': 1024 ** 4,
        'PiB': 1024 ** 5,
        'PB': 1000 ** 5,
        'pB': 1024 ** 5,
        'Pb': 1000 ** 5,
        'pb': 1000 ** 5,
        'petabytes': 1000 ** 5,
        'pebibytes': 1024 ** 5,
        'EiB': 1024 ** 6,
        'EB': 1000 ** 6,
        'eB': 1024 ** 6,
        'Eb': 1000 ** 6,
        'eb': 1000 ** 6,
        'exabytes': 1000 ** 6,
        'exbibytes': 1024 ** 6,
        'ZiB': 1024 ** 7,
        'ZB': 1000 ** 7,
        'zB': 1024 ** 7,
        'Zb': 1000 ** 7,
        'zb': 1000 ** 7,
        'zettabytes': 1000 ** 7,
        'zebibytes': 1024 ** 7,
        'YiB': 1024 ** 8,
        'YB': 1000 ** 8,
        'yB': 1024 ** 8,
        'Yb': 1000 ** 8,
        'yb': 1000 ** 8,
        'yottabytes': 1000 ** 8,
        'yobibytes': 1024 ** 8,
    }

    return lookup_unit_table(_UNIT_TABLE, s)


def parse_count(s):
    if s is None:
        return None

    s = re.sub(r'^[^\d]+\s', '', s).strip()

    if re.match(r'^[\d,.]+$', s):
        return str_to_int(s)

    _UNIT_TABLE = {
        'k': 1000,
        'K': 1000,
        'm': 1000 ** 2,
        'M': 1000 ** 2,
        'kk': 1000 ** 2,
        'KK': 1000 ** 2,
        'b': 1000 ** 3,
        'B': 1000 ** 3,
    }

    ret = lookup_unit_table(_UNIT_TABLE, s)
    if ret is not None:
        return ret

    mobj = re.match(r'([\d,.]+)(?:$|\s)', s)
    if mobj:
        return str_to_int(mobj.group(1))


def parse_resolution(s, *, lenient=False):
    if s is None:
        return {}

    if lenient:
        mobj = re.search(r'(?P<w>\d+)\s*[xX×,]\s*(?P<h>\d+)', s)
    else:
        mobj = re.search(r'(?<![a-zA-Z0-9])(?P<w>\d+)\s*[xX×,]\s*(?P<h>\d+)(?![a-zA-Z0-9])', s)
    if mobj:
        return {
            'width': int(mobj.group('w')),
            'height': int(mobj.group('h')),
        }

    mobj = re.search(r'(?<![a-zA-Z0-9])(\d+)[pPiI](?![a-zA-Z0-9])', s)
    if mobj:
        return {'height': int(mobj.group(1))}

    mobj = re.search(r'\b([48])[kK]\b', s)
    if mobj:
        return {'height': int(mobj.group(1)) * 540}

    return {}


def parse_bitrate(s):
    if not isinstance(s, str):
        return
    mobj = re.search(r'\b(\d+)\s*kbps', s)
    if mobj:
        return int(mobj.group(1))


def month_by_name(name, lang='en'):
    """ Return the number of a month by (locale-independently) English name """

    month_names = MONTH_NAMES.get(lang, MONTH_NAMES['en'])

    try:
        return month_names.index(name) + 1
    except ValueError:
        return None


def month_by_abbreviation(abbrev):
    """ Return the number of a month by (locale-independently) English
        abbreviations """

    try:
        return [s[:3] for s in ENGLISH_MONTH_NAMES].index(abbrev) + 1
    except ValueError:
        return None


def fix_xml_ampersands(xml_str):
    """Replace all the '&' by '&amp;' in XML"""
    return re.sub(
        r'&(?!amp;|lt;|gt;|apos;|quot;|#x[0-9a-fA-F]{,4};|#[0-9]{,4};)',
        '&amp;',
        xml_str)


def setproctitle(title):
    assert isinstance(title, str)

    # Workaround for https://github.com/yt-dlp/yt-dlp/issues/4541
    try:
        import ctypes
    except ImportError:
        return

    try:
        libc = ctypes.cdll.LoadLibrary('libc.so.6')
    except OSError:
        return
    except TypeError:
        # LoadLibrary in Windows Python 2.7.13 only expects
        # a bytestring, but since unicode_literals turns
        # every string into a unicode string, it fails.
        return
    title_bytes = title.encode()
    buf = ctypes.create_string_buffer(len(title_bytes))
    buf.value = title_bytes
    try:
        libc.prctl(15, buf, 0, 0, 0)
    except AttributeError:
        return  # Strange libc, just skip this


def remove_start(s, start):
    return s[len(start):] if s is not None and s.startswith(start) else s


def remove_end(s, end):
    return s[:-len(end)] if s is not None and s.endswith(end) else s


def remove_quotes(s):
    if s is None or len(s) < 2:
        return s
    for quote in ('"', "'", ):
        if s[0] == quote and s[-1] == quote:
            return s[1:-1]
    return s


def get_domain(url):
    """
    This implementation is inconsistent, but is kept for compatibility.
    Use this only for "webpage_url_domain"
    """
    return remove_start(urllib.parse.urlparse(url).netloc, 'www.') or None


def url_basename(url):
    path = urllib.parse.urlparse(url).path
    return path.strip('/').split('/')[-1]


def base_url(url):
    return re.match(r'https?://[^?#]+/', url).group()


def urljoin(base, path):
    if isinstance(path, bytes):
        path = path.decode()
    if not isinstance(path, str) or not path:
        return None
    if re.match(r'^(?:[a-zA-Z][a-zA-Z0-9+-.]*:)?//', path):
        return path
    if isinstance(base, bytes):
        base = base.decode()
    if not isinstance(base, str) or not re.match(
            r'^(?:https?:)?//', base):
        return None
    return urllib.parse.urljoin(base, path)


class HEADRequest(urllib.request.Request):
    def get_method(self):
        return 'HEAD'


class PUTRequest(urllib.request.Request):
    def get_method(self):
        return 'PUT'


def int_or_none(v, scale=1, default=None, get_attr=None, invscale=1):
    if get_attr and v is not None:
        v = getattr(v, get_attr, None)
    try:
        return int(v) * invscale // scale
    except (ValueError, TypeError, OverflowError):
        return default


def str_or_none(v, default=None):
    return default if v is None else str(v)


def str_to_int(int_str):
    """ A more relaxed version of int_or_none """
    if isinstance(int_str, int):
        return int_str
    elif isinstance(int_str, str):
        int_str = re.sub(r'[,\.\+]', '', int_str)
        return int_or_none(int_str)


def float_or_none(v, scale=1, invscale=1, default=None):
    if v is None:
        return default
    try:
        return float(v) * invscale / scale
    except (ValueError, TypeError):
        return default


def bool_or_none(v, default=None):
    return v if isinstance(v, bool) else default


def strip_or_none(v, default=None):
    return v.strip() if isinstance(v, str) else default


def url_or_none(url):
    if not url or not isinstance(url, str):
        return None
    url = url.strip()
    return url if re.match(r'^(?:(?:https?|rt(?:m(?:pt?[es]?|fp)|sp[su]?)|mms|ftps?):)?//', url) else None


def request_to_url(req):
    if isinstance(req, urllib.request.Request):
        return req.get_full_url()
    else:
        return req


def strftime_or_none(timestamp, date_format, default=None):
    datetime_object = None
    try:
        if isinstance(timestamp, (int, float)):  # unix timestamp
            datetime_object = datetime.datetime.utcfromtimestamp(timestamp)
        elif isinstance(timestamp, str):  # assume YYYYMMDD
            datetime_object = datetime.datetime.strptime(timestamp, '%Y%m%d')
        date_format = re.sub(  # Support %s on windows
            r'(?<!%)(%%)*%s', rf'\g<1>{int(datetime_object.timestamp())}', date_format)
        return datetime_object.strftime(date_format)
    except (ValueError, TypeError, AttributeError):
        return default


def parse_duration(s):
    if not isinstance(s, str):
        return None
    s = s.strip()
    if not s:
        return None

    days, hours, mins, secs, ms = [None] * 5
    m = re.match(r'''(?x)
            (?P<before_secs>
                (?:(?:(?P<days>[0-9]+):)?(?P<hours>[0-9]+):)?(?P<mins>[0-9]+):)?
            (?P<secs>(?(before_secs)[0-9]{1,2}|[0-9]+))
            (?P<ms>[.:][0-9]+)?Z?$
        ''', s)
    if m:
        days, hours, mins, secs, ms = m.group('days', 'hours', 'mins', 'secs', 'ms')
    else:
        m = re.match(
            r'''(?ix)(?:P?
                (?:
                    [0-9]+\s*y(?:ears?)?,?\s*
                )?
                (?:
                    [0-9]+\s*m(?:onths?)?,?\s*
                )?
                (?:
                    [0-9]+\s*w(?:eeks?)?,?\s*
                )?
                (?:
                    (?P<days>[0-9]+)\s*d(?:ays?)?,?\s*
                )?
                T)?
                (?:
                    (?P<hours>[0-9]+)\s*h(?:ours?)?,?\s*
                )?
                (?:
                    (?P<mins>[0-9]+)\s*m(?:in(?:ute)?s?)?,?\s*
                )?
                (?:
                    (?P<secs>[0-9]+)(?P<ms>\.[0-9]+)?\s*s(?:ec(?:ond)?s?)?\s*
                )?Z?$''', s)
        if m:
            days, hours, mins, secs, ms = m.groups()
        else:
            m = re.match(r'(?i)(?:(?P<hours>[0-9.]+)\s*(?:hours?)|(?P<mins>[0-9.]+)\s*(?:mins?\.?|minutes?)\s*)Z?$', s)
            if m:
                hours, mins = m.groups()
            else:
                return None

    if ms:
        ms = ms.replace(':', '.')
    return sum(float(part or 0) * mult for part, mult in (
        (days, 86400), (hours, 3600), (mins, 60), (secs, 1), (ms, 1)))


def prepend_extension(filename, ext, expected_real_ext=None):
    name, real_ext = os.path.splitext(filename)
    return (
        f'{name}.{ext}{real_ext}'
        if not expected_real_ext or real_ext[1:] == expected_real_ext
        else f'{filename}.{ext}')


def replace_extension(filename, ext, expected_real_ext=None):
    name, real_ext = os.path.splitext(filename)
    return '{}.{}'.format(
        name if not expected_real_ext or real_ext[1:] == expected_real_ext else filename,
        ext)


def check_executable(exe, args=[]):
    """ Checks if the given binary is installed somewhere in PATH, and returns its name.
    args can be a list of arguments for a short output (like -version) """
    try:
        Popen.run([exe] + args, stdout=subprocess.PIPE, stderr=subprocess.PIPE)
    except OSError:
        return False
    return exe


def _get_exe_version_output(exe, args, *, to_screen=None):
    if to_screen:
        to_screen(f'Checking exe version: {shell_quote([exe] + args)}')
    try:
        # STDIN should be redirected too. On UNIX-like systems, ffmpeg triggers
        # SIGTTOU if yt-dlp is run in the background.
        # See https://github.com/ytdl-org/youtube-dl/issues/955#issuecomment-209789656
        stdout, _, _ = Popen.run([encodeArgument(exe)] + args, text=True,
                                 stdin=subprocess.PIPE, stdout=subprocess.PIPE, stderr=subprocess.STDOUT)
    except OSError:
        return False
    return stdout


def detect_exe_version(output, version_re=None, unrecognized='present'):
    assert isinstance(output, str)
    if version_re is None:
        version_re = r'version\s+([-0-9._a-zA-Z]+)'
    m = re.search(version_re, output)
    if m:
        return m.group(1)
    else:
        return unrecognized


def get_exe_version(exe, args=['--version'],
                    version_re=None, unrecognized='present'):
    """ Returns the version of the specified executable,
    or False if the executable is not present """
    out = _get_exe_version_output(exe, args)
    return detect_exe_version(out, version_re, unrecognized) if out else False


def frange(start=0, stop=None, step=1):
    """Float range"""
    if stop is None:
        start, stop = 0, start
    sign = [-1, 1][step > 0] if step else 0
    while sign * start < sign * stop:
        yield start
        start += step


class LazyList(collections.abc.Sequence):
    """Lazy immutable list from an iterable
    Note that slices of a LazyList are lists and not LazyList"""

    class IndexError(IndexError):
        pass

    def __init__(self, iterable, *, reverse=False, _cache=None):
        self._iterable = iter(iterable)
        self._cache = [] if _cache is None else _cache
        self._reversed = reverse

    def __iter__(self):
        if self._reversed:
            # We need to consume the entire iterable to iterate in reverse
            yield from self.exhaust()
            return
        yield from self._cache
        for item in self._iterable:
            self._cache.append(item)
            yield item

    def _exhaust(self):
        self._cache.extend(self._iterable)
        self._iterable = []  # Discard the emptied iterable to make it pickle-able
        return self._cache

    def exhaust(self):
        """Evaluate the entire iterable"""
        return self._exhaust()[::-1 if self._reversed else 1]

    @staticmethod
    def _reverse_index(x):
        return None if x is None else ~x

    def __getitem__(self, idx):
        if isinstance(idx, slice):
            if self._reversed:
                idx = slice(self._reverse_index(idx.start), self._reverse_index(idx.stop), -(idx.step or 1))
            start, stop, step = idx.start, idx.stop, idx.step or 1
        elif isinstance(idx, int):
            if self._reversed:
                idx = self._reverse_index(idx)
            start, stop, step = idx, idx, 0
        else:
            raise TypeError('indices must be integers or slices')
        if ((start or 0) < 0 or (stop or 0) < 0
                or (start is None and step < 0)
                or (stop is None and step > 0)):
            # We need to consume the entire iterable to be able to slice from the end
            # Obviously, never use this with infinite iterables
            self._exhaust()
            try:
                return self._cache[idx]
            except IndexError as e:
                raise self.IndexError(e) from e
        n = max(start or 0, stop or 0) - len(self._cache) + 1
        if n > 0:
            self._cache.extend(itertools.islice(self._iterable, n))
        try:
            return self._cache[idx]
        except IndexError as e:
            raise self.IndexError(e) from e

    def __bool__(self):
        try:
            self[-1] if self._reversed else self[0]
        except self.IndexError:
            return False
        return True

    def __len__(self):
        self._exhaust()
        return len(self._cache)

    def __reversed__(self):
        return type(self)(self._iterable, reverse=not self._reversed, _cache=self._cache)

    def __copy__(self):
        return type(self)(self._iterable, reverse=self._reversed, _cache=self._cache)

    def __repr__(self):
        # repr and str should mimic a list. So we exhaust the iterable
        return repr(self.exhaust())

    def __str__(self):
        return repr(self.exhaust())


class PagedList:

    class IndexError(IndexError):
        pass

    def __len__(self):
        # This is only useful for tests
        return len(self.getslice())

    def __init__(self, pagefunc, pagesize, use_cache=True):
        self._pagefunc = pagefunc
        self._pagesize = pagesize
        self._pagecount = float('inf')
        self._use_cache = use_cache
        self._cache = {}

    def getpage(self, pagenum):
        page_results = self._cache.get(pagenum)
        if page_results is None:
            page_results = [] if pagenum > self._pagecount else list(self._pagefunc(pagenum))
        if self._use_cache:
            self._cache[pagenum] = page_results
        return page_results

    def getslice(self, start=0, end=None):
        return list(self._getslice(start, end))

    def _getslice(self, start, end):
        raise NotImplementedError('This method must be implemented by subclasses')

    def __getitem__(self, idx):
        assert self._use_cache, 'Indexing PagedList requires cache'
        if not isinstance(idx, int) or idx < 0:
            raise TypeError('indices must be non-negative integers')
        entries = self.getslice(idx, idx + 1)
        if not entries:
            raise self.IndexError()
        return entries[0]


class OnDemandPagedList(PagedList):
    """Download pages until a page with less than maximum results"""

    def _getslice(self, start, end):
        for pagenum in itertools.count(start // self._pagesize):
            firstid = pagenum * self._pagesize
            nextfirstid = pagenum * self._pagesize + self._pagesize
            if start >= nextfirstid:
                continue

            startv = (
                start % self._pagesize
                if firstid <= start < nextfirstid
                else 0)
            endv = (
                ((end - 1) % self._pagesize) + 1
                if (end is not None and firstid <= end <= nextfirstid)
                else None)

            try:
                page_results = self.getpage(pagenum)
            except Exception:
                self._pagecount = pagenum - 1
                raise
            if startv != 0 or endv is not None:
                page_results = page_results[startv:endv]
            yield from page_results

            # A little optimization - if current page is not "full", ie. does
            # not contain page_size videos then we can assume that this page
            # is the last one - there are no more ids on further pages -
            # i.e. no need to query again.
            if len(page_results) + startv < self._pagesize:
                break

            # If we got the whole page, but the next page is not interesting,
            # break out early as well
            if end == nextfirstid:
                break


class InAdvancePagedList(PagedList):
    """PagedList with total number of pages known in advance"""

    def __init__(self, pagefunc, pagecount, pagesize):
        PagedList.__init__(self, pagefunc, pagesize, True)
        self._pagecount = pagecount

    def _getslice(self, start, end):
        start_page = start // self._pagesize
        end_page = self._pagecount if end is None else min(self._pagecount, end // self._pagesize + 1)
        skip_elems = start - start_page * self._pagesize
        only_more = None if end is None else end - start
        for pagenum in range(start_page, end_page):
            page_results = self.getpage(pagenum)
            if skip_elems:
                page_results = page_results[skip_elems:]
                skip_elems = None
            if only_more is not None:
                if len(page_results) < only_more:
                    only_more -= len(page_results)
                else:
                    yield from page_results[:only_more]
                    break
            yield from page_results


class PlaylistEntries:
    MissingEntry = object()
    is_exhausted = False

    def __init__(self, ydl, info_dict):
        self.ydl = ydl

        # _entries must be assigned now since infodict can change during iteration
        entries = info_dict.get('entries')
        if entries is None:
            raise EntryNotInPlaylist('There are no entries')
        elif isinstance(entries, list):
            self.is_exhausted = True

        requested_entries = info_dict.get('requested_entries')
        self.is_incomplete = bool(requested_entries)
        if self.is_incomplete:
            assert self.is_exhausted
            self._entries = [self.MissingEntry] * max(requested_entries)
            for i, entry in zip(requested_entries, entries):
                self._entries[i - 1] = entry
        elif isinstance(entries, (list, PagedList, LazyList)):
            self._entries = entries
        else:
            self._entries = LazyList(entries)

    PLAYLIST_ITEMS_RE = re.compile(r'''(?x)
        (?P<start>[+-]?\d+)?
        (?P<range>[:-]
            (?P<end>[+-]?\d+|inf(?:inite)?)?
            (?::(?P<step>[+-]?\d+))?
        )?''')

    @classmethod
    def parse_playlist_items(cls, string):
        for segment in string.split(','):
            if not segment:
                raise ValueError('There is two or more consecutive commas')
            mobj = cls.PLAYLIST_ITEMS_RE.fullmatch(segment)
            if not mobj:
                raise ValueError(f'{segment!r} is not a valid specification')
            start, end, step, has_range = mobj.group('start', 'end', 'step', 'range')
            if int_or_none(step) == 0:
                raise ValueError(f'Step in {segment!r} cannot be zero')
            yield slice(int_or_none(start), float_or_none(end), int_or_none(step)) if has_range else int(start)

    def get_requested_items(self):
        playlist_items = self.ydl.params.get('playlist_items')
        playlist_start = self.ydl.params.get('playliststart', 1)
        playlist_end = self.ydl.params.get('playlistend')
        # For backwards compatibility, interpret -1 as whole list
        if playlist_end in (-1, None):
            playlist_end = ''
        if not playlist_items:
            playlist_items = f'{playlist_start}:{playlist_end}'
        elif playlist_start != 1 or playlist_end:
            self.ydl.report_warning('Ignoring playliststart and playlistend because playlistitems was given', only_once=True)

        for index in self.parse_playlist_items(playlist_items):
            for i, entry in self[index]:
                yield i, entry
                if not entry:
                    continue
                try:
                    # TODO: Add auto-generated fields
                    self.ydl._match_entry(entry, incomplete=True, silent=True)
                except (ExistingVideoReached, RejectedVideoReached):
                    return

    def get_full_count(self):
        if self.is_exhausted and not self.is_incomplete:
            return len(self)
        elif isinstance(self._entries, InAdvancePagedList):
            if self._entries._pagesize == 1:
                return self._entries._pagecount

    @functools.cached_property
    def _getter(self):
        if isinstance(self._entries, list):
            def get_entry(i):
                try:
                    entry = self._entries[i]
                except IndexError:
                    entry = self.MissingEntry
                    if not self.is_incomplete:
                        raise self.IndexError()
                if entry is self.MissingEntry:
                    raise EntryNotInPlaylist(f'Entry {i} cannot be found')
                return entry
        else:
            def get_entry(i):
                try:
                    return type(self.ydl)._handle_extraction_exceptions(lambda _, i: self._entries[i])(self.ydl, i)
                except (LazyList.IndexError, PagedList.IndexError):
                    raise self.IndexError()
        return get_entry

    def __getitem__(self, idx):
        if isinstance(idx, int):
            idx = slice(idx, idx)

        # NB: PlaylistEntries[1:10] => (0, 1, ... 9)
        step = 1 if idx.step is None else idx.step
        if idx.start is None:
            start = 0 if step > 0 else len(self) - 1
        else:
            start = idx.start - 1 if idx.start >= 0 else len(self) + idx.start

        # NB: Do not call len(self) when idx == [:]
        if idx.stop is None:
            stop = 0 if step < 0 else float('inf')
        else:
            stop = idx.stop - 1 if idx.stop >= 0 else len(self) + idx.stop
        stop += [-1, 1][step > 0]

        for i in frange(start, stop, step):
            if i < 0:
                continue
            try:
                entry = self._getter(i)
            except self.IndexError:
                self.is_exhausted = True
                if step > 0:
                    break
                continue
            yield i + 1, entry

    def __len__(self):
        return len(tuple(self[:]))

    class IndexError(IndexError):
        pass


def uppercase_escape(s):
    unicode_escape = codecs.getdecoder('unicode_escape')
    return re.sub(
        r'\\U[0-9a-fA-F]{8}',
        lambda m: unicode_escape(m.group(0))[0],
        s)


def lowercase_escape(s):
    unicode_escape = codecs.getdecoder('unicode_escape')
    return re.sub(
        r'\\u[0-9a-fA-F]{4}',
        lambda m: unicode_escape(m.group(0))[0],
        s)


def escape_rfc3986(s):
    """Escape non-ASCII characters as suggested by RFC 3986"""
    return urllib.parse.quote(s, b"%/;:@&=+$,!~*'()?#[]")


def escape_url(url):
    """Escape URL as suggested by RFC 3986"""
    url_parsed = urllib.parse.urlparse(url)
    return url_parsed._replace(
        netloc=url_parsed.netloc.encode('idna').decode('ascii'),
        path=escape_rfc3986(url_parsed.path),
        params=escape_rfc3986(url_parsed.params),
        query=escape_rfc3986(url_parsed.query),
        fragment=escape_rfc3986(url_parsed.fragment)
    ).geturl()


def parse_qs(url):
    return urllib.parse.parse_qs(urllib.parse.urlparse(url).query)


def read_batch_urls(batch_fd):
    def fixup(url):
        if not isinstance(url, str):
            url = url.decode('utf-8', 'replace')
        BOM_UTF8 = ('\xef\xbb\xbf', '\ufeff')
        for bom in BOM_UTF8:
            if url.startswith(bom):
                url = url[len(bom):]
        url = url.lstrip()
        if not url or url.startswith(('#', ';', ']')):
            return False
        # "#" cannot be stripped out since it is part of the URI
        # However, it can be safely stripped out if following a whitespace
        return re.split(r'\s#', url, 1)[0].rstrip()

    with contextlib.closing(batch_fd) as fd:
        return [url for url in map(fixup, fd) if url]


def urlencode_postdata(*args, **kargs):
    return urllib.parse.urlencode(*args, **kargs).encode('ascii')


def update_url_query(url, query):
    if not query:
        return url
    parsed_url = urllib.parse.urlparse(url)
    qs = urllib.parse.parse_qs(parsed_url.query)
    qs.update(query)
    return urllib.parse.urlunparse(parsed_url._replace(
        query=urllib.parse.urlencode(qs, True)))


def update_Request(req, url=None, data=None, headers=None, query=None):
    req_headers = req.headers.copy()
    req_headers.update(headers or {})
    req_data = data or req.data
    req_url = update_url_query(url or req.get_full_url(), query)
    req_get_method = req.get_method()
    if req_get_method == 'HEAD':
        req_type = HEADRequest
    elif req_get_method == 'PUT':
        req_type = PUTRequest
    else:
        req_type = urllib.request.Request
    new_req = req_type(
        req_url, data=req_data, headers=req_headers,
        origin_req_host=req.origin_req_host, unverifiable=req.unverifiable)
    if hasattr(req, 'timeout'):
        new_req.timeout = req.timeout
    return new_req


def _multipart_encode_impl(data, boundary):
    content_type = 'multipart/form-data; boundary=%s' % boundary

    out = b''
    for k, v in data.items():
        out += b'--' + boundary.encode('ascii') + b'\r\n'
        if isinstance(k, str):
            k = k.encode()
        if isinstance(v, str):
            v = v.encode()
        # RFC 2047 requires non-ASCII field names to be encoded, while RFC 7578
        # suggests sending UTF-8 directly. Firefox sends UTF-8, too
        content = b'Content-Disposition: form-data; name="' + k + b'"\r\n\r\n' + v + b'\r\n'
        if boundary.encode('ascii') in content:
            raise ValueError('Boundary overlaps with data')
        out += content

    out += b'--' + boundary.encode('ascii') + b'--\r\n'

    return out, content_type


def multipart_encode(data, boundary=None):
    '''
    Encode a dict to RFC 7578-compliant form-data

    data:
        A dict where keys and values can be either Unicode or bytes-like
        objects.
    boundary:
        If specified a Unicode object, it's used as the boundary. Otherwise
        a random boundary is generated.

    Reference: https://tools.ietf.org/html/rfc7578
    '''
    has_specified_boundary = boundary is not None

    while True:
        if boundary is None:
            boundary = '---------------' + str(random.randrange(0x0fffffff, 0xffffffff))

        try:
            out, content_type = _multipart_encode_impl(data, boundary)
            break
        except ValueError:
            if has_specified_boundary:
                raise
            boundary = None

    return out, content_type


def variadic(x, allowed_types=(str, bytes, dict)):
    return x if isinstance(x, collections.abc.Iterable) and not isinstance(x, allowed_types) else (x,)


def dict_get(d, key_or_keys, default=None, skip_false_values=True):
    for val in map(d.get, variadic(key_or_keys)):
        if val is not None and (val or not skip_false_values):
            return val
    return default


def try_call(*funcs, expected_type=None, args=[], kwargs={}):
    for f in funcs:
        try:
            val = f(*args, **kwargs)
        except (AttributeError, KeyError, TypeError, IndexError, ValueError, ZeroDivisionError):
            pass
        else:
            if expected_type is None or isinstance(val, expected_type):
                return val


def try_get(src, getter, expected_type=None):
    return try_call(*variadic(getter), args=(src,), expected_type=expected_type)


def filter_dict(dct, cndn=lambda _, v: v is not None):
    return {k: v for k, v in dct.items() if cndn(k, v)}


def merge_dicts(*dicts):
    merged = {}
    for a_dict in dicts:
        for k, v in a_dict.items():
            if (v is not None and k not in merged
                    or isinstance(v, str) and merged[k] == ''):
                merged[k] = v
    return merged


def encode_compat_str(string, encoding=preferredencoding(), errors='strict'):
    return string if isinstance(string, str) else str(string, encoding, errors)


US_RATINGS = {
    'G': 0,
    'PG': 10,
    'PG-13': 13,
    'R': 16,
    'NC': 18,
}


TV_PARENTAL_GUIDELINES = {
    'TV-Y': 0,
    'TV-Y7': 7,
    'TV-G': 0,
    'TV-PG': 0,
    'TV-14': 14,
    'TV-MA': 17,
}


def parse_age_limit(s):
    # isinstance(False, int) is True. So type() must be used instead
    if type(s) is int:  # noqa: E721
        return s if 0 <= s <= 21 else None
    elif not isinstance(s, str):
        return None
    m = re.match(r'^(?P<age>\d{1,2})\+?$', s)
    if m:
        return int(m.group('age'))
    s = s.upper()
    if s in US_RATINGS:
        return US_RATINGS[s]
    m = re.match(r'^TV[_-]?(%s)$' % '|'.join(k[3:] for k in TV_PARENTAL_GUIDELINES), s)
    if m:
        return TV_PARENTAL_GUIDELINES['TV-' + m.group(1)]
    return None


def strip_jsonp(code):
    return re.sub(
        r'''(?sx)^
            (?:window\.)?(?P<func_name>[a-zA-Z0-9_.$]*)
            (?:\s*&&\s*(?P=func_name))?
            \s*\(\s*(?P<callback_data>.*)\);?
            \s*?(?://[^\n]*)*$''',
        r'\g<callback_data>', code)


def js_to_json(code, vars={}, *, strict=False):
    # vars is a dict of var, val pairs to substitute
    COMMENT_RE = r'/\*(?:(?!\*/).)*?\*/|//[^\n]*\n'
    SKIP_RE = fr'\s*(?:{COMMENT_RE})?\s*'
    INTEGER_TABLE = (
        (fr'(?s)^(0[xX][0-9a-fA-F]+){SKIP_RE}:?$', 16),
        (fr'(?s)^(0+[0-7]+){SKIP_RE}:?$', 8),
    )

    def fix_kv(m):
        v = m.group(0)
        if v in ('true', 'false', 'null'):
            return v
        elif v in ('undefined', 'void 0'):
            return 'null'
        elif v.startswith('/*') or v.startswith('//') or v.startswith('!') or v == ',':
            return ""

        if v[0] in ("'", '"'):
            v = re.sub(r'(?s)\\.|"', lambda m: {
                '"': '\\"',
                "\\'": "'",
                '\\\n': '',
                '\\x': '\\u00',
            }.get(m.group(0), m.group(0)), v[1:-1])
        else:
            for regex, base in INTEGER_TABLE:
                im = re.match(regex, v)
                if im:
                    i = int(im.group(1), base)
                    return '"%d":' % i if v.endswith(':') else '%d' % i

            if v in vars:
                return json.dumps(vars[v])
            if strict:
                raise ValueError(f'Unknown value: {v}')

        return '"%s"' % v

    def create_map(mobj):
        return json.dumps(dict(json.loads(js_to_json(mobj.group(1) or '[]', vars=vars))))

    code = re.sub(r'new Map\((\[.*?\])?\)', create_map, code)
    if not strict:
        code = re.sub(r'new Date\((".+")\)', r'\g<1>', code)
        code = re.sub(r'new \w+\((.*?)\)', lambda m: json.dumps(m.group(0)), code)

    return re.sub(r'''(?sx)
        "(?:[^"\\]*(?:\\\\|\\['"nurtbfx/\n]))*[^"\\]*"|
        '(?:[^'\\]*(?:\\\\|\\['"nurtbfx/\n]))*[^'\\]*'|
        {comment}|,(?={skip}[\]}}])|
        void\s0|(?:(?<![0-9])[eE]|[a-df-zA-DF-Z_$])[.a-zA-Z_$0-9]*|
        \b(?:0[xX][0-9a-fA-F]+|0+[0-7]+)(?:{skip}:)?|
        [0-9]+(?={skip}:)|
        !+
        '''.format(comment=COMMENT_RE, skip=SKIP_RE), fix_kv, code)


def qualities(quality_ids):
    """ Get a numeric quality value out of a list of possible values """
    def q(qid):
        try:
            return quality_ids.index(qid)
        except ValueError:
            return -1
    return q


POSTPROCESS_WHEN = ('pre_process', 'after_filter', 'before_dl', 'post_process', 'after_move', 'after_video', 'playlist')


DEFAULT_OUTTMPL = {
    'default': '%(title)s [%(id)s].%(ext)s',
    'chapter': '%(title)s - %(section_number)03d %(section_title)s [%(id)s].%(ext)s',
}
OUTTMPL_TYPES = {
    'chapter': None,
    'subtitle': None,
    'thumbnail': None,
    'description': 'description',
    'annotation': 'annotations.xml',
    'infojson': 'info.json',
    'link': None,
    'pl_video': None,
    'pl_thumbnail': None,
    'pl_description': 'description',
    'pl_infojson': 'info.json',
}

# As of [1] format syntax is:
#  %[mapping_key][conversion_flags][minimum_width][.precision][length_modifier]type
# 1. https://docs.python.org/2/library/stdtypes.html#string-formatting
STR_FORMAT_RE_TMPL = r'''(?x)
    (?<!%)(?P<prefix>(?:%%)*)
    %
    (?P<has_key>\((?P<key>{0})\))?
    (?P<format>
        (?P<conversion>[#0\-+ ]+)?
        (?P<min_width>\d+)?
        (?P<precision>\.\d+)?
        (?P<len_mod>[hlL])?  # unused in python
        {1}  # conversion type
    )
'''


STR_FORMAT_TYPES = 'diouxXeEfFgGcrs'


def limit_length(s, length):
    """ Add ellipses to overly long strings """
    if s is None:
        return None
    ELLIPSES = '...'
    if len(s) > length:
        return s[:length - len(ELLIPSES)] + ELLIPSES
    return s


def version_tuple(v):
    return tuple(int(e) for e in re.split(r'[-.]', v))


def is_outdated_version(version, limit, assume_new=True):
    if not version:
        return not assume_new
    try:
        return version_tuple(version) < version_tuple(limit)
    except ValueError:
        return not assume_new


def ytdl_is_updateable():
    """ Returns if yt-dlp can be updated with -U """

    from .update import is_non_updateable

    return not is_non_updateable()


def args_to_str(args):
    # Get a short string representation for a subprocess command
    return ' '.join(compat_shlex_quote(a) for a in args)


def error_to_compat_str(err):
    return str(err)


def error_to_str(err):
    return f'{type(err).__name__}: {err}'


def mimetype2ext(mt):
    if mt is None:
        return None

    mt, _, params = mt.partition(';')
    mt = mt.strip()

    FULL_MAP = {
        'audio/mp4': 'm4a',
        # Per RFC 3003, audio/mpeg can be .mp1, .mp2 or .mp3. Here use .mp3 as
        # it's the most popular one
        'audio/mpeg': 'mp3',
        'audio/x-wav': 'wav',
        'audio/wav': 'wav',
        'audio/wave': 'wav',
    }

    ext = FULL_MAP.get(mt)
    if ext is not None:
        return ext

    SUBTYPE_MAP = {
        '3gpp': '3gp',
        'smptett+xml': 'tt',
        'ttaf+xml': 'dfxp',
        'ttml+xml': 'ttml',
        'x-flv': 'flv',
        'x-mp4-fragmented': 'mp4',
        'x-ms-sami': 'sami',
        'x-ms-wmv': 'wmv',
        'mpegurl': 'm3u8',
        'x-mpegurl': 'm3u8',
        'vnd.apple.mpegurl': 'm3u8',
        'dash+xml': 'mpd',
        'f4m+xml': 'f4m',
        'hds+xml': 'f4m',
        'vnd.ms-sstr+xml': 'ism',
        'quicktime': 'mov',
        'mp2t': 'ts',
        'x-wav': 'wav',
        'filmstrip+json': 'fs',
        'svg+xml': 'svg',
    }

    _, _, subtype = mt.rpartition('/')
    ext = SUBTYPE_MAP.get(subtype.lower())
    if ext is not None:
        return ext

    SUFFIX_MAP = {
        'json': 'json',
        'xml': 'xml',
        'zip': 'zip',
        'gzip': 'gz',
    }

    _, _, suffix = subtype.partition('+')
    ext = SUFFIX_MAP.get(suffix)
    if ext is not None:
        return ext

    return subtype.replace('+', '.')


def ext2mimetype(ext_or_url):
    if not ext_or_url:
        return None
    if '.' not in ext_or_url:
        ext_or_url = f'file.{ext_or_url}'
    return mimetypes.guess_type(ext_or_url)[0]


def parse_codecs(codecs_str):
    # http://tools.ietf.org/html/rfc6381
    if not codecs_str:
        return {}
    split_codecs = list(filter(None, map(
        str.strip, codecs_str.strip().strip(',').split(','))))
    vcodec, acodec, scodec, hdr = None, None, None, None
    for full_codec in split_codecs:
        parts = re.sub(r'0+(?=\d)', '', full_codec).split('.')
        if parts[0] in ('avc1', 'avc2', 'avc3', 'avc4', 'vp9', 'vp8', 'hev1', 'hev2',
                        'h263', 'h264', 'mp4v', 'hvc1', 'av1', 'theora', 'dvh1', 'dvhe'):
            if vcodec:
                continue
            vcodec = full_codec
            if parts[0] in ('dvh1', 'dvhe'):
                hdr = 'DV'
            elif parts[0] == 'av1' and traverse_obj(parts, 3) == '10':
                hdr = 'HDR10'
            elif parts[:2] == ['vp9', '2']:
                hdr = 'HDR10'
        elif parts[0] in ('flac', 'mp4a', 'opus', 'vorbis', 'mp3', 'aac',
                          'ac-3', 'ec-3', 'eac3', 'dtsc', 'dtse', 'dtsh', 'dtsl'):
            acodec = acodec or full_codec
        elif parts[0] in ('stpp', 'wvtt'):
            scodec = scodec or full_codec
        else:
            write_string(f'WARNING: Unknown codec {full_codec}\n')
    if vcodec or acodec or scodec:
        return {
            'vcodec': vcodec or 'none',
            'acodec': acodec or 'none',
            'dynamic_range': hdr,
            **({'scodec': scodec} if scodec is not None else {}),
        }
    elif len(split_codecs) == 2:
        return {
            'vcodec': split_codecs[0],
            'acodec': split_codecs[1],
        }
    return {}


def get_compatible_ext(*, vcodecs, acodecs, vexts, aexts, preferences=None):
    assert len(vcodecs) == len(vexts) and len(acodecs) == len(aexts)

    allow_mkv = not preferences or 'mkv' in preferences

    if allow_mkv and max(len(acodecs), len(vcodecs)) > 1:
        return 'mkv'  # TODO: any other format allows this?

    # TODO: All codecs supported by parse_codecs isn't handled here
    COMPATIBLE_CODECS = {
        'mp4': {
            'av1', 'hevc', 'avc1', 'mp4a',  # fourcc (m3u8, mpd)
            'h264', 'aacl', 'ec-3',  # Set in ISM
        },
        'webm': {
            'av1', 'vp9', 'vp8', 'opus', 'vrbs',
            'vp9x', 'vp8x',  # in the webm spec
        },
    }

    sanitize_codec = functools.partial(try_get, getter=lambda x: x[0].split('.')[0].replace('0', ''))
    vcodec, acodec = sanitize_codec(vcodecs), sanitize_codec(acodecs)

    for ext in preferences or COMPATIBLE_CODECS.keys():
        codec_set = COMPATIBLE_CODECS.get(ext, set())
        if ext == 'mkv' or codec_set.issuperset((vcodec, acodec)):
            return ext

    COMPATIBLE_EXTS = (
        {'mp3', 'mp4', 'm4a', 'm4p', 'm4b', 'm4r', 'm4v', 'ismv', 'isma', 'mov'},
        {'webm'},
    )
    for ext in preferences or vexts:
        current_exts = {ext, *vexts, *aexts}
        if ext == 'mkv' or current_exts == {ext} or any(
                ext_sets.issuperset(current_exts) for ext_sets in COMPATIBLE_EXTS):
            return ext
    return 'mkv' if allow_mkv else preferences[-1]


def urlhandle_detect_ext(url_handle):
    getheader = url_handle.headers.get

    cd = getheader('Content-Disposition')
    if cd:
        m = re.match(r'attachment;\s*filename="(?P<filename>[^"]+)"', cd)
        if m:
            e = determine_ext(m.group('filename'), default_ext=None)
            if e:
                return e

    return mimetype2ext(getheader('Content-Type'))


def encode_data_uri(data, mime_type):
    return 'data:%s;base64,%s' % (mime_type, base64.b64encode(data).decode('ascii'))


def age_restricted(content_limit, age_limit):
    """ Returns True iff the content should be blocked """

    if age_limit is None:  # No limit set
        return False
    if content_limit is None:
        return False  # Content available for everyone
    return age_limit < content_limit


# List of known byte-order-marks (BOM)
BOMS = [
    (b'\xef\xbb\xbf', 'utf-8'),
    (b'\x00\x00\xfe\xff', 'utf-32-be'),
    (b'\xff\xfe\x00\x00', 'utf-32-le'),
    (b'\xff\xfe', 'utf-16-le'),
    (b'\xfe\xff', 'utf-16-be'),
]


def is_html(first_bytes):
    """ Detect whether a file contains HTML by examining its first bytes. """

    encoding = 'utf-8'
    for bom, enc in BOMS:
        while first_bytes.startswith(bom):
            encoding, first_bytes = enc, first_bytes[len(bom):]

    return re.match(r'^\s*<', first_bytes.decode(encoding, 'replace'))


def determine_protocol(info_dict):
    protocol = info_dict.get('protocol')
    if protocol is not None:
        return protocol

    url = sanitize_url(info_dict['url'])
    if url.startswith('rtmp'):
        return 'rtmp'
    elif url.startswith('mms'):
        return 'mms'
    elif url.startswith('rtsp'):
        return 'rtsp'

    ext = determine_ext(url)
    if ext == 'm3u8':
        return 'm3u8' if info_dict.get('is_live') else 'm3u8_native'
    elif ext == 'f4m':
        return 'f4m'

    return urllib.parse.urlparse(url).scheme


def render_table(header_row, data, delim=False, extra_gap=0, hide_empty=False):
    """ Render a list of rows, each as a list of values.
    Text after a \t will be right aligned """
    def width(string):
        return len(remove_terminal_sequences(string).replace('\t', ''))

    def get_max_lens(table):
        return [max(width(str(v)) for v in col) for col in zip(*table)]

    def filter_using_list(row, filterArray):
        return [col for take, col in itertools.zip_longest(filterArray, row, fillvalue=True) if take]

    max_lens = get_max_lens(data) if hide_empty else []
    header_row = filter_using_list(header_row, max_lens)
    data = [filter_using_list(row, max_lens) for row in data]

    table = [header_row] + data
    max_lens = get_max_lens(table)
    extra_gap += 1
    if delim:
        table = [header_row, [delim * (ml + extra_gap) for ml in max_lens]] + data
        table[1][-1] = table[1][-1][:-extra_gap * len(delim)]  # Remove extra_gap from end of delimiter
    for row in table:
        for pos, text in enumerate(map(str, row)):
            if '\t' in text:
                row[pos] = text.replace('\t', ' ' * (max_lens[pos] - width(text))) + ' ' * extra_gap
            else:
                row[pos] = text + ' ' * (max_lens[pos] - width(text) + extra_gap)
    ret = '\n'.join(''.join(row).rstrip() for row in table)
    return ret


def _match_one(filter_part, dct, incomplete):
    # TODO: Generalize code with YoutubeDL._build_format_filter
    STRING_OPERATORS = {
        '*=': operator.contains,
        '^=': lambda attr, value: attr.startswith(value),
        '$=': lambda attr, value: attr.endswith(value),
        '~=': lambda attr, value: re.search(value, attr),
    }
    COMPARISON_OPERATORS = {
        **STRING_OPERATORS,
        '<=': operator.le,  # "<=" must be defined above "<"
        '<': operator.lt,
        '>=': operator.ge,
        '>': operator.gt,
        '=': operator.eq,
    }

    if isinstance(incomplete, bool):
        is_incomplete = lambda _: incomplete
    else:
        is_incomplete = lambda k: k in incomplete

    operator_rex = re.compile(r'''(?x)
        (?P<key>[a-z_]+)
        \s*(?P<negation>!\s*)?(?P<op>%s)(?P<none_inclusive>\s*\?)?\s*
        (?:
            (?P<quote>["\'])(?P<quotedstrval>.+?)(?P=quote)|
            (?P<strval>.+?)
        )
        ''' % '|'.join(map(re.escape, COMPARISON_OPERATORS.keys())))
    m = operator_rex.fullmatch(filter_part.strip())
    if m:
        m = m.groupdict()
        unnegated_op = COMPARISON_OPERATORS[m['op']]
        if m['negation']:
            op = lambda attr, value: not unnegated_op(attr, value)
        else:
            op = unnegated_op
        comparison_value = m['quotedstrval'] or m['strval'] or m['intval']
        if m['quote']:
            comparison_value = comparison_value.replace(r'\%s' % m['quote'], m['quote'])
        actual_value = dct.get(m['key'])
        numeric_comparison = None
        if isinstance(actual_value, (int, float)):
            # If the original field is a string and matching comparisonvalue is
            # a number we should respect the origin of the original field
            # and process comparison value as a string (see
            # https://github.com/ytdl-org/youtube-dl/issues/11082)
            try:
                numeric_comparison = int(comparison_value)
            except ValueError:
                numeric_comparison = parse_filesize(comparison_value)
                if numeric_comparison is None:
                    numeric_comparison = parse_filesize(f'{comparison_value}B')
                if numeric_comparison is None:
                    numeric_comparison = parse_duration(comparison_value)
        if numeric_comparison is not None and m['op'] in STRING_OPERATORS:
            raise ValueError('Operator %s only supports string values!' % m['op'])
        if actual_value is None:
            return is_incomplete(m['key']) or m['none_inclusive']
        return op(actual_value, comparison_value if numeric_comparison is None else numeric_comparison)

    UNARY_OPERATORS = {
        '': lambda v: (v is True) if isinstance(v, bool) else (v is not None),
        '!': lambda v: (v is False) if isinstance(v, bool) else (v is None),
    }
    operator_rex = re.compile(r'''(?x)
        (?P<op>%s)\s*(?P<key>[a-z_]+)
        ''' % '|'.join(map(re.escape, UNARY_OPERATORS.keys())))
    m = operator_rex.fullmatch(filter_part.strip())
    if m:
        op = UNARY_OPERATORS[m.group('op')]
        actual_value = dct.get(m.group('key'))
        if is_incomplete(m.group('key')) and actual_value is None:
            return True
        return op(actual_value)

    raise ValueError('Invalid filter part %r' % filter_part)


def match_str(filter_str, dct, incomplete=False):
    """ Filter a dictionary with a simple string syntax.
    @returns           Whether the filter passes
    @param incomplete  Set of keys that is expected to be missing from dct.
                       Can be True/False to indicate all/none of the keys may be missing.
                       All conditions on incomplete keys pass if the key is missing
    """
    return all(
        _match_one(filter_part.replace(r'\&', '&'), dct, incomplete)
        for filter_part in re.split(r'(?<!\\)&', filter_str))


def match_filter_func(filters):
    if not filters:
        return None
    filters = set(variadic(filters))

    interactive = '-' in filters
    if interactive:
        filters.remove('-')

    def _match_func(info_dict, incomplete=False):
        if not filters or any(match_str(f, info_dict, incomplete) for f in filters):
            return NO_DEFAULT if interactive and not incomplete else None
        else:
            video_title = info_dict.get('title') or info_dict.get('id') or 'entry'
            filter_str = ') | ('.join(map(str.strip, filters))
            return f'{video_title} does not pass filter ({filter_str}), skipping ..'
    return _match_func


class download_range_func:
    def __init__(self, chapters, ranges):
        self.chapters, self.ranges = chapters, ranges

    def __call__(self, info_dict, ydl):
        if not self.ranges and not self.chapters:
            yield {}

        warning = ('There are no chapters matching the regex' if info_dict.get('chapters')
                   else 'Cannot match chapters since chapter information is unavailable')
        for regex in self.chapters or []:
            for i, chapter in enumerate(info_dict.get('chapters') or []):
                if re.search(regex, chapter['title']):
                    warning = None
                    yield {**chapter, 'index': i}
        if self.chapters and warning:
            ydl.to_screen(f'[info] {info_dict["id"]}: {warning}')

        yield from ({'start_time': start, 'end_time': end} for start, end in self.ranges or [])

    def __eq__(self, other):
        return (isinstance(other, download_range_func)
                and self.chapters == other.chapters and self.ranges == other.ranges)


def parse_dfxp_time_expr(time_expr):
    if not time_expr:
        return

    mobj = re.match(rf'^(?P<time_offset>{NUMBER_RE})s?$', time_expr)
    if mobj:
        return float(mobj.group('time_offset'))

    mobj = re.match(r'^(\d+):(\d\d):(\d\d(?:(?:\.|:)\d+)?)$', time_expr)
    if mobj:
        return 3600 * int(mobj.group(1)) + 60 * int(mobj.group(2)) + float(mobj.group(3).replace(':', '.'))


def srt_subtitles_timecode(seconds):
    return '%02d:%02d:%02d,%03d' % timetuple_from_msec(seconds * 1000)


def ass_subtitles_timecode(seconds):
    time = timetuple_from_msec(seconds * 1000)
    return '%01d:%02d:%02d.%02d' % (*time[:-1], time.milliseconds / 10)


def dfxp2srt(dfxp_data):
    '''
    @param dfxp_data A bytes-like object containing DFXP data
    @returns A unicode object containing converted SRT data
    '''
    LEGACY_NAMESPACES = (
        (b'http://www.w3.org/ns/ttml', [
            b'http://www.w3.org/2004/11/ttaf1',
            b'http://www.w3.org/2006/04/ttaf1',
            b'http://www.w3.org/2006/10/ttaf1',
        ]),
        (b'http://www.w3.org/ns/ttml#styling', [
            b'http://www.w3.org/ns/ttml#style',
        ]),
    )

    SUPPORTED_STYLING = [
        'color',
        'fontFamily',
        'fontSize',
        'fontStyle',
        'fontWeight',
        'textDecoration'
    ]

    _x = functools.partial(xpath_with_ns, ns_map={
        'xml': 'http://www.w3.org/XML/1998/namespace',
        'ttml': 'http://www.w3.org/ns/ttml',
        'tts': 'http://www.w3.org/ns/ttml#styling',
    })

    styles = {}
    default_style = {}

    class TTMLPElementParser:
        _out = ''
        _unclosed_elements = []
        _applied_styles = []

        def start(self, tag, attrib):
            if tag in (_x('ttml:br'), 'br'):
                self._out += '\n'
            else:
                unclosed_elements = []
                style = {}
                element_style_id = attrib.get('style')
                if default_style:
                    style.update(default_style)
                if element_style_id:
                    style.update(styles.get(element_style_id, {}))
                for prop in SUPPORTED_STYLING:
                    prop_val = attrib.get(_x('tts:' + prop))
                    if prop_val:
                        style[prop] = prop_val
                if style:
                    font = ''
                    for k, v in sorted(style.items()):
                        if self._applied_styles and self._applied_styles[-1].get(k) == v:
                            continue
                        if k == 'color':
                            font += ' color="%s"' % v
                        elif k == 'fontSize':
                            font += ' size="%s"' % v
                        elif k == 'fontFamily':
                            font += ' face="%s"' % v
                        elif k == 'fontWeight' and v == 'bold':
                            self._out += '<b>'
                            unclosed_elements.append('b')
                        elif k == 'fontStyle' and v == 'italic':
                            self._out += '<i>'
                            unclosed_elements.append('i')
                        elif k == 'textDecoration' and v == 'underline':
                            self._out += '<u>'
                            unclosed_elements.append('u')
                    if font:
                        self._out += '<font' + font + '>'
                        unclosed_elements.append('font')
                    applied_style = {}
                    if self._applied_styles:
                        applied_style.update(self._applied_styles[-1])
                    applied_style.update(style)
                    self._applied_styles.append(applied_style)
                self._unclosed_elements.append(unclosed_elements)

        def end(self, tag):
            if tag not in (_x('ttml:br'), 'br'):
                unclosed_elements = self._unclosed_elements.pop()
                for element in reversed(unclosed_elements):
                    self._out += '</%s>' % element
                if unclosed_elements and self._applied_styles:
                    self._applied_styles.pop()

        def data(self, data):
            self._out += data

        def close(self):
            return self._out.strip()

    def parse_node(node):
        target = TTMLPElementParser()
        parser = xml.etree.ElementTree.XMLParser(target=target)
        parser.feed(xml.etree.ElementTree.tostring(node))
        return parser.close()

    for k, v in LEGACY_NAMESPACES:
        for ns in v:
            dfxp_data = dfxp_data.replace(ns, k)

    dfxp = compat_etree_fromstring(dfxp_data)
    out = []
    paras = dfxp.findall(_x('.//ttml:p')) or dfxp.findall('.//p')

    if not paras:
        raise ValueError('Invalid dfxp/TTML subtitle')

    repeat = False
    while True:
        for style in dfxp.findall(_x('.//ttml:style')):
            style_id = style.get('id') or style.get(_x('xml:id'))
            if not style_id:
                continue
            parent_style_id = style.get('style')
            if parent_style_id:
                if parent_style_id not in styles:
                    repeat = True
                    continue
                styles[style_id] = styles[parent_style_id].copy()
            for prop in SUPPORTED_STYLING:
                prop_val = style.get(_x('tts:' + prop))
                if prop_val:
                    styles.setdefault(style_id, {})[prop] = prop_val
        if repeat:
            repeat = False
        else:
            break

    for p in ('body', 'div'):
        ele = xpath_element(dfxp, [_x('.//ttml:' + p), './/' + p])
        if ele is None:
            continue
        style = styles.get(ele.get('style'))
        if not style:
            continue
        default_style.update(style)

    for para, index in zip(paras, itertools.count(1)):
        begin_time = parse_dfxp_time_expr(para.attrib.get('begin'))
        end_time = parse_dfxp_time_expr(para.attrib.get('end'))
        dur = parse_dfxp_time_expr(para.attrib.get('dur'))
        if begin_time is None:
            continue
        if not end_time:
            if not dur:
                continue
            end_time = begin_time + dur
        out.append('%d\n%s --> %s\n%s\n\n' % (
            index,
            srt_subtitles_timecode(begin_time),
            srt_subtitles_timecode(end_time),
            parse_node(para)))

    return ''.join(out)


def cli_option(params, command_option, param, separator=None):
    param = params.get(param)
    return ([] if param is None
            else [command_option, str(param)] if separator is None
            else [f'{command_option}{separator}{param}'])


def cli_bool_option(params, command_option, param, true_value='true', false_value='false', separator=None):
    param = params.get(param)
    assert param in (True, False, None)
    return cli_option({True: true_value, False: false_value}, command_option, param, separator)


def cli_valueless_option(params, command_option, param, expected_value=True):
    return [command_option] if params.get(param) == expected_value else []


def cli_configuration_args(argdict, keys, default=[], use_compat=True):
    if isinstance(argdict, (list, tuple)):  # for backward compatibility
        if use_compat:
            return argdict
        else:
            argdict = None
    if argdict is None:
        return default
    assert isinstance(argdict, dict)

    assert isinstance(keys, (list, tuple))
    for key_list in keys:
        arg_list = list(filter(
            lambda x: x is not None,
            [argdict.get(key.lower()) for key in variadic(key_list)]))
        if arg_list:
            return [arg for args in arg_list for arg in args]
    return default


def _configuration_args(main_key, argdict, exe, keys=None, default=[], use_compat=True):
    main_key, exe = main_key.lower(), exe.lower()
    root_key = exe if main_key == exe else f'{main_key}+{exe}'
    keys = [f'{root_key}{k}' for k in (keys or [''])]
    if root_key in keys:
        if main_key != exe:
            keys.append((main_key, exe))
        keys.append('default')
    else:
        use_compat = False
    return cli_configuration_args(argdict, keys, default, use_compat)


class ISO639Utils:
    # See http://www.loc.gov/standards/iso639-2/ISO-639-2_utf-8.txt
    _lang_map = {
        'aa': 'aar',
        'ab': 'abk',
        'ae': 'ave',
        'af': 'afr',
        'ak': 'aka',
        'am': 'amh',
        'an': 'arg',
        'ar': 'ara',
        'as': 'asm',
        'av': 'ava',
        'ay': 'aym',
        'az': 'aze',
        'ba': 'bak',
        'be': 'bel',
        'bg': 'bul',
        'bh': 'bih',
        'bi': 'bis',
        'bm': 'bam',
        'bn': 'ben',
        'bo': 'bod',
        'br': 'bre',
        'bs': 'bos',
        'ca': 'cat',
        'ce': 'che',
        'ch': 'cha',
        'co': 'cos',
        'cr': 'cre',
        'cs': 'ces',
        'cu': 'chu',
        'cv': 'chv',
        'cy': 'cym',
        'da': 'dan',
        'de': 'deu',
        'dv': 'div',
        'dz': 'dzo',
        'ee': 'ewe',
        'el': 'ell',
        'en': 'eng',
        'eo': 'epo',
        'es': 'spa',
        'et': 'est',
        'eu': 'eus',
        'fa': 'fas',
        'ff': 'ful',
        'fi': 'fin',
        'fj': 'fij',
        'fo': 'fao',
        'fr': 'fra',
        'fy': 'fry',
        'ga': 'gle',
        'gd': 'gla',
        'gl': 'glg',
        'gn': 'grn',
        'gu': 'guj',
        'gv': 'glv',
        'ha': 'hau',
        'he': 'heb',
        'iw': 'heb',  # Replaced by he in 1989 revision
        'hi': 'hin',
        'ho': 'hmo',
        'hr': 'hrv',
        'ht': 'hat',
        'hu': 'hun',
        'hy': 'hye',
        'hz': 'her',
        'ia': 'ina',
        'id': 'ind',
        'in': 'ind',  # Replaced by id in 1989 revision
        'ie': 'ile',
        'ig': 'ibo',
        'ii': 'iii',
        'ik': 'ipk',
        'io': 'ido',
        'is': 'isl',
        'it': 'ita',
        'iu': 'iku',
        'ja': 'jpn',
        'jv': 'jav',
        'ka': 'kat',
        'kg': 'kon',
        'ki': 'kik',
        'kj': 'kua',
        'kk': 'kaz',
        'kl': 'kal',
        'km': 'khm',
        'kn': 'kan',
        'ko': 'kor',
        'kr': 'kau',
        'ks': 'kas',
        'ku': 'kur',
        'kv': 'kom',
        'kw': 'cor',
        'ky': 'kir',
        'la': 'lat',
        'lb': 'ltz',
        'lg': 'lug',
        'li': 'lim',
        'ln': 'lin',
        'lo': 'lao',
        'lt': 'lit',
        'lu': 'lub',
        'lv': 'lav',
        'mg': 'mlg',
        'mh': 'mah',
        'mi': 'mri',
        'mk': 'mkd',
        'ml': 'mal',
        'mn': 'mon',
        'mr': 'mar',
        'ms': 'msa',
        'mt': 'mlt',
        'my': 'mya',
        'na': 'nau',
        'nb': 'nob',
        'nd': 'nde',
        'ne': 'nep',
        'ng': 'ndo',
        'nl': 'nld',
        'nn': 'nno',
        'no': 'nor',
        'nr': 'nbl',
        'nv': 'nav',
        'ny': 'nya',
        'oc': 'oci',
        'oj': 'oji',
        'om': 'orm',
        'or': 'ori',
        'os': 'oss',
        'pa': 'pan',
        'pi': 'pli',
        'pl': 'pol',
        'ps': 'pus',
        'pt': 'por',
        'qu': 'que',
        'rm': 'roh',
        'rn': 'run',
        'ro': 'ron',
        'ru': 'rus',
        'rw': 'kin',
        'sa': 'san',
        'sc': 'srd',
        'sd': 'snd',
        'se': 'sme',
        'sg': 'sag',
        'si': 'sin',
        'sk': 'slk',
        'sl': 'slv',
        'sm': 'smo',
        'sn': 'sna',
        'so': 'som',
        'sq': 'sqi',
        'sr': 'srp',
        'ss': 'ssw',
        'st': 'sot',
        'su': 'sun',
        'sv': 'swe',
        'sw': 'swa',
        'ta': 'tam',
        'te': 'tel',
        'tg': 'tgk',
        'th': 'tha',
        'ti': 'tir',
        'tk': 'tuk',
        'tl': 'tgl',
        'tn': 'tsn',
        'to': 'ton',
        'tr': 'tur',
        'ts': 'tso',
        'tt': 'tat',
        'tw': 'twi',
        'ty': 'tah',
        'ug': 'uig',
        'uk': 'ukr',
        'ur': 'urd',
        'uz': 'uzb',
        've': 'ven',
        'vi': 'vie',
        'vo': 'vol',
        'wa': 'wln',
        'wo': 'wol',
        'xh': 'xho',
        'yi': 'yid',
        'ji': 'yid',  # Replaced by yi in 1989 revision
        'yo': 'yor',
        'za': 'zha',
        'zh': 'zho',
        'zu': 'zul',
    }

    @classmethod
    def short2long(cls, code):
        """Convert language code from ISO 639-1 to ISO 639-2/T"""
        return cls._lang_map.get(code[:2])

    @classmethod
    def long2short(cls, code):
        """Convert language code from ISO 639-2/T to ISO 639-1"""
        for short_name, long_name in cls._lang_map.items():
            if long_name == code:
                return short_name


class ISO3166Utils:
    # From http://data.okfn.org/data/core/country-list
    _country_map = {
        'AF': 'Afghanistan',
        'AX': 'Åland Islands',
        'AL': 'Albania',
        'DZ': 'Algeria',
        'AS': 'American Samoa',
        'AD': 'Andorra',
        'AO': 'Angola',
        'AI': 'Anguilla',
        'AQ': 'Antarctica',
        'AG': 'Antigua and Barbuda',
        'AR': 'Argentina',
        'AM': 'Armenia',
        'AW': 'Aruba',
        'AU': 'Australia',
        'AT': 'Austria',
        'AZ': 'Azerbaijan',
        'BS': 'Bahamas',
        'BH': 'Bahrain',
        'BD': 'Bangladesh',
        'BB': 'Barbados',
        'BY': 'Belarus',
        'BE': 'Belgium',
        'BZ': 'Belize',
        'BJ': 'Benin',
        'BM': 'Bermuda',
        'BT': 'Bhutan',
        'BO': 'Bolivia, Plurinational State of',
        'BQ': 'Bonaire, Sint Eustatius and Saba',
        'BA': 'Bosnia and Herzegovina',
        'BW': 'Botswana',
        'BV': 'Bouvet Island',
        'BR': 'Brazil',
        'IO': 'British Indian Ocean Territory',
        'BN': 'Brunei Darussalam',
        'BG': 'Bulgaria',
        'BF': 'Burkina Faso',
        'BI': 'Burundi',
        'KH': 'Cambodia',
        'CM': 'Cameroon',
        'CA': 'Canada',
        'CV': 'Cape Verde',
        'KY': 'Cayman Islands',
        'CF': 'Central African Republic',
        'TD': 'Chad',
        'CL': 'Chile',
        'CN': 'China',
        'CX': 'Christmas Island',
        'CC': 'Cocos (Keeling) Islands',
        'CO': 'Colombia',
        'KM': 'Comoros',
        'CG': 'Congo',
        'CD': 'Congo, the Democratic Republic of the',
        'CK': 'Cook Islands',
        'CR': 'Costa Rica',
        'CI': 'Côte d\'Ivoire',
        'HR': 'Croatia',
        'CU': 'Cuba',
        'CW': 'Curaçao',
        'CY': 'Cyprus',
        'CZ': 'Czech Republic',
        'DK': 'Denmark',
        'DJ': 'Djibouti',
        'DM': 'Dominica',
        'DO': 'Dominican Republic',
        'EC': 'Ecuador',
        'EG': 'Egypt',
        'SV': 'El Salvador',
        'GQ': 'Equatorial Guinea',
        'ER': 'Eritrea',
        'EE': 'Estonia',
        'ET': 'Ethiopia',
        'FK': 'Falkland Islands (Malvinas)',
        'FO': 'Faroe Islands',
        'FJ': 'Fiji',
        'FI': 'Finland',
        'FR': 'France',
        'GF': 'French Guiana',
        'PF': 'French Polynesia',
        'TF': 'French Southern Territories',
        'GA': 'Gabon',
        'GM': 'Gambia',
        'GE': 'Georgia',
        'DE': 'Germany',
        'GH': 'Ghana',
        'GI': 'Gibraltar',
        'GR': 'Greece',
        'GL': 'Greenland',
        'GD': 'Grenada',
        'GP': 'Guadeloupe',
        'GU': 'Guam',
        'GT': 'Guatemala',
        'GG': 'Guernsey',
        'GN': 'Guinea',
        'GW': 'Guinea-Bissau',
        'GY': 'Guyana',
        'HT': 'Haiti',
        'HM': 'Heard Island and McDonald Islands',
        'VA': 'Holy See (Vatican City State)',
        'HN': 'Honduras',
        'HK': 'Hong Kong',
        'HU': 'Hungary',
        'IS': 'Iceland',
        'IN': 'India',
        'ID': 'Indonesia',
        'IR': 'Iran, Islamic Republic of',
        'IQ': 'Iraq',
        'IE': 'Ireland',
        'IM': 'Isle of Man',
        'IL': 'Israel',
        'IT': 'Italy',
        'JM': 'Jamaica',
        'JP': 'Japan',
        'JE': 'Jersey',
        'JO': 'Jordan',
        'KZ': 'Kazakhstan',
        'KE': 'Kenya',
        'KI': 'Kiribati',
        'KP': 'Korea, Democratic People\'s Republic of',
        'KR': 'Korea, Republic of',
        'KW': 'Kuwait',
        'KG': 'Kyrgyzstan',
        'LA': 'Lao People\'s Democratic Republic',
        'LV': 'Latvia',
        'LB': 'Lebanon',
        'LS': 'Lesotho',
        'LR': 'Liberia',
        'LY': 'Libya',
        'LI': 'Liechtenstein',
        'LT': 'Lithuania',
        'LU': 'Luxembourg',
        'MO': 'Macao',
        'MK': 'Macedonia, the Former Yugoslav Republic of',
        'MG': 'Madagascar',
        'MW': 'Malawi',
        'MY': 'Malaysia',
        'MV': 'Maldives',
        'ML': 'Mali',
        'MT': 'Malta',
        'MH': 'Marshall Islands',
        'MQ': 'Martinique',
        'MR': 'Mauritania',
        'MU': 'Mauritius',
        'YT': 'Mayotte',
        'MX': 'Mexico',
        'FM': 'Micronesia, Federated States of',
        'MD': 'Moldova, Republic of',
        'MC': 'Monaco',
        'MN': 'Mongolia',
        'ME': 'Montenegro',
        'MS': 'Montserrat',
        'MA': 'Morocco',
        'MZ': 'Mozambique',
        'MM': 'Myanmar',
        'NA': 'Namibia',
        'NR': 'Nauru',
        'NP': 'Nepal',
        'NL': 'Netherlands',
        'NC': 'New Caledonia',
        'NZ': 'New Zealand',
        'NI': 'Nicaragua',
        'NE': 'Niger',
        'NG': 'Nigeria',
        'NU': 'Niue',
        'NF': 'Norfolk Island',
        'MP': 'Northern Mariana Islands',
        'NO': 'Norway',
        'OM': 'Oman',
        'PK': 'Pakistan',
        'PW': 'Palau',
        'PS': 'Palestine, State of',
        'PA': 'Panama',
        'PG': 'Papua New Guinea',
        'PY': 'Paraguay',
        'PE': 'Peru',
        'PH': 'Philippines',
        'PN': 'Pitcairn',
        'PL': 'Poland',
        'PT': 'Portugal',
        'PR': 'Puerto Rico',
        'QA': 'Qatar',
        'RE': 'Réunion',
        'RO': 'Romania',
        'RU': 'Russian Federation',
        'RW': 'Rwanda',
        'BL': 'Saint Barthélemy',
        'SH': 'Saint Helena, Ascension and Tristan da Cunha',
        'KN': 'Saint Kitts and Nevis',
        'LC': 'Saint Lucia',
        'MF': 'Saint Martin (French part)',
        'PM': 'Saint Pierre and Miquelon',
        'VC': 'Saint Vincent and the Grenadines',
        'WS': 'Samoa',
        'SM': 'San Marino',
        'ST': 'Sao Tome and Principe',
        'SA': 'Saudi Arabia',
        'SN': 'Senegal',
        'RS': 'Serbia',
        'SC': 'Seychelles',
        'SL': 'Sierra Leone',
        'SG': 'Singapore',
        'SX': 'Sint Maarten (Dutch part)',
        'SK': 'Slovakia',
        'SI': 'Slovenia',
        'SB': 'Solomon Islands',
        'SO': 'Somalia',
        'ZA': 'South Africa',
        'GS': 'South Georgia and the South Sandwich Islands',
        'SS': 'South Sudan',
        'ES': 'Spain',
        'LK': 'Sri Lanka',
        'SD': 'Sudan',
        'SR': 'Suriname',
        'SJ': 'Svalbard and Jan Mayen',
        'SZ': 'Swaziland',
        'SE': 'Sweden',
        'CH': 'Switzerland',
        'SY': 'Syrian Arab Republic',
        'TW': 'Taiwan, Province of China',
        'TJ': 'Tajikistan',
        'TZ': 'Tanzania, United Republic of',
        'TH': 'Thailand',
        'TL': 'Timor-Leste',
        'TG': 'Togo',
        'TK': 'Tokelau',
        'TO': 'Tonga',
        'TT': 'Trinidad and Tobago',
        'TN': 'Tunisia',
        'TR': 'Turkey',
        'TM': 'Turkmenistan',
        'TC': 'Turks and Caicos Islands',
        'TV': 'Tuvalu',
        'UG': 'Uganda',
        'UA': 'Ukraine',
        'AE': 'United Arab Emirates',
        'GB': 'United Kingdom',
        'US': 'United States',
        'UM': 'United States Minor Outlying Islands',
        'UY': 'Uruguay',
        'UZ': 'Uzbekistan',
        'VU': 'Vanuatu',
        'VE': 'Venezuela, Bolivarian Republic of',
        'VN': 'Viet Nam',
        'VG': 'Virgin Islands, British',
        'VI': 'Virgin Islands, U.S.',
        'WF': 'Wallis and Futuna',
        'EH': 'Western Sahara',
        'YE': 'Yemen',
        'ZM': 'Zambia',
        'ZW': 'Zimbabwe',
        # Not ISO 3166 codes, but used for IP blocks
        'AP': 'Asia/Pacific Region',
        'EU': 'Europe',
    }

    @classmethod
    def short2full(cls, code):
        """Convert an ISO 3166-2 country code to the corresponding full name"""
        return cls._country_map.get(code.upper())


class GeoUtils:
    # Major IPv4 address blocks per country
    _country_ip_map = {
        'AD': '46.172.224.0/19',
        'AE': '94.200.0.0/13',
        'AF': '149.54.0.0/17',
        'AG': '209.59.64.0/18',
        'AI': '204.14.248.0/21',
        'AL': '46.99.0.0/16',
        'AM': '46.70.0.0/15',
        'AO': '105.168.0.0/13',
        'AP': '182.50.184.0/21',
        'AQ': '23.154.160.0/24',
        'AR': '181.0.0.0/12',
        'AS': '202.70.112.0/20',
        'AT': '77.116.0.0/14',
        'AU': '1.128.0.0/11',
        'AW': '181.41.0.0/18',
        'AX': '185.217.4.0/22',
        'AZ': '5.197.0.0/16',
        'BA': '31.176.128.0/17',
        'BB': '65.48.128.0/17',
        'BD': '114.130.0.0/16',
        'BE': '57.0.0.0/8',
        'BF': '102.178.0.0/15',
        'BG': '95.42.0.0/15',
        'BH': '37.131.0.0/17',
        'BI': '154.117.192.0/18',
        'BJ': '137.255.0.0/16',
        'BL': '185.212.72.0/23',
        'BM': '196.12.64.0/18',
        'BN': '156.31.0.0/16',
        'BO': '161.56.0.0/16',
        'BQ': '161.0.80.0/20',
        'BR': '191.128.0.0/12',
        'BS': '24.51.64.0/18',
        'BT': '119.2.96.0/19',
        'BW': '168.167.0.0/16',
        'BY': '178.120.0.0/13',
        'BZ': '179.42.192.0/18',
        'CA': '99.224.0.0/11',
        'CD': '41.243.0.0/16',
        'CF': '197.242.176.0/21',
        'CG': '160.113.0.0/16',
        'CH': '85.0.0.0/13',
        'CI': '102.136.0.0/14',
        'CK': '202.65.32.0/19',
        'CL': '152.172.0.0/14',
        'CM': '102.244.0.0/14',
        'CN': '36.128.0.0/10',
        'CO': '181.240.0.0/12',
        'CR': '201.192.0.0/12',
        'CU': '152.206.0.0/15',
        'CV': '165.90.96.0/19',
        'CW': '190.88.128.0/17',
        'CY': '31.153.0.0/16',
        'CZ': '88.100.0.0/14',
        'DE': '53.0.0.0/8',
        'DJ': '197.241.0.0/17',
        'DK': '87.48.0.0/12',
        'DM': '192.243.48.0/20',
        'DO': '152.166.0.0/15',
        'DZ': '41.96.0.0/12',
        'EC': '186.68.0.0/15',
        'EE': '90.190.0.0/15',
        'EG': '156.160.0.0/11',
        'ER': '196.200.96.0/20',
        'ES': '88.0.0.0/11',
        'ET': '196.188.0.0/14',
        'EU': '2.16.0.0/13',
        'FI': '91.152.0.0/13',
        'FJ': '144.120.0.0/16',
        'FK': '80.73.208.0/21',
        'FM': '119.252.112.0/20',
        'FO': '88.85.32.0/19',
        'FR': '90.0.0.0/9',
        'GA': '41.158.0.0/15',
        'GB': '25.0.0.0/8',
        'GD': '74.122.88.0/21',
        'GE': '31.146.0.0/16',
        'GF': '161.22.64.0/18',
        'GG': '62.68.160.0/19',
        'GH': '154.160.0.0/12',
        'GI': '95.164.0.0/16',
        'GL': '88.83.0.0/19',
        'GM': '160.182.0.0/15',
        'GN': '197.149.192.0/18',
        'GP': '104.250.0.0/19',
        'GQ': '105.235.224.0/20',
        'GR': '94.64.0.0/13',
        'GT': '168.234.0.0/16',
        'GU': '168.123.0.0/16',
        'GW': '197.214.80.0/20',
        'GY': '181.41.64.0/18',
        'HK': '113.252.0.0/14',
        'HN': '181.210.0.0/16',
        'HR': '93.136.0.0/13',
        'HT': '148.102.128.0/17',
        'HU': '84.0.0.0/14',
        'ID': '39.192.0.0/10',
        'IE': '87.32.0.0/12',
        'IL': '79.176.0.0/13',
        'IM': '5.62.80.0/20',
        'IN': '117.192.0.0/10',
        'IO': '203.83.48.0/21',
        'IQ': '37.236.0.0/14',
        'IR': '2.176.0.0/12',
        'IS': '82.221.0.0/16',
        'IT': '79.0.0.0/10',
        'JE': '87.244.64.0/18',
        'JM': '72.27.0.0/17',
        'JO': '176.29.0.0/16',
        'JP': '133.0.0.0/8',
        'KE': '105.48.0.0/12',
        'KG': '158.181.128.0/17',
        'KH': '36.37.128.0/17',
        'KI': '103.25.140.0/22',
        'KM': '197.255.224.0/20',
        'KN': '198.167.192.0/19',
        'KP': '175.45.176.0/22',
        'KR': '175.192.0.0/10',
        'KW': '37.36.0.0/14',
        'KY': '64.96.0.0/15',
        'KZ': '2.72.0.0/13',
        'LA': '115.84.64.0/18',
        'LB': '178.135.0.0/16',
        'LC': '24.92.144.0/20',
        'LI': '82.117.0.0/19',
        'LK': '112.134.0.0/15',
        'LR': '102.183.0.0/16',
        'LS': '129.232.0.0/17',
        'LT': '78.56.0.0/13',
        'LU': '188.42.0.0/16',
        'LV': '46.109.0.0/16',
        'LY': '41.252.0.0/14',
        'MA': '105.128.0.0/11',
        'MC': '88.209.64.0/18',
        'MD': '37.246.0.0/16',
        'ME': '178.175.0.0/17',
        'MF': '74.112.232.0/21',
        'MG': '154.126.0.0/17',
        'MH': '117.103.88.0/21',
        'MK': '77.28.0.0/15',
        'ML': '154.118.128.0/18',
        'MM': '37.111.0.0/17',
        'MN': '49.0.128.0/17',
        'MO': '60.246.0.0/16',
        'MP': '202.88.64.0/20',
        'MQ': '109.203.224.0/19',
        'MR': '41.188.64.0/18',
        'MS': '208.90.112.0/22',
        'MT': '46.11.0.0/16',
        'MU': '105.16.0.0/12',
        'MV': '27.114.128.0/18',
        'MW': '102.70.0.0/15',
        'MX': '187.192.0.0/11',
        'MY': '175.136.0.0/13',
        'MZ': '197.218.0.0/15',
        'NA': '41.182.0.0/16',
        'NC': '101.101.0.0/18',
        'NE': '197.214.0.0/18',
        'NF': '203.17.240.0/22',
        'NG': '105.112.0.0/12',
        'NI': '186.76.0.0/15',
        'NL': '145.96.0.0/11',
        'NO': '84.208.0.0/13',
        'NP': '36.252.0.0/15',
        'NR': '203.98.224.0/19',
        'NU': '49.156.48.0/22',
        'NZ': '49.224.0.0/14',
        'OM': '5.36.0.0/15',
        'PA': '186.72.0.0/15',
        'PE': '186.160.0.0/14',
        'PF': '123.50.64.0/18',
        'PG': '124.240.192.0/19',
        'PH': '49.144.0.0/13',
        'PK': '39.32.0.0/11',
        'PL': '83.0.0.0/11',
        'PM': '70.36.0.0/20',
        'PR': '66.50.0.0/16',
        'PS': '188.161.0.0/16',
        'PT': '85.240.0.0/13',
        'PW': '202.124.224.0/20',
        'PY': '181.120.0.0/14',
        'QA': '37.210.0.0/15',
        'RE': '102.35.0.0/16',
        'RO': '79.112.0.0/13',
        'RS': '93.86.0.0/15',
        'RU': '5.136.0.0/13',
        'RW': '41.186.0.0/16',
        'SA': '188.48.0.0/13',
        'SB': '202.1.160.0/19',
        'SC': '154.192.0.0/11',
        'SD': '102.120.0.0/13',
        'SE': '78.64.0.0/12',
        'SG': '8.128.0.0/10',
        'SI': '188.196.0.0/14',
        'SK': '78.98.0.0/15',
        'SL': '102.143.0.0/17',
        'SM': '89.186.32.0/19',
        'SN': '41.82.0.0/15',
        'SO': '154.115.192.0/18',
        'SR': '186.179.128.0/17',
        'SS': '105.235.208.0/21',
        'ST': '197.159.160.0/19',
        'SV': '168.243.0.0/16',
        'SX': '190.102.0.0/20',
        'SY': '5.0.0.0/16',
        'SZ': '41.84.224.0/19',
        'TC': '65.255.48.0/20',
        'TD': '154.68.128.0/19',
        'TG': '196.168.0.0/14',
        'TH': '171.96.0.0/13',
        'TJ': '85.9.128.0/18',
        'TK': '27.96.24.0/21',
        'TL': '180.189.160.0/20',
        'TM': '95.85.96.0/19',
        'TN': '197.0.0.0/11',
        'TO': '175.176.144.0/21',
        'TR': '78.160.0.0/11',
        'TT': '186.44.0.0/15',
        'TV': '202.2.96.0/19',
        'TW': '120.96.0.0/11',
        'TZ': '156.156.0.0/14',
        'UA': '37.52.0.0/14',
        'UG': '102.80.0.0/13',
        'US': '6.0.0.0/8',
        'UY': '167.56.0.0/13',
        'UZ': '84.54.64.0/18',
        'VA': '212.77.0.0/19',
        'VC': '207.191.240.0/21',
        'VE': '186.88.0.0/13',
        'VG': '66.81.192.0/20',
        'VI': '146.226.0.0/16',
        'VN': '14.160.0.0/11',
        'VU': '202.80.32.0/20',
        'WF': '117.20.32.0/21',
        'WS': '202.4.32.0/19',
        'YE': '134.35.0.0/16',
        'YT': '41.242.116.0/22',
        'ZA': '41.0.0.0/11',
        'ZM': '102.144.0.0/13',
        'ZW': '102.177.192.0/18',
    }

    @classmethod
    def random_ipv4(cls, code_or_block):
        if len(code_or_block) == 2:
            block = cls._country_ip_map.get(code_or_block.upper())
            if not block:
                return None
        else:
            block = code_or_block
        addr, preflen = block.split('/')
        addr_min = struct.unpack('!L', socket.inet_aton(addr))[0]
        addr_max = addr_min | (0xffffffff >> int(preflen))
        return str(socket.inet_ntoa(
            struct.pack('!L', random.randint(addr_min, addr_max))))


class PerRequestProxyHandler(urllib.request.ProxyHandler):
    def __init__(self, proxies=None):
        # Set default handlers
        for type in ('http', 'https'):
            setattr(self, '%s_open' % type,
                    lambda r, proxy='__noproxy__', type=type, meth=self.proxy_open:
                        meth(r, proxy, type))
        urllib.request.ProxyHandler.__init__(self, proxies)

    def proxy_open(self, req, proxy, type):
        req_proxy = req.headers.get('Ytdl-request-proxy')
        if req_proxy is not None:
            proxy = req_proxy
            del req.headers['Ytdl-request-proxy']

        if proxy == '__noproxy__':
            return None  # No Proxy
        if urllib.parse.urlparse(proxy).scheme.lower() in ('socks', 'socks4', 'socks4a', 'socks5'):
            req.add_header('Ytdl-socks-proxy', proxy)
            # yt-dlp's http/https handlers do wrapping the socket with socks
            return None
        return urllib.request.ProxyHandler.proxy_open(
            self, req, proxy, type)


# Both long_to_bytes and bytes_to_long are adapted from PyCrypto, which is
# released into Public Domain
# https://github.com/dlitz/pycrypto/blob/master/lib/Crypto/Util/number.py#L387

def long_to_bytes(n, blocksize=0):
    """long_to_bytes(n:long, blocksize:int) : string
    Convert a long integer to a byte string.

    If optional blocksize is given and greater than zero, pad the front of the
    byte string with binary zeros so that the length is a multiple of
    blocksize.
    """
    # after much testing, this algorithm was deemed to be the fastest
    s = b''
    n = int(n)
    while n > 0:
        s = struct.pack('>I', n & 0xffffffff) + s
        n = n >> 32
    # strip off leading zeros
    for i in range(len(s)):
        if s[i] != b'\000'[0]:
            break
    else:
        # only happens when n == 0
        s = b'\000'
        i = 0
    s = s[i:]
    # add back some pad bytes.  this could be done more efficiently w.r.t. the
    # de-padding being done above, but sigh...
    if blocksize > 0 and len(s) % blocksize:
        s = (blocksize - len(s) % blocksize) * b'\000' + s
    return s


def bytes_to_long(s):
    """bytes_to_long(string) : long
    Convert a byte string to a long integer.

    This is (essentially) the inverse of long_to_bytes().
    """
    acc = 0
    length = len(s)
    if length % 4:
        extra = (4 - length % 4)
        s = b'\000' * extra + s
        length = length + extra
    for i in range(0, length, 4):
        acc = (acc << 32) + struct.unpack('>I', s[i:i + 4])[0]
    return acc


def ohdave_rsa_encrypt(data, exponent, modulus):
    '''
    Implement OHDave's RSA algorithm. See http://www.ohdave.com/rsa/

    Input:
        data: data to encrypt, bytes-like object
        exponent, modulus: parameter e and N of RSA algorithm, both integer
    Output: hex string of encrypted data

    Limitation: supports one block encryption only
    '''

    payload = int(binascii.hexlify(data[::-1]), 16)
    encrypted = pow(payload, exponent, modulus)
    return '%x' % encrypted


def pkcs1pad(data, length):
    """
    Padding input data with PKCS#1 scheme

    @param {int[]} data        input data
    @param {int}   length      target length
    @returns {int[]}           padded data
    """
    if len(data) > length - 11:
        raise ValueError('Input data too long for PKCS#1 padding')

    pseudo_random = [random.randint(0, 254) for _ in range(length - len(data) - 3)]
    return [0, 2] + pseudo_random + [0] + data


def _base_n_table(n, table):
    if not table and not n:
        raise ValueError('Either table or n must be specified')
    table = (table or '0123456789abcdefghijklmnopqrstuvwxyzABCDEFGHIJKLMNOPQRSTUVWXYZ')[:n]

    if n and n != len(table):
        raise ValueError(f'base {n} exceeds table length {len(table)}')
    return table


def encode_base_n(num, n=None, table=None):
    """Convert given int to a base-n string"""
    table = _base_n_table(n, table)
    if not num:
        return table[0]

    result, base = '', len(table)
    while num:
        result = table[num % base] + result
        num = num // base
    return result


def decode_base_n(string, n=None, table=None):
    """Convert given base-n string to int"""
    table = {char: index for index, char in enumerate(_base_n_table(n, table))}
    result, base = 0, len(table)
    for char in string:
        result = result * base + table[char]
    return result


def decode_base(value, digits):
    deprecation_warning(f'{__name__}.decode_base is deprecated and may be removed '
                        f'in a future version. Use {__name__}.decode_base_n instead')
    return decode_base_n(value, table=digits)


def decode_packed_codes(code):
    mobj = re.search(PACKED_CODES_RE, code)
    obfuscated_code, base, count, symbols = mobj.groups()
    base = int(base)
    count = int(count)
    symbols = symbols.split('|')
    symbol_table = {}

    while count:
        count -= 1
        base_n_count = encode_base_n(count, base)
        symbol_table[base_n_count] = symbols[count] or base_n_count

    return re.sub(
        r'\b(\w+)\b', lambda mobj: symbol_table[mobj.group(0)],
        obfuscated_code)


def caesar(s, alphabet, shift):
    if shift == 0:
        return s
    l = len(alphabet)
    return ''.join(
        alphabet[(alphabet.index(c) + shift) % l] if c in alphabet else c
        for c in s)


def rot47(s):
    return caesar(s, r'''!"#$%&'()*+,-./0123456789:;<=>?@ABCDEFGHIJKLMNOPQRSTUVWXYZ[\]^_`abcdefghijklmnopqrstuvwxyz{|}~''', 47)


def parse_m3u8_attributes(attrib):
    info = {}
    for (key, val) in re.findall(r'(?P<key>[A-Z0-9-]+)=(?P<val>"[^"]+"|[^",]+)(?:,|$)', attrib):
        if val.startswith('"'):
            val = val[1:-1]
        info[key] = val
    return info


def urshift(val, n):
    return val >> n if val >= 0 else (val + 0x100000000) >> n


# Based on png2str() written by @gdkchan and improved by @yokrysty
# Originally posted at https://github.com/ytdl-org/youtube-dl/issues/9706
def decode_png(png_data):
    # Reference: https://www.w3.org/TR/PNG/
    header = png_data[8:]

    if png_data[:8] != b'\x89PNG\x0d\x0a\x1a\x0a' or header[4:8] != b'IHDR':
        raise OSError('Not a valid PNG file.')

    int_map = {1: '>B', 2: '>H', 4: '>I'}
    unpack_integer = lambda x: struct.unpack(int_map[len(x)], x)[0]

    chunks = []

    while header:
        length = unpack_integer(header[:4])
        header = header[4:]

        chunk_type = header[:4]
        header = header[4:]

        chunk_data = header[:length]
        header = header[length:]

        header = header[4:]  # Skip CRC

        chunks.append({
            'type': chunk_type,
            'length': length,
            'data': chunk_data
        })

    ihdr = chunks[0]['data']

    width = unpack_integer(ihdr[:4])
    height = unpack_integer(ihdr[4:8])

    idat = b''

    for chunk in chunks:
        if chunk['type'] == b'IDAT':
            idat += chunk['data']

    if not idat:
        raise OSError('Unable to read PNG data.')

    decompressed_data = bytearray(zlib.decompress(idat))

    stride = width * 3
    pixels = []

    def _get_pixel(idx):
        x = idx % stride
        y = idx // stride
        return pixels[y][x]

    for y in range(height):
        basePos = y * (1 + stride)
        filter_type = decompressed_data[basePos]

        current_row = []

        pixels.append(current_row)

        for x in range(stride):
            color = decompressed_data[1 + basePos + x]
            basex = y * stride + x
            left = 0
            up = 0

            if x > 2:
                left = _get_pixel(basex - 3)
            if y > 0:
                up = _get_pixel(basex - stride)

            if filter_type == 1:  # Sub
                color = (color + left) & 0xff
            elif filter_type == 2:  # Up
                color = (color + up) & 0xff
            elif filter_type == 3:  # Average
                color = (color + ((left + up) >> 1)) & 0xff
            elif filter_type == 4:  # Paeth
                a = left
                b = up
                c = 0

                if x > 2 and y > 0:
                    c = _get_pixel(basex - stride - 3)

                p = a + b - c

                pa = abs(p - a)
                pb = abs(p - b)
                pc = abs(p - c)

                if pa <= pb and pa <= pc:
                    color = (color + a) & 0xff
                elif pb <= pc:
                    color = (color + b) & 0xff
                else:
                    color = (color + c) & 0xff

            current_row.append(color)

    return width, height, pixels


def write_xattr(path, key, value):
    # Windows: Write xattrs to NTFS Alternate Data Streams:
    # http://en.wikipedia.org/wiki/NTFS#Alternate_data_streams_.28ADS.29
    if compat_os_name == 'nt':
        assert ':' not in key
        assert os.path.exists(path)

        try:
            with open(f'{path}:{key}', 'wb') as f:
                f.write(value)
        except OSError as e:
            raise XAttrMetadataError(e.errno, e.strerror)
        return

    # UNIX Method 1. Use xattrs/pyxattrs modules

    setxattr = None
    if getattr(xattr, '_yt_dlp__identifier', None) == 'pyxattr':
        # Unicode arguments are not supported in pyxattr until version 0.5.0
        # See https://github.com/ytdl-org/youtube-dl/issues/5498
        if version_tuple(xattr.__version__) >= (0, 5, 0):
            setxattr = xattr.set
    elif xattr:
        setxattr = xattr.setxattr

    if setxattr:
        try:
            setxattr(path, key, value)
        except OSError as e:
            raise XAttrMetadataError(e.errno, e.strerror)
        return

    # UNIX Method 2. Use setfattr/xattr executables
    exe = ('setfattr' if check_executable('setfattr', ['--version'])
           else 'xattr' if check_executable('xattr', ['-h']) else None)
    if not exe:
        raise XAttrUnavailableError(
            'Couldn\'t find a tool to set the xattrs. Install either the python "xattr" or "pyxattr" modules or the '
            + ('"xattr" binary' if sys.platform != 'linux' else 'GNU "attr" package (which contains the "setfattr" tool)'))

    value = value.decode()
    try:
        _, stderr, returncode = Popen.run(
            [exe, '-w', key, value, path] if exe == 'xattr' else [exe, '-n', key, '-v', value, path],
            text=True, stdout=subprocess.PIPE, stderr=subprocess.PIPE, stdin=subprocess.PIPE)
    except OSError as e:
        raise XAttrMetadataError(e.errno, e.strerror)
    if returncode:
        raise XAttrMetadataError(returncode, stderr)


def random_birthday(year_field, month_field, day_field):
    start_date = datetime.date(1950, 1, 1)
    end_date = datetime.date(1995, 12, 31)
    offset = random.randint(0, (end_date - start_date).days)
    random_date = start_date + datetime.timedelta(offset)
    return {
        year_field: str(random_date.year),
        month_field: str(random_date.month),
        day_field: str(random_date.day),
    }


# Templates for internet shortcut files, which are plain text files.
DOT_URL_LINK_TEMPLATE = '''\
[InternetShortcut]
URL=%(url)s
'''

DOT_WEBLOC_LINK_TEMPLATE = '''\
<?xml version="1.0" encoding="UTF-8"?>
<!DOCTYPE plist PUBLIC "-//Apple//DTD PLIST 1.0//EN" "http://www.apple.com/DTDs/PropertyList-1.0.dtd">
<plist version="1.0">
<dict>
\t<key>URL</key>
\t<string>%(url)s</string>
</dict>
</plist>
'''

DOT_DESKTOP_LINK_TEMPLATE = '''\
[Desktop Entry]
Encoding=UTF-8
Name=%(filename)s
Type=Link
URL=%(url)s
Icon=text-html
'''

LINK_TEMPLATES = {
    'url': DOT_URL_LINK_TEMPLATE,
    'desktop': DOT_DESKTOP_LINK_TEMPLATE,
    'webloc': DOT_WEBLOC_LINK_TEMPLATE,
}


def iri_to_uri(iri):
    """
    Converts an IRI (Internationalized Resource Identifier, allowing Unicode characters) to a URI (Uniform Resource Identifier, ASCII-only).

    The function doesn't add an additional layer of escaping; e.g., it doesn't escape `%3C` as `%253C`. Instead, it percent-escapes characters with an underlying UTF-8 encoding *besides* those already escaped, leaving the URI intact.
    """

    iri_parts = urllib.parse.urlparse(iri)

    if '[' in iri_parts.netloc:
        raise ValueError('IPv6 URIs are not, yet, supported.')
        # Querying `.netloc`, when there's only one bracket, also raises a ValueError.

    # The `safe` argument values, that the following code uses, contain the characters that should not be percent-encoded. Everything else but letters, digits and '_.-' will be percent-encoded with an underlying UTF-8 encoding. Everything already percent-encoded will be left as is.

    net_location = ''
    if iri_parts.username:
        net_location += urllib.parse.quote(iri_parts.username, safe=r"!$%&'()*+,~")
        if iri_parts.password is not None:
            net_location += ':' + urllib.parse.quote(iri_parts.password, safe=r"!$%&'()*+,~")
        net_location += '@'

    net_location += iri_parts.hostname.encode('idna').decode()  # Punycode for Unicode hostnames.
    # The 'idna' encoding produces ASCII text.
    if iri_parts.port is not None and iri_parts.port != 80:
        net_location += ':' + str(iri_parts.port)

    return urllib.parse.urlunparse(
        (iri_parts.scheme,
            net_location,

            urllib.parse.quote_plus(iri_parts.path, safe=r"!$%&'()*+,/:;=@|~"),

            # Unsure about the `safe` argument, since this is a legacy way of handling parameters.
            urllib.parse.quote_plus(iri_parts.params, safe=r"!$%&'()*+,/:;=@|~"),

            # Not totally sure about the `safe` argument, since the source does not explicitly mention the query URI component.
            urllib.parse.quote_plus(iri_parts.query, safe=r"!$%&'()*+,/:;=?@{|}~"),

            urllib.parse.quote_plus(iri_parts.fragment, safe=r"!#$%&'()*+,/:;=?@{|}~")))

    # Source for `safe` arguments: https://url.spec.whatwg.org/#percent-encoded-bytes.


def to_high_limit_path(path):
    if sys.platform in ['win32', 'cygwin']:
        # Work around MAX_PATH limitation on Windows. The maximum allowed length for the individual path segments may still be quite limited.
        return '\\\\?\\' + os.path.abspath(path)

    return path


def format_field(obj, field=None, template='%s', ignore=NO_DEFAULT, default='', func=IDENTITY):
    val = traverse_obj(obj, *variadic(field))
    if (not val and val != 0) if ignore is NO_DEFAULT else val in variadic(ignore):
        return default
    return template % func(val)


def clean_podcast_url(url):
    return re.sub(r'''(?x)
        (?:
            (?:
                chtbl\.com/track|
                media\.blubrry\.com| # https://create.blubrry.com/resources/podcast-media-download-statistics/getting-started/
                play\.podtrac\.com
            )/[^/]+|
            (?:dts|www)\.podtrac\.com/(?:pts/)?redirect\.[0-9a-z]{3,4}| # http://analytics.podtrac.com/how-to-measure
            flex\.acast\.com|
            pd(?:
                cn\.co| # https://podcorn.com/analytics-prefix/
                st\.fm # https://podsights.com/docs/
            )/e
        )/''', '', url)


_HEX_TABLE = '0123456789abcdef'


def random_uuidv4():
    return re.sub(r'[xy]', lambda x: _HEX_TABLE[random.randint(0, 15)], 'xxxxxxxx-xxxx-4xxx-yxxx-xxxxxxxxxxxx')


def make_dir(path, to_screen=None):
    try:
        dn = os.path.dirname(path)
        if dn and not os.path.exists(dn):
            os.makedirs(dn)
        return True
    except OSError as err:
        if callable(to_screen) is not None:
            to_screen('unable to create directory ' + error_to_compat_str(err))
        return False


def get_executable_path():
    from .update import _get_variant_and_executable_path

    return os.path.dirname(os.path.abspath(_get_variant_and_executable_path()[1]))


def load_plugins(name, suffix, namespace):
    classes = {}
    with contextlib.suppress(FileNotFoundError):
        plugins_spec = importlib.util.spec_from_file_location(
            name, os.path.join(get_executable_path(), 'ytdlp_plugins', name, '__init__.py'))
        plugins = importlib.util.module_from_spec(plugins_spec)
        sys.modules[plugins_spec.name] = plugins
        plugins_spec.loader.exec_module(plugins)
        for name in dir(plugins):
            if name in namespace:
                continue
            if not name.endswith(suffix):
                continue
            klass = getattr(plugins, name)
            classes[name] = namespace[name] = klass
    return classes


def traverse_obj(
        obj, *paths, default=NO_DEFAULT, expected_type=None, get_all=True,
        casesense=True, is_user_input=False, traverse_string=False):
    """
    Safely traverse nested `dict`s and `Sequence`s

    >>> obj = [{}, {"key": "value"}]
    >>> traverse_obj(obj, (1, "key"))
    "value"

    Each of the provided `paths` is tested and the first producing a valid result will be returned.
<<<<<<< HEAD
    Supported values for traversal are `Mapping`, `Sequence` and `re.Match`.
=======
    The next path will also be tested if the path branched but no results could be found.
>>>>>>> f99bbfc9
    A value of None is treated as the absence of a value.

    The paths will be wrapped in `variadic`, so that `'key'` is conveniently the same as `('key', )`.

    The keys in the path can be one of:
        - `None`:           Return the current object.
        - `str`/`int`:      Return `obj[key]`. For `re.Match, return `obj.group(key)`.
        - `slice`:          Branch out and return all values in `obj[key]`.
        - `Ellipsis`:       Branch out and return a list of all values.
        - `tuple`/`list`:   Branch out and return a list of all matching values.
                            Read as: `[traverse_obj(obj, branch) for branch in branches]`.
        - `function`:       Branch out and return values filtered by the function.
                            Read as: `[value for key, value in obj if function(key, value)]`.
                            For `Sequence`s, `key` is the index of the value.
        - `dict`            Transform the current object and return a matching dict.
                            Read as: `{key: traverse_obj(obj, path) for key, path in dct.items()}`.

        `tuple`, `list`, and `dict` all support nested paths and branches.

    @params paths           Paths which to traverse by.
    @param default          Value to return if the paths do not match.
    @param expected_type    If a `type`, only accept final values of this type.
                            If any other callable, try to call the function on each result.
    @param get_all          If `False`, return the first matching result, otherwise all matching ones.
    @param casesense        If `False`, consider string dictionary keys as case insensitive.

    The following are only meant to be used by YoutubeDL.prepare_outtmpl and are not part of the API

    @param is_user_input    Whether the keys are generated from user input.
                            If `True` strings get converted to `int`/`slice` if needed.
    @param traverse_string  Whether to traverse into objects as strings.
                            If `True`, any non-compatible object will first be
                            converted into a string and then traversed into.


    @returns                The result of the object traversal.
                            If successful, `get_all=True`, and the path branches at least once,
                            then a list of results is returned instead.
                            A list is always returned if the last path branches and no `default` is given.
    """
    is_sequence = lambda x: isinstance(x, collections.abc.Sequence) and not isinstance(x, (str, bytes))
    casefold = lambda k: k.casefold() if isinstance(k, str) else k

    if isinstance(expected_type, type):
        type_test = lambda val: val if isinstance(val, expected_type) else None
    else:
        type_test = lambda val: try_call(expected_type or IDENTITY, args=(val,))

    def apply_key(key, obj):
        if obj is None:
            return

        elif key is None:
            yield obj

        elif isinstance(key, (list, tuple)):
            for branch in key:
                _, result = apply_path(obj, branch)
                yield from result

        elif key is ...:
            if isinstance(obj, collections.abc.Mapping):
                yield from obj.values()
            elif is_sequence(obj):
                yield from obj
            elif isinstance(obj, re.Match):
                yield from obj.groups()
            elif traverse_string:
                yield from str(obj)

        elif callable(key):
            if is_sequence(obj):
                iter_obj = enumerate(obj)
            elif isinstance(obj, collections.abc.Mapping):
                iter_obj = obj.items()
            elif isinstance(obj, re.Match):
                iter_obj = enumerate((obj.group(), *obj.groups()))
            elif traverse_string:
                iter_obj = enumerate(str(obj))
            else:
                return
            yield from (v for k, v in iter_obj if try_call(key, args=(k, v)))

        elif isinstance(key, dict):
            iter_obj = ((k, _traverse_obj(obj, v)) for k, v in key.items())
            yield {k: v if v is not None else default for k, v in iter_obj
                   if v is not None or default is not NO_DEFAULT}

        elif isinstance(obj, collections.abc.Mapping):
            yield (obj.get(key) if casesense or (key in obj)
                   else next((v for k, v in obj.items() if casefold(k) == key), None))

        elif isinstance(obj, re.Match):
            if isinstance(key, int) or casesense:
                with contextlib.suppress(IndexError):
                    yield obj.group(key)
                    return

            if not isinstance(key, str):
                return

            yield next((v for k, v in obj.groupdict().items() if casefold(k) == key), None)

        else:
            if is_user_input:
                key = (int_or_none(key) if ':' not in key
                       else slice(*map(int_or_none, key.split(':'))))

            if not isinstance(key, (int, slice)):
                return

            if not is_sequence(obj):
                if not traverse_string:
                    return
                obj = str(obj)

            with contextlib.suppress(IndexError):
                yield obj[key]

    def apply_path(start_obj, path):
        objs = (start_obj,)
        has_branched = False

        for key in variadic(path):
            if is_user_input and key == ':':
                key = ...

            if not casesense and isinstance(key, str):
                key = key.casefold()

            if key is ... or isinstance(key, (list, tuple)) or callable(key):
                has_branched = True

            key_func = functools.partial(apply_key, key)
            objs = itertools.chain.from_iterable(map(key_func, objs))

        return has_branched, objs

    def _traverse_obj(obj, path, use_list=True):
        has_branched, results = apply_path(obj, path)
        results = LazyList(x for x in map(type_test, results) if x is not None)

        if get_all and has_branched:
            return results.exhaust() if results or use_list else None

        return results[0] if results else None

    for index, path in enumerate(paths, 1):
        use_list = default is NO_DEFAULT and index == len(paths)
        result = _traverse_obj(obj, path, use_list)
        if result is not None:
            return result

    return None if default is NO_DEFAULT else default


def traverse_dict(dictn, keys, casesense=True):
    deprecation_warning(f'"{__name__}.traverse_dict" is deprecated and may be removed '
                        f'in a future version. Use "{__name__}.traverse_obj" instead')
    return traverse_obj(dictn, keys, casesense=casesense, is_user_input=True, traverse_string=True)


def get_first(obj, keys, **kwargs):
    return traverse_obj(obj, (..., *variadic(keys)), **kwargs, get_all=False)


def time_seconds(**kwargs):
    t = datetime.datetime.now(datetime.timezone(datetime.timedelta(**kwargs)))
    return t.timestamp()


# create a JSON Web Signature (jws) with HS256 algorithm
# the resulting format is in JWS Compact Serialization
# implemented following JWT https://www.rfc-editor.org/rfc/rfc7519.html
# implemented following JWS https://www.rfc-editor.org/rfc/rfc7515.html
def jwt_encode_hs256(payload_data, key, headers={}):
    header_data = {
        'alg': 'HS256',
        'typ': 'JWT',
    }
    if headers:
        header_data.update(headers)
    header_b64 = base64.b64encode(json.dumps(header_data).encode())
    payload_b64 = base64.b64encode(json.dumps(payload_data).encode())
    h = hmac.new(key.encode(), header_b64 + b'.' + payload_b64, hashlib.sha256)
    signature_b64 = base64.b64encode(h.digest())
    token = header_b64 + b'.' + payload_b64 + b'.' + signature_b64
    return token


# can be extended in future to verify the signature and parse header and return the algorithm used if it's not HS256
def jwt_decode_hs256(jwt):
    header_b64, payload_b64, signature_b64 = jwt.split('.')
    payload_data = json.loads(base64.urlsafe_b64decode(payload_b64))
    return payload_data


WINDOWS_VT_MODE = False if compat_os_name == 'nt' else None


@functools.cache
def supports_terminal_sequences(stream):
    if compat_os_name == 'nt':
        if not WINDOWS_VT_MODE:
            return False
    elif not os.getenv('TERM'):
        return False
    try:
        return stream.isatty()
    except BaseException:
        return False


def windows_enable_vt_mode():  # TODO: Do this the proper way https://bugs.python.org/issue30075
    if get_windows_version() < (10, 0, 10586):
        return
    global WINDOWS_VT_MODE
    try:
        Popen.run('', shell=True)
    except Exception:
        return

    WINDOWS_VT_MODE = True
    supports_terminal_sequences.cache_clear()


_terminal_sequences_re = re.compile('\033\\[[^m]+m')


def remove_terminal_sequences(string):
    return _terminal_sequences_re.sub('', string)


def number_of_digits(number):
    return len('%d' % number)


def join_nonempty(*values, delim='-', from_dict=None):
    if from_dict is not None:
        values = (traverse_obj(from_dict, variadic(v)) for v in values)
    return delim.join(map(str, filter(None, values)))


def scale_thumbnails_to_max_format_width(formats, thumbnails, url_width_re):
    """
    Find the largest format dimensions in terms of video width and, for each thumbnail:
    * Modify the URL: Match the width with the provided regex and replace with the former width
    * Update dimensions

    This function is useful with video services that scale the provided thumbnails on demand
    """
    _keys = ('width', 'height')
    max_dimensions = max(
        (tuple(format.get(k) or 0 for k in _keys) for format in formats),
        default=(0, 0))
    if not max_dimensions[0]:
        return thumbnails
    return [
        merge_dicts(
            {'url': re.sub(url_width_re, str(max_dimensions[0]), thumbnail['url'])},
            dict(zip(_keys, max_dimensions)), thumbnail)
        for thumbnail in thumbnails
    ]


def parse_http_range(range):
    """ Parse value of "Range" or "Content-Range" HTTP header into tuple. """
    if not range:
        return None, None, None
    crg = re.search(r'bytes[ =](\d+)-(\d+)?(?:/(\d+))?', range)
    if not crg:
        return None, None, None
    return int(crg.group(1)), int_or_none(crg.group(2)), int_or_none(crg.group(3))


def read_stdin(what):
    eof = 'Ctrl+Z' if compat_os_name == 'nt' else 'Ctrl+D'
    write_string(f'Reading {what} from STDIN - EOF ({eof}) to end:\n')
    return sys.stdin


def determine_file_encoding(data):
    """
    Detect the text encoding used
    @returns (encoding, bytes to skip)
    """

    # BOM marks are given priority over declarations
    for bom, enc in BOMS:
        if data.startswith(bom):
            return enc, len(bom)

    # Strip off all null bytes to match even when UTF-16 or UTF-32 is used.
    # We ignore the endianness to get a good enough match
    data = data.replace(b'\0', b'')
    mobj = re.match(rb'(?m)^#\s*coding\s*:\s*(\S+)\s*$', data)
    return mobj.group(1).decode() if mobj else None, 0


class Config:
    own_args = None
    parsed_args = None
    filename = None
    __initialized = False

    def __init__(self, parser, label=None):
        self.parser, self.label = parser, label
        self._loaded_paths, self.configs = set(), []

    def init(self, args=None, filename=None):
        assert not self.__initialized
        self.own_args, self.filename = args, filename
        return self.load_configs()

    def load_configs(self):
        directory = ''
        if self.filename:
            location = os.path.realpath(self.filename)
            directory = os.path.dirname(location)
            if location in self._loaded_paths:
                return False
            self._loaded_paths.add(location)

        self.__initialized = True
        opts, _ = self.parser.parse_known_args(self.own_args)
        self.parsed_args = self.own_args
        for location in opts.config_locations or []:
            if location == '-':
                if location in self._loaded_paths:
                    continue
                self._loaded_paths.add(location)
                self.append_config(shlex.split(read_stdin('options'), comments=True), label='stdin')
                continue
            location = os.path.join(directory, expand_path(location))
            if os.path.isdir(location):
                location = os.path.join(location, 'yt-dlp.conf')
            if not os.path.exists(location):
                self.parser.error(f'config location {location} does not exist')
            self.append_config(self.read_file(location), location)
        return True

    def __str__(self):
        label = join_nonempty(
            self.label, 'config', f'"{self.filename}"' if self.filename else '',
            delim=' ')
        return join_nonempty(
            self.own_args is not None and f'{label[0].upper()}{label[1:]}: {self.hide_login_info(self.own_args)}',
            *(f'\n{c}'.replace('\n', '\n| ')[1:] for c in self.configs),
            delim='\n')

    @staticmethod
    def read_file(filename, default=[]):
        try:
            optionf = open(filename, 'rb')
        except OSError:
            return default  # silently skip if file is not present
        try:
            enc, skip = determine_file_encoding(optionf.read(512))
            optionf.seek(skip, io.SEEK_SET)
        except OSError:
            enc = None  # silently skip read errors
        try:
            # FIXME: https://github.com/ytdl-org/youtube-dl/commit/dfe5fa49aed02cf36ba9f743b11b0903554b5e56
            contents = optionf.read().decode(enc or preferredencoding())
            res = shlex.split(contents, comments=True)
        except Exception as err:
            raise ValueError(f'Unable to parse "{filename}": {err}')
        finally:
            optionf.close()
        return res

    @staticmethod
    def hide_login_info(opts):
        PRIVATE_OPTS = {'-p', '--password', '-u', '--username', '--video-password', '--ap-password', '--ap-username'}
        eqre = re.compile('^(?P<key>' + ('|'.join(re.escape(po) for po in PRIVATE_OPTS)) + ')=.+$')

        def _scrub_eq(o):
            m = eqre.match(o)
            if m:
                return m.group('key') + '=PRIVATE'
            else:
                return o

        opts = list(map(_scrub_eq, opts))
        for idx, opt in enumerate(opts):
            if opt in PRIVATE_OPTS and idx + 1 < len(opts):
                opts[idx + 1] = 'PRIVATE'
        return opts

    def append_config(self, *args, label=None):
        config = type(self)(self.parser, label)
        config._loaded_paths = self._loaded_paths
        if config.init(*args):
            self.configs.append(config)

    @property
    def all_args(self):
        for config in reversed(self.configs):
            yield from config.all_args
        yield from self.parsed_args or []

    def parse_known_args(self, **kwargs):
        return self.parser.parse_known_args(self.all_args, **kwargs)

    def parse_args(self):
        return self.parser.parse_args(self.all_args)


class WebSocketsWrapper():
    """Wraps websockets module to use in non-async scopes"""
    pool = None

    def __init__(self, url, headers=None, connect=True):
        self.loop = asyncio.new_event_loop()
        # XXX: "loop" is deprecated
        self.conn = websockets.connect(
            url, extra_headers=headers, ping_interval=None,
            close_timeout=float('inf'), loop=self.loop, ping_timeout=float('inf'))
        if connect:
            self.__enter__()
        atexit.register(self.__exit__, None, None, None)

    def __enter__(self):
        if not self.pool:
            self.pool = self.run_with_loop(self.conn.__aenter__(), self.loop)
        return self

    def send(self, *args):
        self.run_with_loop(self.pool.send(*args), self.loop)

    def recv(self, *args):
        return self.run_with_loop(self.pool.recv(*args), self.loop)

    def __exit__(self, type, value, traceback):
        try:
            return self.run_with_loop(self.conn.__aexit__(type, value, traceback), self.loop)
        finally:
            self.loop.close()
            self._cancel_all_tasks(self.loop)

    # taken from https://github.com/python/cpython/blob/3.9/Lib/asyncio/runners.py with modifications
    # for contributors: If there's any new library using asyncio needs to be run in non-async, move these function out of this class
    @staticmethod
    def run_with_loop(main, loop):
        if not asyncio.iscoroutine(main):
            raise ValueError(f'a coroutine was expected, got {main!r}')

        try:
            return loop.run_until_complete(main)
        finally:
            loop.run_until_complete(loop.shutdown_asyncgens())
            if hasattr(loop, 'shutdown_default_executor'):
                loop.run_until_complete(loop.shutdown_default_executor())

    @staticmethod
    def _cancel_all_tasks(loop):
        to_cancel = asyncio.all_tasks(loop)

        if not to_cancel:
            return

        for task in to_cancel:
            task.cancel()

        # XXX: "loop" is removed in python 3.10+
        loop.run_until_complete(
            asyncio.gather(*to_cancel, loop=loop, return_exceptions=True))

        for task in to_cancel:
            if task.cancelled():
                continue
            if task.exception() is not None:
                loop.call_exception_handler({
                    'message': 'unhandled exception during asyncio.run() shutdown',
                    'exception': task.exception(),
                    'task': task,
                })


def merge_headers(*dicts):
    """Merge dicts of http headers case insensitively, prioritizing the latter ones"""
    return {k.title(): v for k, v in itertools.chain.from_iterable(map(dict.items, dicts))}


def cached_method(f):
    """Cache a method"""
    signature = inspect.signature(f)

    @functools.wraps(f)
    def wrapper(self, *args, **kwargs):
        bound_args = signature.bind(self, *args, **kwargs)
        bound_args.apply_defaults()
        key = tuple(bound_args.arguments.values())

        if not hasattr(self, '__cached_method__cache'):
            self.__cached_method__cache = {}
        cache = self.__cached_method__cache.setdefault(f.__name__, {})
        if key not in cache:
            cache[key] = f(self, *args, **kwargs)
        return cache[key]
    return wrapper


class classproperty:
    """property access for class methods"""

    def __init__(self, func):
        functools.update_wrapper(self, func)
        self.func = func

    def __get__(self, _, cls):
        return self.func(cls)


class Namespace(types.SimpleNamespace):
    """Immutable namespace"""

    def __iter__(self):
        return iter(self.__dict__.values())

    @property
    def items_(self):
        return self.__dict__.items()


MEDIA_EXTENSIONS = Namespace(
    common_video=('avi', 'flv', 'mkv', 'mov', 'mp4', 'webm'),
    video=('3g2', '3gp', 'f4v', 'mk3d', 'divx', 'mpg', 'ogv', 'm4v', 'wmv'),
    common_audio=('aiff', 'alac', 'flac', 'm4a', 'mka', 'mp3', 'ogg', 'opus', 'wav'),
    audio=('aac', 'ape', 'asf', 'f4a', 'f4b', 'm4b', 'm4p', 'm4r', 'oga', 'ogx', 'spx', 'vorbis', 'wma'),
    thumbnails=('jpg', 'png', 'webp'),
    storyboards=('mhtml', ),
    subtitles=('srt', 'vtt', 'ass', 'lrc'),
    manifests=('f4f', 'f4m', 'm3u8', 'smil', 'mpd'),
)
MEDIA_EXTENSIONS.video += MEDIA_EXTENSIONS.common_video
MEDIA_EXTENSIONS.audio += MEDIA_EXTENSIONS.common_audio

KNOWN_EXTENSIONS = (*MEDIA_EXTENSIONS.video, *MEDIA_EXTENSIONS.audio, *MEDIA_EXTENSIONS.manifests)


class RetryManager:
    """Usage:
        for retry in RetryManager(...):
            try:
                ...
            except SomeException as err:
                retry.error = err
                continue
    """
    attempt, _error = 0, None

    def __init__(self, _retries, _error_callback, **kwargs):
        self.retries = _retries or 0
        self.error_callback = functools.partial(_error_callback, **kwargs)

    def _should_retry(self):
        return self._error is not NO_DEFAULT and self.attempt <= self.retries

    @property
    def error(self):
        if self._error is NO_DEFAULT:
            return None
        return self._error

    @error.setter
    def error(self, value):
        self._error = value

    def __iter__(self):
        while self._should_retry():
            self.error = NO_DEFAULT
            self.attempt += 1
            yield self
            if self.error:
                self.error_callback(self.error, self.attempt, self.retries)

    @staticmethod
    def report_retry(e, count, retries, *, sleep_func, info, warn, error=None, suffix=None):
        """Utility function for reporting retries"""
        if count > retries:
            if error:
                return error(f'{e}. Giving up after {count - 1} retries') if count > 1 else error(str(e))
            raise e

        if not count:
            return warn(e)
        elif isinstance(e, ExtractorError):
            e = remove_end(str_or_none(e.cause) or e.orig_msg, '.')
        warn(f'{e}. Retrying{format_field(suffix, None, " %s")} ({count}/{retries})...')

        delay = float_or_none(sleep_func(n=count - 1)) if callable(sleep_func) else sleep_func
        if delay:
            info(f'Sleeping {delay:.2f} seconds ...')
            time.sleep(delay)


def make_archive_id(ie, video_id):
    ie_key = ie if isinstance(ie, str) else ie.ie_key()
    return f'{ie_key.lower()} {video_id}'


def truncate_string(s, left, right=0):
    assert left > 3 and right >= 0
    if s is None or len(s) <= left + right:
        return s
    return f'{s[:left-3]}...{s[-right:]}'


def orderedSet_from_options(options, alias_dict, *, use_regex=False, start=None):
    assert 'all' in alias_dict, '"all" alias is required'
    requested = list(start or [])
    for val in options:
        discard = val.startswith('-')
        if discard:
            val = val[1:]

        if val in alias_dict:
            val = alias_dict[val] if not discard else [
                i[1:] if i.startswith('-') else f'-{i}' for i in alias_dict[val]]
            # NB: Do not allow regex in aliases for performance
            requested = orderedSet_from_options(val, alias_dict, start=requested)
            continue

        current = (filter(re.compile(val, re.I).fullmatch, alias_dict['all']) if use_regex
                   else [val] if val in alias_dict['all'] else None)
        if current is None:
            raise ValueError(val)

        if discard:
            for item in current:
                while item in requested:
                    requested.remove(item)
        else:
            requested.extend(current)

    return orderedSet(requested)


# Deprecated
has_certifi = bool(certifi)
has_websockets = bool(websockets)<|MERGE_RESOLUTION|>--- conflicted
+++ resolved
@@ -5304,11 +5304,8 @@
     "value"
 
     Each of the provided `paths` is tested and the first producing a valid result will be returned.
-<<<<<<< HEAD
+    The next path will also be tested if the path branched but no results could be found.
     Supported values for traversal are `Mapping`, `Sequence` and `re.Match`.
-=======
-    The next path will also be tested if the path branched but no results could be found.
->>>>>>> f99bbfc9
     A value of None is treated as the absence of a value.
 
     The paths will be wrapped in `variadic`, so that `'key'` is conveniently the same as `('key', )`.
